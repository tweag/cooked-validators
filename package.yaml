verbatim:
  cabal-version: 3.4

name: cooked-validators
version: 2.0.0

dependencies:
  - QuickCheck
  - aeson
  - base >= 4.9 && < 5
  - bytestring
  - cardano-api
  - cardano-crypto
  - cardano-ledger-shelley
  - cardano-node-emulator
  - cardano-wallet-core
  - containers
  - data-default
  - deepseq
  - either
  - flat
  - foldl
  - freer-extras
  - freer-simple
  - hashable
  - hedgehog-quickcheck
  - lens
  - list-t
  - memory
  - monad-control
  - mtl
  - nonempty-containers
  - optics-core
  - optics-th
  - optics-vl
  - plutus-contract
  - plutus-core
  - plutus-ledger
  - plutus-ledger-api
  - plutus-pab
  - plutus-script-utils
  - plutus-tx
  - plutus-tx-plugin
  - prettyprinter
  - random
  - random-shuffle
  - scientific
  - streaming
  - tasty
  - tasty-hunit
  - tasty-quickcheck
  - text
  - transformers

library:
  source-dirs: src
  ghc-options:
    -Wall
    -Wno-missed-extra-shared-lib
    -fobject-code
    -fno-ignore-interface-pragmas
    -fno-omit-interface-pragmas
    -fplugin-opt PlutusTx.Plugin:defer-errors

tests:
  spec:
    main: Spec.hs
    source-dirs:
      - tests/
    dependencies:
      - cooked-validators
<<<<<<< HEAD
    ghc-options:
      -Wall
=======
      - parsec
>>>>>>> e8128834
<|MERGE_RESOLUTION|>--- conflicted
+++ resolved
@@ -69,9 +69,6 @@
       - tests/
     dependencies:
       - cooked-validators
-<<<<<<< HEAD
+      - parsec
     ghc-options:
-      -Wall
-=======
-      - parsec
->>>>>>> e8128834
+      -Wall