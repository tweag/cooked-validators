module Spec.ReferenceScripts where

import Cardano.Api.Internal.Tx.Body qualified as Cardano
import Cardano.Api.Internal.Tx.Sign qualified as Cardano
import Cooked
import Data.Map qualified as Map
import Data.Set qualified as Set
import Ledger.Tx qualified as Ledger
import Plutus.ReferenceScripts
import Plutus.Script.Utils.V2 qualified as Script
import PlutusLedgerApi.V1.Value qualified as Api
import PlutusLedgerApi.V2 qualified as Api
import PlutusLedgerApi.V3 qualified as V3
import Test.Tasty

putRefScriptOnWalletOutput ::
  (MonadBlockChain m) =>
  Wallet ->
  Script.Versioned Script.Validator ->
  m V3.TxOutRef
putRefScriptOnWalletOutput recipient referenceScript =
  head
    <$> validateTxSkel'
      txSkelTemplate
        { txSkelOuts = [recipient `receives` ReferenceScript referenceScript],
          txSkelSigners = [wallet 1]
        }

putRefScriptOnScriptOutput ::
  (MonadBlockChain m) =>
  Script.Versioned Script.Validator ->
  Script.Versioned Script.Validator ->
  m V3.TxOutRef
putRefScriptOnScriptOutput recipient referenceScript =
  head
    <$> validateTxSkel'
      txSkelTemplate
        { txSkelOuts = [recipient `receives` ReferenceScript referenceScript],
          txSkelSigners = [wallet 1]
        }

retrieveRefScriptHash :: (MonadBlockChain m) => V3.TxOutRef -> m (Maybe Api.ScriptHash)
retrieveRefScriptHash = (txSkelOutReferenceScriptHash <$>) . unsafeTxOutByRef

checkReferenceScriptOnOref ::
  (MonadBlockChain m) =>
  Api.ScriptHash ->
  V3.TxOutRef ->
  m ()
checkReferenceScriptOnOref expectedScriptHash refScriptOref = do
  oref : _ <-
    validateTxSkel'
      txSkelTemplate
        { txSkelOuts = [requireRefScriptValidator expectedScriptHash `receives` Value (Script.ada 42)],
          txSkelSigners = [wallet 1]
        }
  validateTxSkel_
    txSkelTemplate
      { txSkelIns = Map.singleton oref emptyTxSkelRedeemer,
        txSkelInsReference = Set.singleton refScriptOref,
        txSkelSigners = [wallet 1]
      }

-- The boolean states whether or not the input hosting the reference script
-- should be consumed in the transaction or not. If it should, then at
-- transaction generation no reference input should appear, as inputs also act
-- as reference inputs.
useReferenceScript :: (MonadBlockChain m) => Wallet -> Bool -> Script.Versioned Script.Validator -> m Ledger.CardanoTx
useReferenceScript spendingSubmitter consumeScriptOref theScript = do
  scriptOref <- putRefScriptOnWalletOutput (wallet 3) theScript
  oref : _ <-
    validateTxSkel'
      txSkelTemplate
        { txSkelOuts = [theScript `receives` Value (Script.ada 42)],
          txSkelSigners = [wallet 1]
        }
  validateTxSkel
    txSkelTemplate
      { txSkelIns =
          Map.fromList $
            (oref, emptyTxSkelRedeemer `withReferenceInput` scriptOref)
              : [(scriptOref, emptyTxSkelRedeemer) | consumeScriptOref],
        txSkelSigners = spendingSubmitter : [wallet 3 | consumeScriptOref]
      }

useReferenceScriptInInputs :: (MonadBlockChain m) => Wallet -> Script.Versioned Script.Validator -> m ()
useReferenceScriptInInputs spendingSubmitter theScript = do
  scriptOref <- putRefScriptOnWalletOutput (wallet 1) theScript
  oref : _ <-
    validateTxSkel'
      txSkelTemplate
        { txSkelOuts = [theScript `receives` Value (Script.ada 42)],
          txSkelSigners = [wallet 1]
        }
  validateTxSkel_
    txSkelTemplate
      { txSkelIns = Map.fromList [(oref, emptyTxSkelRedeemer `withReferenceInput` scriptOref), (scriptOref, emptyTxSkelRedeemer)],
        txSkelSigners = [spendingSubmitter]
      }

referenceMint :: (MonadBlockChain m) => Script.Versioned Script.MintingPolicy -> Script.Versioned Script.MintingPolicy -> Int -> Bool -> m ()
referenceMint mp1 mp2 n autoRefScript = do
  ((!! n) -> mpOutRef) <-
    validateTxSkel' $
      txSkelTemplate
        { txSkelOuts =
            [ wallet 1 `receives` (Value (Script.ada 2) <&&> ReferenceScript mp1),
              wallet 1 `receives` Value (Script.ada 10)
            ],
          txSkelSigners = [wallet 1]
        }
  validateTxSkel_ $
    txSkelTemplate
      { txSkelMints =
          txSkelMintsFromList
            [ mint mp2 (if autoRefScript then emptyTxSkelRedeemer else emptyTxSkelRedeemer `withReferenceInput` mpOutRef) (Api.TokenName "banana") 3
            ],
        txSkelOuts = [wallet 1 `receives` Value (Script.ada 2 <> Api.assetClassValue (Api.AssetClass (Script.toCurrencySymbol mp2, Api.TokenName "banana")) 3)],
        txSkelSigners = [wallet 1]
      }

tests :: TestTree
tests =
  testGroup
    "Reference scripts"
    [ testGroup "putting reference scripts on chain and retrieving them" $
        let theRefScript = Script.alwaysSucceedValidatorVersioned
            theRefScriptHash = Script.toScriptHash theRefScript
         in [ testCooked "on a public key output" $
                mustSucceedTest
                  (putRefScriptOnWalletOutput (wallet 3) theRefScript >>= retrieveRefScriptHash)
                  `withResultProp` (testCounterexample "the script hash on the retrieved output is wrong" . (Just theRefScriptHash .==.)),
              testCooked "on a script output" $
                mustSucceedTest
                  (putRefScriptOnScriptOutput Script.alwaysSucceedValidatorVersioned theRefScript >>= retrieveRefScriptHash)
                  `withResultProp` (testCounterexample "the script hash on the retrieved output is wrong" . (Just theRefScriptHash .==.))
            ],
      testGroup
        "checking the presence of reference scripts on the TxInfo"
        [ testCooked "fail if wrong reference script" $
            mustFailInPhase2WithMsgTest "there is no reference input with the correct script hash" $
              putRefScriptOnWalletOutput (wallet 3) Script.alwaysFailValidatorVersioned
                >>= checkReferenceScriptOnOref (Script.toScriptHash Script.alwaysSucceedValidatorVersioned),
          testCooked "succeed if correct reference script" $
            mustSucceedTest $
              putRefScriptOnWalletOutput (wallet 3) Script.alwaysSucceedValidatorVersioned
                >>= checkReferenceScriptOnOref (Script.toScriptHash Script.alwaysSucceedValidatorVersioned)
        ],
      testGroup
        "using reference scripts"
        [ testCooked "fail from transaction generation for missing reference scripts" $
            mustFailTest
              ( do
                  (consumedOref, _) : _ <-
                    runUtxoSearch $
                      utxosOwnedBySearch (wallet 1)
                        `filterWithPred` ((`Api.geq` Script.lovelace 42_000_000) . txSkelOutValue)
                  oref : _ <-
                    validateTxSkel'
                      txSkelTemplate
                        { txSkelOuts = [Script.alwaysSucceedValidatorVersioned `receives` Value (Script.ada 42)],
                          txSkelIns = Map.singleton consumedOref emptyTxSkelRedeemer,
                          txSkelSigners = [wallet 1]
                        }
                  validateTxSkel_
                    txSkelTemplate
                      { txSkelIns = Map.singleton oref (emptyTxSkelRedeemer `withReferenceInput` consumedOref),
                        txSkelSigners = [wallet 1]
                      }
              )
              `withErrorProp` \case
                MCEUnknownOutRef _ -> testSuccess
                _ -> testFailure,
          testCooked "fail from transaction generation for mismatching reference scripts" $
            mustFailTest
              ( do
                  scriptOref <- putRefScriptOnWalletOutput (wallet 3) Script.alwaysFailValidatorVersioned
                  oref : _ <-
                    validateTxSkel'
                      txSkelTemplate
                        { txSkelOuts = [Script.alwaysSucceedValidatorVersioned `receives` Value (Script.ada 42)],
                          txSkelSigners = [wallet 1]
                        }
                  validateTxSkel_
                    txSkelTemplate
                      { txSkelIns = Map.singleton oref (emptyTxSkelRedeemer `withReferenceInput` scriptOref),
                        txSkelSigners = [wallet 1]
                      }
              )
              `withErrorProp` \case
                MCEWrongReferenceScriptError {} -> testSuccess
                _ -> testFailure,
          testCooked "phase 1 - fail if using a reference script with 'someRedeemer'" $
            mustFailInPhase1Test $ do
              scriptOref <- putRefScriptOnWalletOutput (wallet 3) Script.alwaysSucceedValidatorVersioned
              oref : _ <-
                validateTxSkel'
                  txSkelTemplate
                    { txSkelOuts = [Script.alwaysSucceedValidatorVersioned `receives` Value (Script.ada 42)],
                      txSkelSigners = [wallet 1]
                    }
              validateTxSkel_
                txSkelTemplate
                  { txSkelIns = Map.singleton oref emptyTxSkelRedeemerNoAutoFill,
                    txSkelInsReference = Set.singleton scriptOref,
                    txSkelSigners = [wallet 1]
                  },
          testCooked "fail if reference script's requirement is violated" $
            mustFailInPhase2WithMsgTest "the required signer is missing" $
<<<<<<< HEAD
              useReferenceScript (wallet 1) $
=======
              useReferenceScript (wallet 1) False $
>>>>>>> 3c32f1d7
                Script.toVersioned $
                  requireSignerValidator $
                    Script.toPubKeyHash $
                      wallet 2,
          testCooked "succeed if reference script's requirement is met" $
<<<<<<< HEAD
            mustSucceedTest $
              useReferenceScript (wallet 1) $
                Script.toVersioned $
                  requireSignerValidator $
                    Script.toPubKeyHash $
                      wallet 1,
          testCooked "succeed if the reference script is in one of the inputs" $
            mustSucceedTest $
              useReferenceScriptInInputs (wallet 1) $
                Script.toVersioned $
                  requireSignerValidator $
                    Script.toPubKeyHash $
                      wallet 1
=======
            mustSucceedTest
              ( useReferenceScript (wallet 1) False $
                  Script.toVersioned $
                    requireSignerValidator $
                      Script.toPubKeyHash $
                        wallet 1
              )
              `withSuccessProp` \_ _ (Ledger.CardanoEmulatorEraTx (Cardano.Tx (Cardano.getTxBodyContent -> bodyContent) _)) _ ->
                case Cardano.txInsReference bodyContent of
                  Cardano.TxInsReference _ [_] _ -> testSuccess
                  _ -> testFailure,
          testCooked "succeed if the reference script is in one of the inputs" $
            mustSucceedTest
              ( useReferenceScript (wallet 1) True $
                  Script.toVersioned $
                    requireSignerValidator $
                      Script.toPubKeyHash $
                        wallet 1
              )
              `withSuccessProp` \_ _ (Ledger.CardanoEmulatorEraTx (Cardano.Tx (Cardano.getTxBodyContent -> bodyContent) _)) _ ->
                case Cardano.txInsReference bodyContent of
                  -- We get this from cardano-api instead of TxInsReferenceNone
                  Cardano.TxInsReference _ [] _ -> testSuccess
                  _ -> testFailure
>>>>>>> 3c32f1d7
        ],
      testGroup
        "referencing minting policies"
        [ testCooked "succeed if given a reference minting policy" $
            mustSucceedTest $
              referenceMint Script.alwaysSucceedPolicyVersioned Script.alwaysSucceedPolicyVersioned 0 False,
          testCooked "succeed if relying on automated finding of reference minting policy" $
            mustSucceedTest (referenceMint Script.alwaysSucceedPolicyVersioned Script.alwaysSucceedPolicyVersioned 0 True)
              `withJournalProp` happened "MCLogAddedReferenceScript",
          testCooked "fail if given the wrong reference minting policy" $
            mustFailTest (referenceMint Script.alwaysFailPolicyVersioned Script.alwaysSucceedPolicyVersioned 0 False)
              `withErrorProp` \case
                MCEWrongReferenceScriptError {} -> testSuccess
                _ -> testFailure,
          testCooked "fail if referencing the wrong utxo" $
            mustFailTest (referenceMint Script.alwaysSucceedPolicyVersioned Script.alwaysSucceedPolicyVersioned 1 False)
              `withErrorProp` \case
                MCEWrongReferenceScriptError {} -> testSuccess
                _ -> testFailure
        ]
    ]<|MERGE_RESOLUTION|>--- conflicted
+++ resolved
@@ -207,31 +207,12 @@
                   },
           testCooked "fail if reference script's requirement is violated" $
             mustFailInPhase2WithMsgTest "the required signer is missing" $
-<<<<<<< HEAD
-              useReferenceScript (wallet 1) $
-=======
               useReferenceScript (wallet 1) False $
->>>>>>> 3c32f1d7
                 Script.toVersioned $
                   requireSignerValidator $
                     Script.toPubKeyHash $
                       wallet 2,
           testCooked "succeed if reference script's requirement is met" $
-<<<<<<< HEAD
-            mustSucceedTest $
-              useReferenceScript (wallet 1) $
-                Script.toVersioned $
-                  requireSignerValidator $
-                    Script.toPubKeyHash $
-                      wallet 1,
-          testCooked "succeed if the reference script is in one of the inputs" $
-            mustSucceedTest $
-              useReferenceScriptInInputs (wallet 1) $
-                Script.toVersioned $
-                  requireSignerValidator $
-                    Script.toPubKeyHash $
-                      wallet 1
-=======
             mustSucceedTest
               ( useReferenceScript (wallet 1) False $
                   Script.toVersioned $
@@ -256,7 +237,6 @@
                   -- We get this from cardano-api instead of TxInsReferenceNone
                   Cardano.TxInsReference _ [] _ -> testSuccess
                   _ -> testFailure
->>>>>>> 3c32f1d7
         ],
       testGroup
         "referencing minting policies"
