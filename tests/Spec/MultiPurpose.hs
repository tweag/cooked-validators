--- conflicted
+++ resolved
@@ -90,11 +90,7 @@
        in ( txSkelTemplate
               { txSkelIns = HMap.singleton oRef emptyTxSkelRedeemer,
                 txSkelMints = mints,
-<<<<<<< HEAD
-                txSkelOuts = [script `receives` (InlineDatum index <&&> Value mintValue)],
-=======
-                txSkelOuts = [script `receives` InlineDatum ix <&&> Value (txSkelMintsValue mints)],
->>>>>>> 6b600030
+                txSkelOuts = [script `receives` InlineDatum index <&&> Value mintValue],
                 txSkelSigners = [signer]
               },
             mintValue,
