--- conflicted
+++ resolved
@@ -34,16 +34,9 @@
   void $
     validateTxSkel $
       txSkelTemplate
-<<<<<<< HEAD
         { txSkelMints = txSkelMintsFromList [(quickCurrencyPolicyV2, emptyTxSkelRedeemer, "banana", 10)],
-          txSkelOuts = [alice `receives` Value (quickValue "banana" 10)],
-          txSkelSigners = [alice],
-          txSkelOpts = def {txOptEnsureMinAda = True}
-=======
-        { txSkelMints = txSkelMintsFromList [(Script.Versioned quickCurrencyPolicy Script.PlutusV3, emptyTxSkelRedeemer, "banana", 10)],
           txSkelOuts = [alice `receives` AdjustableValue (quickValue "banana" 10)],
           txSkelSigners = [alice]
->>>>>>> b825d73f
         }
 
 payToAlwaysTrueValidator :: (MonadBlockChain m) => m Api.TxOutRef
