module Cooked.BasicUsageSpec where

import Control.Monad
import Cooked
import Data.Default
import Data.Map qualified as Map
import Plutus.Script.Utils.Value qualified as Script
import PlutusLedgerApi.V3 qualified as Api
import Test.Tasty
import Test.Tasty.HUnit

alice, bob, carrie :: Wallet
alice = wallet 1
bob = wallet 2
carrie = wallet 3

pkToPk :: (MonadBlockChain m) => Wallet -> Wallet -> Integer -> m ()
pkToPk sender recipient amount =
  void $
    validateTxSkel $
      txSkelTemplate
        { txSkelOuts = [recipient `receives` Value (Script.ada amount)],
          txSkelSigners = [sender]
        }

multiplePksToPks :: (MonadBlockChain m) => m ()
multiplePksToPks =
  do
    pkToPk alice bob 10
    pkToPk bob carrie 10
    pkToPk carrie alice 10

mintingQuickValue :: (MonadBlockChain m) => m ()
mintingQuickValue =
  void $
    validateTxSkel $
      txSkelTemplate
<<<<<<< HEAD
        { txSkelMints = txSkelMintsFromList [(quickCurrencyPolicyV2, emptyTxSkelRedeemer, "banana", 10)],
          txSkelOuts = [paysPK alice (quickValue "banana" 10)],
=======
        { txSkelMints = txSkelMintsFromList [(Script.Versioned quickCurrencyPolicy Script.PlutusV3, emptyTxSkelRedeemer, "banana", 10)],
          txSkelOuts = [alice `receives` Value (quickValue "banana" 10)],
>>>>>>> d2df6038
          txSkelSigners = [alice],
          txSkelOpts = def {txOptEnsureMinAda = True}
        }

payToAlwaysTrueValidator :: (MonadBlockChain m) => m Api.TxOutRef
payToAlwaysTrueValidator =
  head
    <$> ( validateTxSkel' $
            txSkelTemplate
              { txSkelOuts = [alwaysTrueValidator @MockContract `receives` (Value (Script.ada 10) <&&> VisibleHashedDatum ())],
                txSkelSigners = [alice]
              }
        )

consumeAlwaysTrueValidator :: (MonadBlockChain m) => m ()
consumeAlwaysTrueValidator = do
  outref <- payToAlwaysTrueValidator
  void $
    validateTxSkel $
      txSkelTemplate
        { txSkelIns = Map.fromList [(outref, someTxSkelRedeemer ())],
          txSkelOuts = [alice `receives` Value (Script.ada 10)],
          txSkelSigners = [alice]
        }

tests :: TestTree
tests =
  testGroup
    "Basic usage"
    [ testCase "Payment from alice to bob, with auto-balancing" $ testSucceeds $ pkToPk alice bob 10,
      testCase "Circular payments of 10 ada between alice bob and carrie" $ testSucceeds multiplePksToPks,
      testCase "Minting quick tokens" $ testSucceeds mintingQuickValue,
      testCase "Paying to the always true validator" $ testSucceeds payToAlwaysTrueValidator,
      testCase "Consuming the always true validator" $ testSucceeds consumeAlwaysTrueValidator
    ]<|MERGE_RESOLUTION|>--- conflicted
+++ resolved
@@ -35,13 +35,8 @@
   void $
     validateTxSkel $
       txSkelTemplate
-<<<<<<< HEAD
         { txSkelMints = txSkelMintsFromList [(quickCurrencyPolicyV2, emptyTxSkelRedeemer, "banana", 10)],
-          txSkelOuts = [paysPK alice (quickValue "banana" 10)],
-=======
-        { txSkelMints = txSkelMintsFromList [(Script.Versioned quickCurrencyPolicy Script.PlutusV3, emptyTxSkelRedeemer, "banana", 10)],
           txSkelOuts = [alice `receives` Value (quickValue "banana" 10)],
->>>>>>> d2df6038
           txSkelSigners = [alice],
           txSkelOpts = def {txOptEnsureMinAda = True}
         }
