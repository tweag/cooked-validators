{-# OPTIONS_GHC -Wno-orphans #-}

-- | Tests for 'Cooked.Tweak.TamperDatum'.
module Cooked.Tweak.TamperDatumSpec where

import Cooked
import Data.Set qualified as Set
import Plutus.Script.Utils.Ada qualified as Script
import PlutusTx qualified
import Prettyprinter (viaShow)
import Test.Tasty (TestTree, testGroup)
import Test.Tasty.HUnit (testCase, (@=?))

instance PrettyCooked (Integer, Integer) where
  prettyCookedOpt _ = viaShow

<<<<<<< HEAD
alice :: Wallet
alice = wallet 1

tamperDatumTweakTest :: TestTree
=======
alice = wallet 1

>>>>>>> 7c3af03d
tamperDatumTweakTest =
  testCase "tamperDatumTweak" $
    [ Right
        ( [(52, 53)],
          txSkelTemplate
            { txSkelLabel = Set.singleton $ TxLabel TamperDatumLbl,
              txSkelOuts =
<<<<<<< HEAD
                [ paysPK alice (Script.lovelaceValueOf 789) `withDatum` (52, 54),
                  paysPK alice (Script.lovelaceValueOf 234) `withDatum` (),
                  paysPK alice (Script.lovelaceValueOf 567) `withDatum` (76, 77)
=======
                [ paysPK alice (Script.lovelaceValueOf 789) `withDatum` (52 :: Integer, 54 :: Integer),
                  paysPK alice (Script.lovelaceValueOf 234) `withDatum` (),
                  paysPK alice (Script.lovelaceValueOf 567) `withDatum` (76 :: Integer, 77 :: Integer)
>>>>>>> 7c3af03d
                ]
            }
        )
    ]
      @=? runTweak
        ( tamperDatumTweak @(Integer, Integer)
            (\(x, y) -> if y == 77 then Nothing else Just (x, y + 1))
        )
        ( txSkelTemplate
            { txSkelOuts =
<<<<<<< HEAD
                [ paysPK alice (Script.lovelaceValueOf 789) `withDatum` (52, 53),
                  paysPK alice (Script.lovelaceValueOf 234) `withDatum` (),
                  paysPK alice (Script.lovelaceValueOf 567) `withDatum` (76, 77)
=======
                [ paysPK alice (Script.lovelaceValueOf 789) `withDatum` (52 :: Integer, 53 :: Integer),
                  paysPK alice (Script.lovelaceValueOf 234) `withDatum` (),
                  paysPK alice (Script.lovelaceValueOf 567) `withDatum` (76 :: Integer, 77 :: Integer)
>>>>>>> 7c3af03d
                ]
            }
        )

malformDatumTweakTest :: TestTree
malformDatumTweakTest =
  testCase "malformDatumTweak" $
    let txSkelWithDatums1And4 :: (PlutusTx.ToData a, PlutusTx.ToData b) => a -> b -> Either MockChainError ((), TxSkel)
        txSkelWithDatums1And4 datum1 datum4 =
          Right
            ( (),
              txSkelTemplate
                { txSkelLabel = Set.singleton $ TxLabel MalformDatumLbl,
                  txSkelOuts =
                    [ paysPK alice (Script.lovelaceValueOf 789) `withDatum` PlutusTx.toBuiltinData datum1,
                      paysPK alice (Script.lovelaceValueOf 234) `withDatum` (),
<<<<<<< HEAD
                      paysPK alice (Script.lovelaceValueOf 567) `withDatum` (76, 77),
=======
                      paysPK alice (Script.lovelaceValueOf 567) `withDatum` (76 :: Integer, 77 :: Integer),
>>>>>>> 7c3af03d
                      paysPK alice (Script.lovelaceValueOf 567) `withDatum` PlutusTx.toBuiltinData datum4
                    ]
                }
            )
     in assertSameSets
          [ txSkelWithDatums1And4 (52, ()) (84, 85), -- datum1 changed, datum4 untouched
            txSkelWithDatums1And4 False (84, 85), -- datum1 changed, datum4 untouched
            txSkelWithDatums1And4 (52, ()) (84, ()), -- datum1 changed, datum4 as well
            txSkelWithDatums1And4 False False, -- datum1 changed, datum4 as well
            txSkelWithDatums1And4 (52, ()) False, -- datum1 changed, datum4 as well
            txSkelWithDatums1And4 False (84, ()), -- datum1 changed, datum4 as well
            txSkelWithDatums1And4 (52, 53) (84, ()), -- datum1 untouched, datum4 changed
            txSkelWithDatums1And4 (52, 53) False -- datum1 untouched, datum4 changed
          ]
          ( runTweak
              ( malformDatumTweak @(Integer, Integer)
                  ( \(x, y) ->
                      if y == 77
                        then []
                        else
                          [ PlutusTx.toBuiltinData (x, ()),
                            PlutusTx.toBuiltinData False
                          ]
                  )
              )
              ( txSkelTemplate
                  { txSkelOuts =
<<<<<<< HEAD
                      [ paysPK alice (Script.lovelaceValueOf 789) `withDatum` (52, 53),
                        paysPK alice (Script.lovelaceValueOf 234) `withDatum` (),
                        paysPK alice (Script.lovelaceValueOf 567) `withDatum` (76, 77),
                        paysPK alice (Script.lovelaceValueOf 567) `withDatum` (84, 85)
=======
                      [ paysPK alice (Script.lovelaceValueOf 789) `withDatum` (52 :: Integer, 53 :: Integer),
                        paysPK alice (Script.lovelaceValueOf 234) `withDatum` (),
                        paysPK alice (Script.lovelaceValueOf 567) `withDatum` (76 :: Integer, 77 :: Integer),
                        paysPK alice (Script.lovelaceValueOf 567) `withDatum` (84 :: Integer, 85 :: Integer)
>>>>>>> 7c3af03d
                      ]
                  }
              )
          )

tests :: TestTree
tests =
  testGroup
    "Tamper datum tweaks"
    [ tamperDatumTweakTest,
      malformDatumTweakTest
    ]<|MERGE_RESOLUTION|>--- conflicted
+++ resolved
@@ -14,15 +14,10 @@
 instance PrettyCooked (Integer, Integer) where
   prettyCookedOpt _ = viaShow
 
-<<<<<<< HEAD
 alice :: Wallet
 alice = wallet 1
 
 tamperDatumTweakTest :: TestTree
-=======
-alice = wallet 1
-
->>>>>>> 7c3af03d
 tamperDatumTweakTest =
   testCase "tamperDatumTweak" $
     [ Right
@@ -30,15 +25,9 @@
           txSkelTemplate
             { txSkelLabel = Set.singleton $ TxLabel TamperDatumLbl,
               txSkelOuts =
-<<<<<<< HEAD
-                [ paysPK alice (Script.lovelaceValueOf 789) `withDatum` (52, 54),
-                  paysPK alice (Script.lovelaceValueOf 234) `withDatum` (),
-                  paysPK alice (Script.lovelaceValueOf 567) `withDatum` (76, 77)
-=======
                 [ paysPK alice (Script.lovelaceValueOf 789) `withDatum` (52 :: Integer, 54 :: Integer),
                   paysPK alice (Script.lovelaceValueOf 234) `withDatum` (),
                   paysPK alice (Script.lovelaceValueOf 567) `withDatum` (76 :: Integer, 77 :: Integer)
->>>>>>> 7c3af03d
                 ]
             }
         )
@@ -49,15 +38,9 @@
         )
         ( txSkelTemplate
             { txSkelOuts =
-<<<<<<< HEAD
-                [ paysPK alice (Script.lovelaceValueOf 789) `withDatum` (52, 53),
-                  paysPK alice (Script.lovelaceValueOf 234) `withDatum` (),
-                  paysPK alice (Script.lovelaceValueOf 567) `withDatum` (76, 77)
-=======
                 [ paysPK alice (Script.lovelaceValueOf 789) `withDatum` (52 :: Integer, 53 :: Integer),
                   paysPK alice (Script.lovelaceValueOf 234) `withDatum` (),
                   paysPK alice (Script.lovelaceValueOf 567) `withDatum` (76 :: Integer, 77 :: Integer)
->>>>>>> 7c3af03d
                 ]
             }
         )
@@ -74,11 +57,7 @@
                   txSkelOuts =
                     [ paysPK alice (Script.lovelaceValueOf 789) `withDatum` PlutusTx.toBuiltinData datum1,
                       paysPK alice (Script.lovelaceValueOf 234) `withDatum` (),
-<<<<<<< HEAD
-                      paysPK alice (Script.lovelaceValueOf 567) `withDatum` (76, 77),
-=======
                       paysPK alice (Script.lovelaceValueOf 567) `withDatum` (76 :: Integer, 77 :: Integer),
->>>>>>> 7c3af03d
                       paysPK alice (Script.lovelaceValueOf 567) `withDatum` PlutusTx.toBuiltinData datum4
                     ]
                 }
@@ -106,17 +85,10 @@
               )
               ( txSkelTemplate
                   { txSkelOuts =
-<<<<<<< HEAD
-                      [ paysPK alice (Script.lovelaceValueOf 789) `withDatum` (52, 53),
-                        paysPK alice (Script.lovelaceValueOf 234) `withDatum` (),
-                        paysPK alice (Script.lovelaceValueOf 567) `withDatum` (76, 77),
-                        paysPK alice (Script.lovelaceValueOf 567) `withDatum` (84, 85)
-=======
                       [ paysPK alice (Script.lovelaceValueOf 789) `withDatum` (52 :: Integer, 53 :: Integer),
                         paysPK alice (Script.lovelaceValueOf 234) `withDatum` (),
                         paysPK alice (Script.lovelaceValueOf 567) `withDatum` (76 :: Integer, 77 :: Integer),
                         paysPK alice (Script.lovelaceValueOf 567) `withDatum` (84 :: Integer, 85 :: Integer)
->>>>>>> 7c3af03d
                       ]
                   }
               )
