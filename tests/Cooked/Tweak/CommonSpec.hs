module Cooked.Tweak.CommonSpec (tests) where

import Cooked
import Data.List
import Optics.Core
import Plutus.Script.Utils.Ada qualified as Script
import Plutus.Script.Utils.Value qualified as Script
import Test.Tasty
import Test.Tasty.HUnit

alice :: Wallet
alice = wallet 1

mkSkel :: [Integer] -> TxSkel
mkSkel l = set txSkelOutsL (paysPK alice . Script.lovelaceValueOf <$> l) txSkelTemplate

tests :: TestTree
tests =
  testGroup
    "building blocks for tweaks"
    [ testGroup "overMaybeSelectingTweak" $
        let skel = mkSkel [123, 234, 345]
         in [ testCase "return empty list and don't change anything if no applicable modifications" $ -- this one is a regression test
                [Right ([], skel)]
                  @=? fst
                    <$> runTweak
                      ( overMaybeSelectingTweak
                          (txSkelOutsL % traversed % txSkelOutValueL)
                          (const Nothing)
                          (const True)
                      )
                      skel,
              testCase "select applied modification by index" $
                [Right ([Script.lovelaceValueOf 345], mkSkel [123, 234, 789])]
                  @=? fst
                    <$> runTweak
                      ( overMaybeSelectingTweak
                          (txSkelOutsL % traversed % txSkelOutValueL)
                          ( \value ->
                              if value `Script.geq` Script.lovelaceValueOf 200
                                then Just $ Script.lovelaceValueOf 789
                                else Nothing
                          )
                          (== 1)
                      )
                      skel,
              testCase "return unmodified foci in the right order" $
                [Right ([Script.lovelaceValueOf 123, Script.lovelaceValueOf 345], mkSkel [789, 234, 789])]
                  @=? fst
                    <$> runTweak
                      ( overMaybeSelectingTweak
                          (txSkelOutsL % traversed % txSkelOutValueL)
                          (const $ Just $ Script.lovelaceValueOf 789)
                          (`elem` [0, 2])
                      )
                      skel
            ],
      testGroup "combineModsTweak" $
        let skelIn = mkSkel [0, 0, 0]
            skelOut x y z = Right ([0 | x /= 0] ++ [1 | y /= 0] ++ [2 | z /= 0], mkSkel [x, y, z])
         in [ testCase "all combinations of modifications" $
                assertSameSets
                  [ -- one changed focus
                    skelOut 1 0 0,
                    skelOut 2 0 0,
                    skelOut 0 1 0,
                    skelOut 0 2 0,
                    skelOut 0 0 1,
                    skelOut 0 0 2,
                    -- two changed foci
                    skelOut 1 1 0,
                    skelOut 1 2 0,
                    skelOut 2 1 0,
                    skelOut 2 2 0,
                    skelOut 1 0 1,
                    skelOut 1 0 2,
                    skelOut 2 0 1,
                    skelOut 2 0 2,
                    skelOut 0 1 1,
                    skelOut 0 1 2,
                    skelOut 0 2 1,
                    skelOut 0 2 2,
                    -- three changed foci
                    skelOut 1 1 1,
                    skelOut 1 1 2,
                    skelOut 1 2 1,
                    skelOut 1 2 2,
                    skelOut 2 1 1,
                    skelOut 2 1 2,
                    skelOut 2 2 1,
                    skelOut 2 2 2
                  ]
<<<<<<< HEAD
                  ( fst
                      <$> runTweak
                        ( combineModsTweak
                            (tail . subsequences)
                            (txSkelOutsL % itraversed % txSkelOutValueL % adaL)
                            (\i x -> return [(x + 1, i), (x + 2, i)])
                        )
                        skelIn
=======
                  ( runTweak
                      ( combineModsTweak
                          (tail . subsequences)
                          (txSkelOutsL % itraversed % txSkelOutValueL % Script.adaL)
                          (\i x -> return [(x + 1, i), (x + 2, i)])
                      )
                      skelIn
>>>>>>> da698059
                  ),
              testCase "separate modifications" $
                assertSameSets
                  [ -- one changed focus
                    skelOut 1 0 0,
                    skelOut 2 0 0,
                    skelOut 0 1 0,
                    skelOut 0 2 0,
                    skelOut 0 0 1,
                    skelOut 0 0 2
                  ]
<<<<<<< HEAD
                  ( fst
                      <$> runTweak
                        ( combineModsTweak
                            (map (: []))
                            (txSkelOutsL % itraversed % txSkelOutValueL % adaL)
                            (\i x -> return [(x + 1, i), (x + 2, i)])
                        )
                        skelIn
=======
                  ( runTweak
                      ( combineModsTweak
                          (map (: []))
                          (txSkelOutsL % itraversed % txSkelOutValueL % Script.adaL)
                          (\i x -> return [(x + 1, i), (x + 2, i)])
                      )
                      skelIn
>>>>>>> da698059
                  )
            ]
    ]<|MERGE_RESOLUTION|>--- conflicted
+++ resolved
@@ -90,24 +90,14 @@
                     skelOut 2 2 1,
                     skelOut 2 2 2
                   ]
-<<<<<<< HEAD
                   ( fst
                       <$> runTweak
                         ( combineModsTweak
                             (tail . subsequences)
-                            (txSkelOutsL % itraversed % txSkelOutValueL % adaL)
+                            (txSkelOutsL % itraversed % txSkelOutValueL % Script.adaL)
                             (\i x -> return [(x + 1, i), (x + 2, i)])
                         )
                         skelIn
-=======
-                  ( runTweak
-                      ( combineModsTweak
-                          (tail . subsequences)
-                          (txSkelOutsL % itraversed % txSkelOutValueL % Script.adaL)
-                          (\i x -> return [(x + 1, i), (x + 2, i)])
-                      )
-                      skelIn
->>>>>>> da698059
                   ),
               testCase "separate modifications" $
                 assertSameSets
@@ -119,24 +109,14 @@
                     skelOut 0 0 1,
                     skelOut 0 0 2
                   ]
-<<<<<<< HEAD
                   ( fst
                       <$> runTweak
                         ( combineModsTweak
                             (map (: []))
-                            (txSkelOutsL % itraversed % txSkelOutValueL % adaL)
+                            (txSkelOutsL % itraversed % txSkelOutValueL % Script.adaL)
                             (\i x -> return [(x + 1, i), (x + 2, i)])
                         )
                         skelIn
-=======
-                  ( runTweak
-                      ( combineModsTweak
-                          (map (: []))
-                          (txSkelOutsL % itraversed % txSkelOutValueL % Script.adaL)
-                          (\i x -> return [(x + 1, i), (x + 2, i)])
-                      )
-                      skelIn
->>>>>>> da698059
                   )
             ]
     ]