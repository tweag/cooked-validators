{-# LANGUAGE NamedFieldPuns #-}

module Cooked.InlineDatumsSpec where

import Control.Monad
import Cooked
import Data.Default
import Data.Map qualified as Map
import Data.Maybe
import Plutus.Script.Utils.Scripts qualified as Script
<<<<<<< HEAD
import Plutus.Script.Utils.V3.Typed.Scripts.MultiPurpose qualified as Script
import Plutus.Script.Utils.Value qualified as Script
import PlutusCore.Version qualified as PlutusTx
=======
import Plutus.Script.Utils.Typed qualified as Script
import Plutus.Script.Utils.V3.Typed.Scripts qualified as Script
>>>>>>> d2df6038
import PlutusLedgerApi.V3 qualified as Api
import PlutusLedgerApi.V3.Tx qualified as V3
import PlutusTx qualified
import PlutusTx.AssocMap qualified as PlutusTx (member)
import PlutusTx.Prelude qualified as PlutusTx
import Prettyprinter
import Test.Tasty
import Test.Tasty.HUnit

data SimpleContractDatum = FirstPaymentDatum | SecondPaymentDatum deriving (Show)

instance PrettyCooked SimpleContractDatum where
  prettyCooked = viaShow

instance PlutusTx.Eq SimpleContractDatum where
  FirstPaymentDatum == FirstPaymentDatum = True
  SecondPaymentDatum == SecondPaymentDatum = True
  _ == _ = False

PlutusTx.unstableMakeIsData ''SimpleContractDatum

{-# INLINEABLE inputDatumSpendingPurpose #-}
inputDatumSpendingPurpose :: Bool -> Script.SpendingScriptType SimpleContractDatum () Api.TxInfo
inputDatumSpendingPurpose requireInlineDatum oRef _ _ Api.TxInfo {txInfoInputs} =
  case PlutusTx.find ((oRef PlutusTx.==) . Api.txInInfoOutRef) txInfoInputs of
    Just (Api.TxInInfo _ Api.TxOut {Api.txOutDatum = inDatum}) | requireInlineDatum -> case inDatum of
      Api.OutputDatum _ -> True
      Api.OutputDatumHash _ -> PlutusTx.trace "I want an inline datum, but I got a hash" False
      Api.NoOutputDatum -> PlutusTx.trace "I want an inline datum, but I got neither a datum nor a hash" False
    Just (Api.TxInInfo _ Api.TxOut {Api.txOutDatum = inDatum}) -> case inDatum of
      Api.OutputDatumHash _ -> True
      Api.OutputDatum _ -> PlutusTx.trace "I want a datum hash, but I got an inline datum" False
      Api.NoOutputDatum -> PlutusTx.trace "I want a datum hash, but I got neither a datum nor a hash" False
    _ -> False

compiledInputDatumSpendingPurpose :: PlutusTx.CompiledCode (Bool -> PlutusTx.BuiltinData -> PlutusTx.BuiltinUnit)
compiledInputDatumSpendingPurpose = $$(PlutusTx.compile [||script||])
  where
    script b = Script.mkMultiPurposeScript $ Script.falseTypedMultiPurposeScript `Script.withSpendingPurpose` inputDatumSpendingPurpose b

requireInlineDatumInInputValidator :: Script.Versioned Script.Validator
requireInlineDatumInInputValidator =
  Script.toVersioned $
    Script.MultiPurposeScript @() $
      Script.toScript $
        compiledInputDatumSpendingPurpose `PlutusTx.unsafeApplyCode` PlutusTx.liftCode PlutusTx.plcVersion110 True

requireHashedDatumInInputValidator :: Script.Versioned Script.Validator
requireHashedDatumInInputValidator =
  Script.toVersioned $
    Script.MultiPurposeScript @() $
      Script.toScript $
        compiledInputDatumSpendingPurpose `PlutusTx.unsafeApplyCode` PlutusTx.liftCode PlutusTx.plcVersion110 False

data OutputDatumKind = OnlyHash | Datum | Inline

PlutusTx.makeLift ''OutputDatumKind

-- | This defines three validators: @outputDatumValidator OnlyHash@ is a
-- validator that only returns true if there's a continuing transaction output
-- that has a datum hash that's not included in the 'txInfoData', inline datum,
-- @outputDatumSpendingPurpose Datum@ requires an output datum with a hash that's in
-- the 'txInfoData', and @outputDatumSpendingPurpose Inline@ only returns true if the
-- output has an inline datum.
{-# INLINEABLE outputDatumSpendingPurpose #-}
outputDatumSpendingPurpose :: OutputDatumKind -> Script.SpendingScriptType SimpleContractDatum () Api.TxInfo
outputDatumSpendingPurpose datumKind oRef _ _ Api.TxInfo {txInfoInputs, txInfoOutputs, txInfoData} =
  case PlutusTx.find ((oRef PlutusTx.==) . Api.txInInfoOutRef) txInfoInputs of
    Just (Api.TxInInfo _ Api.TxOut {txOutAddress})
      | [Api.TxOut {txOutDatum}] <- PlutusTx.filter ((txOutAddress PlutusTx.==) . Api.txOutAddress) txInfoOutputs ->
          case (datumKind, txOutDatum) of
            (OnlyHash, Api.OutputDatumHash h) -> PlutusTx.not $ PlutusTx.member h txInfoData
            (Datum, Api.OutputDatumHash h) -> PlutusTx.member h txInfoData
            (Inline, Api.OutputDatum _) -> True
            _ -> False
    _ -> False

compiledOutputDatumSpendingPurpose :: PlutusTx.CompiledCode (OutputDatumKind -> PlutusTx.BuiltinData -> PlutusTx.BuiltinUnit)
compiledOutputDatumSpendingPurpose = $$(PlutusTx.compile [||script||])
  where
    script b = Script.mkMultiPurposeScript $ Script.falseTypedMultiPurposeScript `Script.withSpendingPurpose` outputDatumSpendingPurpose b

requireInlineDatumInOutputValidator :: Script.Versioned Script.Validator
requireInlineDatumInOutputValidator =
  Script.toVersioned $
    Script.MultiPurposeScript @() $
      Script.toScript $
        compiledOutputDatumSpendingPurpose `PlutusTx.unsafeApplyCode` PlutusTx.liftCode PlutusTx.plcVersion110 Inline

requireHashedDatumInOutputValidator :: Script.Versioned Script.Validator
requireHashedDatumInOutputValidator =
  Script.toVersioned $
    Script.MultiPurposeScript @() $
      Script.toScript $
        compiledOutputDatumSpendingPurpose `PlutusTx.unsafeApplyCode` PlutusTx.liftCode PlutusTx.plcVersion110 Datum

requireOnlyHashedDatumInOutputValidator :: Script.Versioned Script.Validator
requireOnlyHashedDatumInOutputValidator =
  Script.toVersioned $
    Script.MultiPurposeScript @() $
      Script.toScript $
        compiledOutputDatumSpendingPurpose `PlutusTx.unsafeApplyCode` PlutusTx.liftCode PlutusTx.plcVersion110 OnlyHash

-- | This defines two single-transaction traces: @listUtxosTestTrace True@ will
-- pay a script with an inline datum, while @listUtxosTestTrace False@ will use
-- a datum hash.
listUtxosTestTrace ::
  (MonadBlockChain m) =>
  Bool ->
  Script.Versioned Script.Validator ->
  m [(V3.TxOutRef, Api.TxOut)]
listUtxosTestTrace useInlineDatum validator =
  utxosFromCardanoTx
    <$> validateTxSkel
      txSkelTemplate
        { txSkelOpts = def {txOptEnsureMinAda = True},
<<<<<<< HEAD
          txSkelOuts =
            [ Pays $
                ConcreteOutput
                  { concreteOutputOwner = validator,
                    concreteOutputValue = Script.ada 2,
                    concreteOutputReferenceScript = Nothing @(Script.Versioned Script.Script),
                    concreteOutputStakingCredential = Nothing,
                    concreteOutputDatum = (if useInlineDatum then TxSkelOutInlineDatum else TxSkelOutDatum) FirstPaymentDatum
                  }
            ],
=======
          txSkelOuts = [validator `receives` (if useInlineDatum then InlineDatum else VisibleHashedDatum) FirstPaymentDatum],
>>>>>>> d2df6038
          txSkelSigners = [wallet 1]
        }

-- | This defines two traces of two transactions each: @spendOutputTestTrace
-- True@ will pay a validator with an inline datum and try spending the the UTxO
-- thus created, @spendOutputTestTrace False@ will do the same, but use a datum
-- hash.
--
-- This is used to test whether a validator will correctly see the
-- _input data_ of a transaction as inline datums or datum hashes.
spendOutputTestTrace ::
  (MonadBlockChain m) =>
  Bool ->
  Script.Versioned Script.Validator ->
  m ()
spendOutputTestTrace useInlineDatum validator = do
  (theTxOutRef, _) : _ <- listUtxosTestTrace useInlineDatum validator
  void $
    validateTxSkel
      txSkelTemplate
        { txSkelOpts = def {txOptEnsureMinAda = True},
          txSkelIns = Map.singleton theTxOutRef $ someTxSkelRedeemer (),
          txSkelSigners = [wallet 1]
        }

-- | This defines two traces of two transactions each: On the first transaction,
-- a validator will be paid with an inline datum, on the second transaction,
-- that validator will spend the UTxO created by the first transaction and a new
-- output at the same validator will be created. While
-- @continuingOutputTestTrace True@ will use an inline datum on that second
-- payment to the validator, @continuingOutputTestTrace False@ will use a datum
-- hash.
--
-- This is used to test whether a validator will correctly see the _output data_
-- of atransaction as inline datums or datum hashes.
continuingOutputTestTrace ::
  (MonadBlockChain m) =>
  OutputDatumKind ->
  Script.Versioned Script.Validator ->
  m ()
continuingOutputTestTrace datumKindOnSecondPayment validator = do
  (theTxOutRef, theOutput) : _ <- listUtxosTestTrace True validator
  void $
    validateTxSkel
      txSkelTemplate
        { txSkelOpts = def {txOptEnsureMinAda = True},
          txSkelIns = Map.singleton theTxOutRef $ someTxSkelRedeemer (),
          txSkelOuts =
<<<<<<< HEAD
            [ Pays $
                ConcreteOutput
                  { concreteOutputOwner = validator,
                    concreteOutputValue = outputValue theOutput,
                    concreteOutputReferenceScript = Nothing @(Script.Versioned Script.Script),
                    concreteOutputStakingCredential = Nothing,
                    concreteOutputDatum =
                      ( case datumKindOnSecondPayment of
                          OnlyHash -> TxSkelOutDatumHash
                          Datum -> TxSkelOutDatum
                          Inline -> TxSkelOutInlineDatum
                      )
                        SecondPaymentDatum
                  }
=======
            [ validator
                `receives` ( Value (outputValue theOutput)
                               <&&> ( case datumKindOnSecondPayment of
                                        OnlyHash -> HiddenHashedDatum
                                        Datum -> VisibleHashedDatum
                                        Inline -> InlineDatum
                                    )
                                 SecondPaymentDatum
                           )
>>>>>>> d2df6038
            ],
          txSkelSigners = [wallet 1]
        }

tests :: TestTree
tests =
  testGroup
    "Inline datums vs. datum hashes"
    [ testCase "the first and second datums have different hashes" $
        assertBool "... they do not" $
          (Script.datumHash . Api.Datum . Api.toBuiltinData $ FirstPaymentDatum)
            /= (Script.datumHash . Api.Datum . Api.toBuiltinData $ SecondPaymentDatum),
      testGroup
        "from the MockChain's point of view on Transaction outputs (allUtxos)"
        -- The validator used in these test cases does not actually matter, we
        -- just need some script to pay to.
        [ testCase "the datum is retrieved correctly" $
            assertBool "... it's not" $
              case fst $ runMockChain (listUtxosTestTrace True requireInlineDatumInInputValidator >> allUtxos) of
                Right (utxos, _endState) ->
                  case mapMaybe ((outputOutputDatum <$>) . isScriptOutputFrom requireInlineDatumInInputValidator . snd) utxos of
                    [Api.OutputDatum _] -> True
                    _ -> False
                _ -> False,
          testCase "the datum hash is retrieved correctly" $
            assertBool "... it's not" $
              case fst $ runMockChain (listUtxosTestTrace False requireInlineDatumInInputValidator >> allUtxos) of
                Right (utxos, _endState) ->
                  case mapMaybe ((outputOutputDatum <$>) . isScriptOutputFrom requireInlineDatumInInputValidator . snd) utxos of
                    [Api.OutputDatumHash _] -> True
                    _ -> False
                _ -> False
        ],
      testGroup
        "from the point of view of scripts"
        [ testGroup
            "looking at transaction inputs"
            [ testGroup
                "validator expects an inline datum..."
                [ testCase "...and gets an inline datum, expecting success" $
                    testSucceeds $
                      spendOutputTestTrace True requireInlineDatumInInputValidator,
                  testCase "...and gets a datum hash, expecting script failure" $
                    testFailsInPhase2 $
                      spendOutputTestTrace False requireInlineDatumInInputValidator
                ],
              testGroup
                "validator expects a datum hash..."
                [ testCase "...and gets an inline datum, expecting script failure" $
                    testFailsInPhase2 $
                      spendOutputTestTrace True requireHashedDatumInInputValidator,
                  testCase "...and gets a datum hash, expecting success" $
                    testSucceeds $
                      spendOutputTestTrace False requireHashedDatumInInputValidator
                ]
            ],
          testGroup
            "looking at transaction outputs"
            [ testGroup
                "validator expects a regular datum..."
                [ testCase "...and gets a regular datum, expecting success" $
                    testSucceeds $
                      continuingOutputTestTrace Datum requireHashedDatumInOutputValidator,
                  testCase "...and gets an inline datum, expecting script failure" $
                    testFailsInPhase2 $
                      continuingOutputTestTrace Inline requireHashedDatumInOutputValidator,
                  testCase "...and gets a datum hash, expecting script failure" $
                    testFailsInPhase2 $
                      continuingOutputTestTrace OnlyHash requireHashedDatumInOutputValidator
                ],
              testGroup
                "validator expects an inline datum..."
                [ testCase "...and gets a regular datum, expecting script failure" $
                    testFailsInPhase2 $
                      continuingOutputTestTrace Datum requireInlineDatumInOutputValidator,
                  testCase "...and gets an inline datum, expecting success" $
                    testSucceeds $
                      continuingOutputTestTrace Inline requireInlineDatumInOutputValidator,
                  testCase "...and gets a datum hash, expecting script failure" $
                    testFailsInPhase2 $
                      continuingOutputTestTrace OnlyHash requireInlineDatumInOutputValidator
                ],
              testGroup
                "validator expects a datum hash..."
                [ testCase "...and gets a regular datum, expecting script failure" $
                    testFailsInPhase2 $
                      continuingOutputTestTrace Datum requireOnlyHashedDatumInOutputValidator,
                  testCase "...and gets an inline datum, expecting script failure" $
                    testFailsInPhase2 $
                      continuingOutputTestTrace Inline requireOnlyHashedDatumInOutputValidator,
                  testCase "...and gets a datum hash, expecting success" $
                    testSucceeds $
                      continuingOutputTestTrace OnlyHash requireOnlyHashedDatumInOutputValidator
                ]
            ]
        ]
    ]<|MERGE_RESOLUTION|>--- conflicted
+++ resolved
@@ -8,14 +8,9 @@
 import Data.Map qualified as Map
 import Data.Maybe
 import Plutus.Script.Utils.Scripts qualified as Script
-<<<<<<< HEAD
 import Plutus.Script.Utils.V3.Typed.Scripts.MultiPurpose qualified as Script
 import Plutus.Script.Utils.Value qualified as Script
 import PlutusCore.Version qualified as PlutusTx
-=======
-import Plutus.Script.Utils.Typed qualified as Script
-import Plutus.Script.Utils.V3.Typed.Scripts qualified as Script
->>>>>>> d2df6038
 import PlutusLedgerApi.V3 qualified as Api
 import PlutusLedgerApi.V3.Tx qualified as V3
 import PlutusTx qualified
@@ -132,20 +127,7 @@
     <$> validateTxSkel
       txSkelTemplate
         { txSkelOpts = def {txOptEnsureMinAda = True},
-<<<<<<< HEAD
-          txSkelOuts =
-            [ Pays $
-                ConcreteOutput
-                  { concreteOutputOwner = validator,
-                    concreteOutputValue = Script.ada 2,
-                    concreteOutputReferenceScript = Nothing @(Script.Versioned Script.Script),
-                    concreteOutputStakingCredential = Nothing,
-                    concreteOutputDatum = (if useInlineDatum then TxSkelOutInlineDatum else TxSkelOutDatum) FirstPaymentDatum
-                  }
-            ],
-=======
           txSkelOuts = [validator `receives` (if useInlineDatum then InlineDatum else VisibleHashedDatum) FirstPaymentDatum],
->>>>>>> d2df6038
           txSkelSigners = [wallet 1]
         }
 
@@ -194,22 +176,6 @@
         { txSkelOpts = def {txOptEnsureMinAda = True},
           txSkelIns = Map.singleton theTxOutRef $ someTxSkelRedeemer (),
           txSkelOuts =
-<<<<<<< HEAD
-            [ Pays $
-                ConcreteOutput
-                  { concreteOutputOwner = validator,
-                    concreteOutputValue = outputValue theOutput,
-                    concreteOutputReferenceScript = Nothing @(Script.Versioned Script.Script),
-                    concreteOutputStakingCredential = Nothing,
-                    concreteOutputDatum =
-                      ( case datumKindOnSecondPayment of
-                          OnlyHash -> TxSkelOutDatumHash
-                          Datum -> TxSkelOutDatum
-                          Inline -> TxSkelOutInlineDatum
-                      )
-                        SecondPaymentDatum
-                  }
-=======
             [ validator
                 `receives` ( Value (outputValue theOutput)
                                <&&> ( case datumKindOnSecondPayment of
@@ -219,7 +185,6 @@
                                     )
                                  SecondPaymentDatum
                            )
->>>>>>> d2df6038
             ],
           txSkelSigners = [wallet 1]
         }
