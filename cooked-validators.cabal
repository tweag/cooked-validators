cabal-version: 3.4

-- This file has been generated from package.yaml by hpack version 0.36.1.
--
-- see: https://github.com/sol/hpack

name:           cooked-validators
version:        4.0.0
license:        MIT
license-file:   LICENSE
build-type:     Simple

library
  exposed-modules:
      Cooked
      Cooked.Attack
      Cooked.Attack.AddToken
      Cooked.Attack.DatumHijacking
      Cooked.Attack.DoubleSat
      Cooked.Attack.DupToken
      Cooked.Conversion
      Cooked.Conversion.ToAddress
      Cooked.Conversion.ToCredential
      Cooked.Conversion.ToHash
      Cooked.Conversion.ToOutputDatum
      Cooked.Conversion.ToPubKeyHash
      Cooked.Conversion.ToStakingCredential
      Cooked.Conversion.ToValue
      Cooked.Currencies
      Cooked.InitialDistribution
      Cooked.Ltl
      Cooked.MockChain
      Cooked.MockChain.AutoReferenceScripts
      Cooked.MockChain.Balancing
      Cooked.MockChain.BlockChain
      Cooked.MockChain.Direct
      Cooked.MockChain.GenerateTx
      Cooked.MockChain.GenerateTx.Body
      Cooked.MockChain.GenerateTx.Collateral
      Cooked.MockChain.GenerateTx.Common
      Cooked.MockChain.GenerateTx.Input
      Cooked.MockChain.GenerateTx.Mint
      Cooked.MockChain.GenerateTx.Output
      Cooked.MockChain.GenerateTx.Proposal
      Cooked.MockChain.GenerateTx.Withdrawals
      Cooked.MockChain.GenerateTx.Witness
      Cooked.MockChain.MinAda
      Cooked.MockChain.MockChainSt
      Cooked.MockChain.Staged
      Cooked.MockChain.Testing
      Cooked.MockChain.UtxoSearch
      Cooked.MockChain.UtxoState
      Cooked.Output
      Cooked.Pretty
      Cooked.Pretty.Class
      Cooked.Pretty.Common
      Cooked.Pretty.Cooked
      Cooked.Pretty.Options
      Cooked.ShowBS
      Cooked.Skeleton
      Cooked.Skeleton.Datum
      Cooked.Skeleton.Label
      Cooked.Skeleton.Mint
      Cooked.Skeleton.Option
      Cooked.Skeleton.Output
      Cooked.Skeleton.Payable
      Cooked.Skeleton.Proposal
      Cooked.Skeleton.Redeemer
      Cooked.Skeleton.Withdrawal
      Cooked.Tweak
      Cooked.Tweak.Common
      Cooked.Tweak.Inputs
      Cooked.Tweak.Labels
      Cooked.Tweak.Mint
      Cooked.Tweak.OutPermutations
      Cooked.Tweak.Outputs
      Cooked.Tweak.Signers
      Cooked.Tweak.ValidityRange
      Cooked.Validators
      Cooked.Wallet
  other-modules:
      Paths_cooked_validators
  autogen-modules:
      Paths_cooked_validators
  hs-source-dirs:
      src
  default-extensions:
      ConstraintKinds
      DataKinds
      DerivingStrategies
      DerivingVia
      FlexibleContexts
      FlexibleInstances
      GADTs
      GeneralizedNewtypeDeriving
      ImportQualifiedPost
      LambdaCase
      MultiParamTypeClasses
      MultiWayIf
      NamedFieldPuns
      NumericUnderscores
      OverloadedStrings
      PolyKinds
      RankNTypes
      RecordWildCards
      ScopedTypeVariables
      StandaloneDeriving
      TemplateHaskell
      TupleSections
      TypeApplications
      TypeFamilies
      TypeOperators
      ViewPatterns
  ghc-options: -Wall -Wcompat -Wincomplete-record-updates -Wincomplete-uni-patterns -Wredundant-constraints -Wno-missed-extra-shared-lib -fobject-code -fno-ignore-interface-pragmas -fignore-hpc-changes -fno-omit-interface-pragmas -fplugin-opt PlutusTx.Plugin:defer-errors -fplugin-opt PlutusTx.Plugin:conservative-optimisation
  build-depends:
      QuickCheck
    , base >=4.9 && <5
    , bytestring
    , cardano-api
    , cardano-crypto
    , cardano-data
    , cardano-ledger-alonzo
    , cardano-ledger-conway
    , cardano-ledger-core
    , cardano-ledger-shelley
    , cardano-node-emulator
    , cardano-strict-containers
    , containers
    , data-default
    , either
    , exceptions
    , flat
    , http-conduit
    , lens
    , list-t
    , microlens
    , monad-control
    , mtl
    , nonempty-containers
    , optics-core
    , optics-th
    , ordered-containers
    , plutus-core
    , plutus-ledger
    , plutus-ledger-api
    , plutus-script-utils
    , plutus-tx
    , plutus-tx-plugin
    , prettyprinter
    , random
    , random-shuffle
    , strict-sop-core
    , tasty
    , tasty-hunit
    , tasty-quickcheck
    , text
    , transformers
  default-language: Haskell2010

test-suite spec
  type: exitcode-stdio-1.0
  main-is: Spec.hs
  other-modules:
      Cooked.Attack.DatumHijackingSpec
      Cooked.Attack.DoubleSatSpec
      Cooked.Attack.DupTokenSpec
      Cooked.AttackSpec
      Cooked.BalancingSpec
      Cooked.BasicUsageSpec
      Cooked.InitialDistributionSpec
      Cooked.InlineDatumsSpec
      Cooked.LtlSpec
      Cooked.MinAdaSpec
      Cooked.MockChain.BlockChainSpec
      Cooked.MockChainSpec
      Cooked.ProposingScriptSpec
      Cooked.ReferenceInputsSpec
      Cooked.ReferenceScriptsSpec
      Cooked.Tweak.CommonSpec
      Cooked.Tweak.OutPermutationsSpec
      Cooked.Tweak.TamperDatumSpec
      Cooked.Tweak.ValidityRangeSpec
      Cooked.TweakSpec
      Cooked.WithdrawalsSpec
      Paths_cooked_validators
  autogen-modules:
      Paths_cooked_validators
  hs-source-dirs:
      tests/
  default-extensions:
      ConstraintKinds
      DataKinds
      DerivingStrategies
      DerivingVia
      FlexibleContexts
      FlexibleInstances
      GADTs
      GeneralizedNewtypeDeriving
      ImportQualifiedPost
      LambdaCase
      MultiParamTypeClasses
      MultiWayIf
      NamedFieldPuns
      NumericUnderscores
      OverloadedStrings
      PolyKinds
      RankNTypes
      RecordWildCards
      ScopedTypeVariables
      StandaloneDeriving
      TemplateHaskell
      TupleSections
      TypeApplications
      TypeFamilies
      TypeOperators
      ViewPatterns
  ghc-options: -Wall -Wcompat -Wincomplete-record-updates -Wincomplete-uni-patterns -Wredundant-constraints -Wno-missed-extra-shared-lib -fobject-code -fno-ignore-interface-pragmas -fignore-hpc-changes -fno-omit-interface-pragmas -fplugin-opt PlutusTx.Plugin:defer-errors -fplugin-opt PlutusTx.Plugin:conservative-optimisation
  build-depends:
      QuickCheck
    , base >=4.9 && <5
    , bytestring
    , cardano-api
    , cardano-crypto
    , cardano-data
    , cardano-ledger-alonzo
    , cardano-ledger-conway
    , cardano-ledger-core
    , cardano-ledger-shelley
    , cardano-node-emulator
    , cardano-strict-containers
    , containers
    , cooked-validators
    , data-default
    , either
    , exceptions
    , flat
    , http-conduit
    , lens
    , list-t
    , microlens
    , monad-control
    , mtl
    , nonempty-containers
    , optics-core
    , optics-th
<<<<<<< HEAD
    , ordered-containers
    , parsec
=======
>>>>>>> 87152ca0
    , plutus-core
    , plutus-ledger
    , plutus-ledger-api
    , plutus-script-utils
    , plutus-tx
    , plutus-tx-plugin
    , prettyprinter
    , random
    , random-shuffle
    , strict-sop-core
    , tasty
    , tasty-hunit
    , tasty-quickcheck
    , text
    , transformers
  default-language: Haskell2010<|MERGE_RESOLUTION|>--- conflicted
+++ resolved
@@ -243,11 +243,7 @@
     , nonempty-containers
     , optics-core
     , optics-th
-<<<<<<< HEAD
     , ordered-containers
-    , parsec
-=======
->>>>>>> 87152ca0
     , plutus-core
     , plutus-ledger
     , plutus-ledger-api
