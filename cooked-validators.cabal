cabal-version: 3.4

-- This file has been generated from package.yaml by hpack version 0.36.1.
--
-- see: https://github.com/sol/hpack

name:           cooked-validators
version:        5.0.0
license:        MIT
license-file:   LICENSE
build-type:     Simple

library
  exposed-modules:
      Cooked
      Cooked.Attack
      Cooked.Attack.AddToken
      Cooked.Attack.DatumHijacking
      Cooked.Attack.DoubleSat
      Cooked.Attack.DupToken
      Cooked.InitialDistribution
      Cooked.Ltl
      Cooked.MockChain
      Cooked.MockChain.AutoReferenceScripts
      Cooked.MockChain.Balancing
      Cooked.MockChain.BlockChain
      Cooked.MockChain.Direct
      Cooked.MockChain.GenerateTx
      Cooked.MockChain.GenerateTx.Body
      Cooked.MockChain.GenerateTx.Collateral
      Cooked.MockChain.GenerateTx.Common
      Cooked.MockChain.GenerateTx.Input
      Cooked.MockChain.GenerateTx.Mint
      Cooked.MockChain.GenerateTx.Output
      Cooked.MockChain.GenerateTx.Proposal
      Cooked.MockChain.GenerateTx.Withdrawals
      Cooked.MockChain.GenerateTx.Witness
      Cooked.MockChain.MinAda
      Cooked.MockChain.MockChainState
      Cooked.MockChain.Staged
      Cooked.MockChain.Testing
      Cooked.MockChain.UtxoSearch
      Cooked.MockChain.UtxoState
      Cooked.Output
      Cooked.Pretty
<<<<<<< HEAD
      Cooked.Pretty.Common
=======
      Cooked.Pretty.Class
>>>>>>> e3af6f23
      Cooked.Pretty.Hashable
      Cooked.Pretty.MockChain
      Cooked.Pretty.Options
      Cooked.Pretty.Plutus
      Cooked.Pretty.Skeleton
      Cooked.ShowBS
      Cooked.Skeleton
      Cooked.Skeleton.Datum
      Cooked.Skeleton.Label
      Cooked.Skeleton.Mint
      Cooked.Skeleton.Option
      Cooked.Skeleton.Output
      Cooked.Skeleton.Payable
      Cooked.Skeleton.Proposal
      Cooked.Skeleton.Redeemer
      Cooked.Skeleton.Value
      Cooked.Skeleton.Withdrawal
      Cooked.Tweak
      Cooked.Tweak.Common
      Cooked.Tweak.Inputs
      Cooked.Tweak.Labels
      Cooked.Tweak.Mint
      Cooked.Tweak.OutPermutations
      Cooked.Tweak.Outputs
      Cooked.Tweak.Signers
      Cooked.Tweak.ValidityRange
      Cooked.Wallet
  other-modules:
      Paths_cooked_validators
  autogen-modules:
      Paths_cooked_validators
  hs-source-dirs:
      src
  default-extensions:
      ConstraintKinds
      DataKinds
      DerivingStrategies
      DerivingVia
      FlexibleContexts
      FlexibleInstances
      GADTs
      GeneralizedNewtypeDeriving
      ImportQualifiedPost
      LambdaCase
      MultiParamTypeClasses
      MultiWayIf
      NamedFieldPuns
      NumericUnderscores
      OverloadedStrings
      PolyKinds
      RankNTypes
      RecordWildCards
      ScopedTypeVariables
      StandaloneDeriving
      TemplateHaskell
      TupleSections
      TypeApplications
      TypeFamilies
      TypeOperators
      ViewPatterns
  ghc-options: -Wall -Wcompat -Wincomplete-record-updates -Wincomplete-uni-patterns -Wredundant-constraints -Wno-missed-extra-shared-lib -fobject-code -fno-ignore-interface-pragmas -fignore-hpc-changes -fno-omit-interface-pragmas -fplugin-opt PlutusTx.Plugin:defer-errors -fplugin-opt PlutusTx.Plugin:conservative-optimisation
  build-depends:
      QuickCheck
    , base >=4.9 && <5
    , bytestring
    , cardano-api
    , cardano-crypto
    , cardano-data
    , cardano-ledger-alonzo
    , cardano-ledger-conway
    , cardano-ledger-core
    , cardano-ledger-shelley
    , cardano-node-emulator
    , cardano-strict-containers
    , containers
    , data-default
    , either
    , exceptions
    , flat
    , http-conduit
    , lens
    , list-t
    , microlens
    , monad-control
    , mtl
    , nonempty-containers
    , optics-core
    , optics-th
    , ordered-containers
    , plutus-core
    , plutus-ledger
    , plutus-ledger-api
    , plutus-script-utils
    , plutus-tx
    , plutus-tx-plugin
    , prettyprinter
    , random
    , random-shuffle
    , strict-sop-core
    , tasty
    , tasty-hunit
    , tasty-quickcheck
    , text
    , transformers
  default-language: Haskell2010

test-suite spec
  type: exitcode-stdio-1.0
  main-is: Spec.hs
  other-modules:
      Cooked.Attack.DatumHijackingSpec
      Cooked.Attack.DoubleSatSpec
      Cooked.Attack.DupTokenSpec
      Cooked.AttackSpec
      Cooked.BalancingSpec
      Cooked.BasicUsageSpec
      Cooked.InitialDistributionSpec
      Cooked.InlineDatumsSpec
      Cooked.LtlSpec
      Cooked.MinAdaSpec
      Cooked.MockChain.BlockChainSpec
      Cooked.MockChainSpec
      Cooked.MultiPurposeSpec
      Cooked.ProposingScriptSpec
      Cooked.ReferenceInputsSpec
      Cooked.ReferenceScriptsSpec
      Cooked.Tweak.CommonSpec
      Cooked.Tweak.OutPermutationsSpec
      Cooked.Tweak.TamperDatumSpec
      Cooked.Tweak.ValidityRangeSpec
      Cooked.TweakSpec
      Cooked.WithdrawalsSpec
      Paths_cooked_validators
  autogen-modules:
      Paths_cooked_validators
  hs-source-dirs:
      tests/
  default-extensions:
      ConstraintKinds
      DataKinds
      DerivingStrategies
      DerivingVia
      FlexibleContexts
      FlexibleInstances
      GADTs
      GeneralizedNewtypeDeriving
      ImportQualifiedPost
      LambdaCase
      MultiParamTypeClasses
      MultiWayIf
      NamedFieldPuns
      NumericUnderscores
      OverloadedStrings
      PolyKinds
      RankNTypes
      RecordWildCards
      ScopedTypeVariables
      StandaloneDeriving
      TemplateHaskell
      TupleSections
      TypeApplications
      TypeFamilies
      TypeOperators
      ViewPatterns
  ghc-options: -Wall -Wcompat -Wincomplete-record-updates -Wincomplete-uni-patterns -Wredundant-constraints -Wno-missed-extra-shared-lib -fobject-code -fno-ignore-interface-pragmas -fignore-hpc-changes -fno-omit-interface-pragmas -fplugin-opt PlutusTx.Plugin:defer-errors -fplugin-opt PlutusTx.Plugin:conservative-optimisation
  build-depends:
      QuickCheck
    , base >=4.9 && <5
    , bytestring
    , cardano-api
    , cardano-crypto
    , cardano-data
    , cardano-ledger-alonzo
    , cardano-ledger-conway
    , cardano-ledger-core
    , cardano-ledger-shelley
    , cardano-node-emulator
    , cardano-strict-containers
    , containers
    , cooked-validators
    , data-default
    , either
    , exceptions
    , flat
    , http-conduit
    , lens
    , list-t
    , microlens
    , monad-control
    , mtl
    , nonempty-containers
    , optics-core
    , optics-th
    , ordered-containers
    , plutus-core
    , plutus-ledger
    , plutus-ledger-api
    , plutus-script-utils
    , plutus-tx
    , plutus-tx-plugin
    , prettyprinter
    , random
    , random-shuffle
    , strict-sop-core
    , tasty
    , tasty-hunit
    , tasty-quickcheck
    , text
    , transformers
  default-language: Haskell2010<|MERGE_RESOLUTION|>--- conflicted
+++ resolved
@@ -43,11 +43,7 @@
       Cooked.MockChain.UtxoState
       Cooked.Output
       Cooked.Pretty
-<<<<<<< HEAD
-      Cooked.Pretty.Common
-=======
       Cooked.Pretty.Class
->>>>>>> e3af6f23
       Cooked.Pretty.Hashable
       Cooked.Pretty.MockChain
       Cooked.Pretty.Options
