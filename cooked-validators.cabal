cabal-version: 3.4

-- This file has been generated from package.yaml by hpack version 0.36.1.
--
-- see: https://github.com/sol/hpack

name:           cooked-validators
version:        4.0.0
license:        MIT
license-file:   LICENSE
build-type:     Simple

library
  exposed-modules:
      Cooked
      Cooked.Attack
      Cooked.Attack.AddToken
      Cooked.Attack.DatumHijacking
      Cooked.Attack.DoubleSat
      Cooked.Attack.DupToken
      Cooked.Conversion
      Cooked.Conversion.ToAddress
      Cooked.Conversion.ToCredential
      Cooked.Conversion.ToHash
      Cooked.Conversion.ToOutputDatum
      Cooked.Conversion.ToPubKeyHash
<<<<<<< HEAD
=======
      Cooked.Conversion.ToScriptHash
      Cooked.Conversion.ToStakingCredential
>>>>>>> d2df6038
      Cooked.Conversion.ToValue
      Cooked.Conversion.ToVersionedScript
      Cooked.Currencies
      Cooked.InitialDistribution
      Cooked.Ltl
      Cooked.MockChain
      Cooked.MockChain.AutoReferenceScripts
      Cooked.MockChain.Balancing
      Cooked.MockChain.BlockChain
      Cooked.MockChain.Direct
      Cooked.MockChain.GenerateTx
      Cooked.MockChain.GenerateTx.Body
      Cooked.MockChain.GenerateTx.Collateral
      Cooked.MockChain.GenerateTx.Common
      Cooked.MockChain.GenerateTx.Input
      Cooked.MockChain.GenerateTx.Mint
      Cooked.MockChain.GenerateTx.Output
      Cooked.MockChain.GenerateTx.Proposal
      Cooked.MockChain.GenerateTx.Withdrawals
      Cooked.MockChain.GenerateTx.Witness
      Cooked.MockChain.MinAda
      Cooked.MockChain.MockChainSt
      Cooked.MockChain.Staged
      Cooked.MockChain.Testing
      Cooked.MockChain.UtxoSearch
      Cooked.MockChain.UtxoState
      Cooked.Output
      Cooked.Pretty
      Cooked.Pretty.Class
      Cooked.Pretty.Common
      Cooked.Pretty.Cooked
      Cooked.Pretty.Options
      Cooked.ShowBS
      Cooked.Skeleton
      Cooked.Skeleton.Datum
      Cooked.Skeleton.Label
      Cooked.Skeleton.Mint
      Cooked.Skeleton.Option
      Cooked.Skeleton.Output
      Cooked.Skeleton.Payable
      Cooked.Skeleton.Proposal
      Cooked.Skeleton.Redeemer
      Cooked.Skeleton.Withdrawal
      Cooked.Tweak
      Cooked.Tweak.Common
      Cooked.Tweak.Inputs
      Cooked.Tweak.Labels
      Cooked.Tweak.Mint
      Cooked.Tweak.OutPermutations
      Cooked.Tweak.Outputs
      Cooked.Tweak.Signers
      Cooked.Tweak.ValidityRange
      Cooked.Validators
      Cooked.Wallet
  other-modules:
      Paths_cooked_validators
  autogen-modules:
      Paths_cooked_validators
  hs-source-dirs:
      src
  default-extensions:
      ImportQualifiedPost
      AllowAmbiguousTypes
      ConstraintKinds
      DataKinds
      DerivingStrategies
      DerivingVia
      FlexibleContexts
      FlexibleInstances
      GADTs
      GeneralizedNewtypeDeriving
      ImportQualifiedPost
      LambdaCase
      MultiParamTypeClasses
      NamedFieldPuns
      NumericUnderscores
      OverloadedStrings
      RankNTypes
      RecordWildCards
      ScopedTypeVariables
      StandaloneDeriving
      StrictData
      TemplateHaskell
      TupleSections
      TypeApplications
      TypeFamilies
      TypeOperators
      TypeSynonymInstances
      ViewPatterns
  ghc-options: -Wall -Wno-missed-extra-shared-lib -fobject-code -fno-ignore-interface-pragmas -fignore-hpc-changes -fno-omit-interface-pragmas -fplugin-opt PlutusTx.Plugin:defer-errors -fplugin-opt PlutusTx.Plugin:conservative-optimisation
  build-depends:
      QuickCheck
    , base >=4.9 && <5
    , bytestring
    , cardano-api
    , cardano-crypto
    , cardano-data
    , cardano-ledger-alonzo
    , cardano-ledger-conway
    , cardano-ledger-core
    , cardano-ledger-shelley
    , cardano-node-emulator
    , cardano-strict-containers
    , containers
    , data-default
    , either
    , exceptions
    , flat
    , http-conduit
    , lens
    , list-t
    , microlens
    , monad-control
    , mtl
    , nonempty-containers
    , optics-core
    , optics-th
    , ordered-containers
    , plutus-core
    , plutus-ledger
    , plutus-ledger-api
    , plutus-script-utils
    , plutus-tx
    , plutus-tx-plugin
    , prettyprinter
    , random
    , random-shuffle
    , strict-sop-core
    , tasty
    , tasty-hunit
    , tasty-quickcheck
    , text
    , transformers
  default-language: Haskell2010

test-suite spec
  type: exitcode-stdio-1.0
  main-is: Spec.hs
  other-modules:
      Cooked.Attack.DatumHijackingSpec
      Cooked.Attack.DoubleSatSpec
      Cooked.Attack.DupTokenSpec
      Cooked.AttackSpec
      Cooked.BalancingSpec
      Cooked.BasicUsageSpec
      Cooked.InitialDistributionSpec
      Cooked.InlineDatumsSpec
      Cooked.LtlSpec
      Cooked.MinAdaSpec
      Cooked.MockChain.BlockChainSpec
      Cooked.MockChainSpec
      Cooked.ProposingScriptSpec
      Cooked.ReferenceInputsSpec
      Cooked.ReferenceScriptsSpec
      Cooked.Tweak.CommonSpec
      Cooked.Tweak.OutPermutationsSpec
      Cooked.Tweak.TamperDatumSpec
      Cooked.Tweak.ValidityRangeSpec
      Cooked.TweakSpec
      Cooked.WithdrawalsSpec
      Paths_cooked_validators
  autogen-modules:
      Paths_cooked_validators
  hs-source-dirs:
      tests/
  default-extensions:
      ImportQualifiedPost
      DataKinds
      FlexibleContexts
      FlexibleInstances
      GADTs
      LambdaCase
      MultiParamTypeClasses
      MultiWayIf
      NumericUnderscores
      OverloadedStrings
      RankNTypes
      RecordWildCards
      ScopedTypeVariables
      TemplateHaskell
      TupleSections
      TypeApplications
      TypeFamilies
      ViewPatterns
  ghc-options: -Wall -Wno-missed-extra-shared-lib -Wno-type-defaults -fobject-code -fno-ignore-interface-pragmas -fignore-hpc-changes -fno-omit-interface-pragmas -fplugin-opt PlutusTx.Plugin:defer-errors -fplugin-opt PlutusTx.Plugin:conservative-optimisation
  build-depends:
      QuickCheck
    , base >=4.9 && <5
    , bytestring
    , cardano-api
    , cardano-crypto
    , cardano-data
    , cardano-ledger-alonzo
    , cardano-ledger-conway
    , cardano-ledger-core
    , cardano-ledger-shelley
    , cardano-node-emulator
    , cardano-strict-containers
    , containers
    , cooked-validators
    , data-default
    , either
    , exceptions
    , flat
    , http-conduit
    , lens
    , list-t
    , microlens
    , monad-control
    , mtl
    , nonempty-containers
    , optics-core
    , optics-th
    , ordered-containers
    , parsec
    , plutus-core
    , plutus-ledger
    , plutus-ledger-api
    , plutus-script-utils
    , plutus-tx
    , plutus-tx-plugin
    , prettyprinter
    , random
    , random-shuffle
    , strict-sop-core
    , tasty
    , tasty-hunit
    , tasty-quickcheck
    , text
    , transformers
  default-language: Haskell2010<|MERGE_RESOLUTION|>--- conflicted
+++ resolved
@@ -24,11 +24,7 @@
       Cooked.Conversion.ToHash
       Cooked.Conversion.ToOutputDatum
       Cooked.Conversion.ToPubKeyHash
-<<<<<<< HEAD
-=======
-      Cooked.Conversion.ToScriptHash
       Cooked.Conversion.ToStakingCredential
->>>>>>> d2df6038
       Cooked.Conversion.ToValue
       Cooked.Conversion.ToVersionedScript
       Cooked.Currencies
