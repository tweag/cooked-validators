{-# LANGUAGE DataKinds #-}
{-# LANGUAGE FlexibleContexts #-}
{-# LANGUAGE MultiParamTypeClasses #-}
{-# LANGUAGE OverloadedStrings #-}
{-# LANGUAGE ScopedTypeVariables #-}
{-# LANGUAGE TemplateHaskell #-}
{-# LANGUAGE TypeApplications #-}
{-# LANGUAGE TypeFamilies #-}

module Cooked.Attack.DatumHijackingSpec (tests) where

import Control.Monad
import Cooked
import Data.Default
import qualified Data.Map as Map
import qualified Data.Set as Set
import qualified Plutus.Script.Utils.Ada as Pl
import qualified Plutus.Script.Utils.Typed as Pl
import qualified Plutus.Script.Utils.V2.Typed.Scripts.Validators as Pl
import qualified Plutus.V1.Ledger.Value as Pl
import qualified Plutus.V2.Ledger.Api as Pl
import qualified Plutus.V2.Ledger.Contexts as Pl
import qualified PlutusTx as Pl
import qualified PlutusTx.Prelude as Pl
import Prettyprinter
import Test.Tasty
import Test.Tasty.HUnit

-- * Mock contract for the datum hijacking attack

-- This is a very simple contract: The first transaction locks some Ada to the
-- validator, using the datum 'FirstLock', the second transaction then re-locks
-- the same amount to the same validator, using the datum 'SecondLock'. The
-- datum hijacking attack should target the second transaction, and substitute a
-- different recipient.

data MockDatum = FirstLock | SecondLock deriving (Show, Eq)

instance PrettyCooked MockDatum where
  prettyCooked = viaShow

instance PrettyCooked () where
  prettyCooked = viaShow

instance Pl.Eq MockDatum where
  {-# INLINEABLE (==) #-}
  FirstLock == FirstLock = True
  SecondLock == SecondLock = True
  _ == _ = False

Pl.makeLift ''MockDatum
Pl.unstableMakeIsData ''MockDatum

data MockContract

instance Pl.ValidatorTypes MockContract where
  type DatumType MockContract = MockDatum
  type RedeemerType MockContract = ()

-- ** Transactions (and 'TxSkels') for the datum hijacking attack

lockValue :: Pl.Value
lockValue = Pl.lovelaceValueOf 12345678

lockTxSkel :: Pl.TxOutRef -> Pl.TypedValidator MockContract -> TxSkel
lockTxSkel o v =
  txSkelTemplate
    { txSkelOpts = def {txOptEnsureMinAda = True},
      txSkelIns = Map.singleton o TxSkelNoRedeemerForPK,
      txSkelOuts = [paysScriptInlineDatum v FirstLock lockValue],
      txSkelSigners = [wallet 1]
    }

txLock :: MonadBlockChain m => Pl.TypedValidator MockContract -> m ()
txLock v = do
<<<<<<< HEAD
  (oref, _) : _ <-
    runUtxoSearch $
      utxosAtSearch (walletAddress $ wallet 1)
        `filterWithPure` isOutputWithValueSuchThat (`Pl.geq` lockValue)
=======
  (oref, _) : _ <- filteredUtxos $ isPKOutputFrom (walletPKHash $ wallet 1) >=> isOutputWithValueSuchThat (`Pl.geq` lockValue)
>>>>>>> eb736d1c
  void $ validateTxSkel $ lockTxSkel oref v

relockTxSkel :: Pl.TypedValidator MockContract -> Pl.TxOutRef -> TxSkel
relockTxSkel v o =
  txSkelTemplate
    { txSkelOpts = def {txOptEnsureMinAda = True},
      txSkelIns = Map.singleton o $ TxSkelRedeemerForScript (),
      txSkelOuts = [paysScriptInlineDatum v SecondLock lockValue],
      txSkelSigners = [wallet 1]
    }

txRelock ::
  MonadBlockChain m =>
  Pl.TypedValidator MockContract ->
  m ()
txRelock v = do
  (oref, _) : _ <-
    runUtxoSearch $
      utxosAtSearch (Pl.validatorAddress v)
        `filterWith` resolveDatum
        `filterWithPure` isOutputWithInlineDatumOfType @MockDatum
        `filterWithPure` isOutputWithDatumSuchThat (FirstLock ==)
  void $ validateTxSkel $ relockTxSkel v oref

datumHijackingTrace :: MonadBlockChain m => Pl.TypedValidator MockContract -> m ()
datumHijackingTrace v = do
  txLock v
  txRelock v

-- * Validators for the datum hijacking attack

-- | Try to extract a datum from an output.
{-# INLINEABLE outputDatum #-}
outputDatum :: Pl.TxInfo -> Pl.TxOut -> Maybe MockDatum
outputDatum txi o = case Pl.txOutDatum o of
  Pl.NoOutputDatum -> Nothing
  Pl.OutputDatumHash h -> do
    Pl.Datum d <- Pl.findDatum h txi
    Pl.fromBuiltinData d
  Pl.OutputDatum (Pl.Datum d) -> Pl.fromBuiltinData d

{-# INLINEABLE mkMockValidator #-}
mkMockValidator :: (Pl.ScriptContext -> [Pl.TxOut]) -> MockDatum -> () -> Pl.ScriptContext -> Bool
mkMockValidator getOutputs datum _ ctx =
  let txi = Pl.scriptContextTxInfo ctx
   in case datum of
        FirstLock ->
          case getOutputs ctx of
            o : _ ->
              Pl.traceIfFalse
                "not in 'SecondLock'-state after re-locking"
                (outputDatum txi o Pl.== Just SecondLock)
                && Pl.traceIfFalse
                  "not re-locking the right amout"
                  (Pl.txOutValue o == lockValue)
            _ -> Pl.trace "there must be a output re-locked" False
        SecondLock -> False

{-# INLINEABLE mkCarefulValidator #-}
mkCarefulValidator :: MockDatum -> () -> Pl.ScriptContext -> Bool
mkCarefulValidator = mkMockValidator Pl.getContinuingOutputs

carefulValidator :: Pl.TypedValidator MockContract
carefulValidator =
  Pl.mkTypedValidator @MockContract
    $$(Pl.compile [||mkCarefulValidator||])
    $$(Pl.compile [||wrap||])
  where
    wrap = Pl.mkUntypedValidator

{-# INLINEABLE mkCarelessValidator #-}
mkCarelessValidator :: MockDatum -> () -> Pl.ScriptContext -> Bool
mkCarelessValidator = mkMockValidator (Pl.txInfoOutputs . Pl.scriptContextTxInfo)

carelessValidator :: Pl.TypedValidator MockContract
carelessValidator =
  Pl.mkTypedValidator @MockContract
    $$(Pl.compile [||mkCarelessValidator||])
    $$(Pl.compile [||wrap||])
  where
    wrap = Pl.mkUntypedValidator

txSkelFromOuts :: [TxSkelOut] -> TxSkel
txSkelFromOuts os = txSkelTemplate {txSkelOuts = os, txSkelSigners = [wallet 1]}

-- * TestTree for the datum hijacking attack

tests :: TestTree
tests =
  testGroup
    "datum hijacking attack"
    [ testGroup "unit tests on a 'TxSkel'" $
        let val1 = carelessValidator
            val2 = carefulValidator
            thief = datumHijackingTarget @MockContract
            x1 = Pl.lovelaceValueOf 10001
            x2 = Pl.lovelaceValueOf 10000
            x3 = Pl.lovelaceValueOf 9999
            skelIn =
              txSkelFromOuts
                [ paysScriptInlineDatum val1 SecondLock x1,
                  paysScriptInlineDatum val1 SecondLock x3,
                  paysScriptInlineDatum val2 SecondLock x1,
                  paysScriptInlineDatum val1 FirstLock x2,
                  paysScriptInlineDatum val1 SecondLock x2
                ]
            skelOut bound select =
              runTweak
                ( datumHijackingAttack @MockContract
                    ( \(ConcreteOutput v _ x d _) ->
                        Pl.validatorHash val1
                          == Pl.validatorHash v
                          && d
                          == TxSkelOutInlineDatum SecondLock
                          && bound
                          `Pl.geq` x
                    )
                    select
                )
                skelIn
            skelExpected a b =
              txSkelTemplate
                { txSkelLabel =
                    Set.singleton . TxLabel . DatumHijackingLbl $
                      Pl.validatorAddress thief,
                  txSkelOuts =
                    [ paysScriptInlineDatum val1 SecondLock x1,
                      paysScriptInlineDatum a SecondLock x3,
                      paysScriptInlineDatum val2 SecondLock x1,
                      paysScriptInlineDatum val1 FirstLock x2,
                      paysScriptInlineDatum b SecondLock x2
                    ],
                  txSkelSigners = [wallet 1]
                }
         in [ testCase "no modified transactions if no interesting outputs to steal" $ [] @=? skelOut mempty (const True),
              testCase "one modified transaction for one interesting output" $
                [ Right
                    ( [ConcreteOutput val1 Nothing x3 (TxSkelOutInlineDatum SecondLock) Nothing],
                      skelExpected thief val1
                    )
                ]
                  @=? skelOut x2 (0 ==),
              testCase "two modified transactions for two interesting outputs" $
                [ Right
                    ( [ ConcreteOutput val1 Nothing x3 (TxSkelOutInlineDatum SecondLock) Nothing,
                        ConcreteOutput val1 Nothing x2 (TxSkelOutInlineDatum SecondLock) Nothing
                      ],
                      skelExpected thief thief
                    )
                ]
                  @=? skelOut x2 (const True),
              testCase "select second interesting output to get one modified transaction" $
                [ Right
                    ( [ConcreteOutput val1 Nothing x2 (TxSkelOutInlineDatum SecondLock) Nothing],
                      skelExpected val1 thief
                    )
                ]
                  @=? skelOut x2 (1 ==)
            ],
      testCase "careful validator" $
        testFailsFrom'
          def
          (isCekEvaluationFailure def)
          def
          ( somewhere
              ( datumHijackingAttack @MockContract
                  ( \(ConcreteOutput v _ _ d _) ->
                      Pl.validatorHash v == Pl.validatorHash carefulValidator
                        && d == TxSkelOutInlineDatum SecondLock
                  )
                  (const True)
              )
              (datumHijackingTrace carefulValidator)
          ),
      testCase "careless validator" $
        testSucceeds
          def
          ( somewhere
              ( datumHijackingAttack @MockContract
                  ( \(ConcreteOutput v _ _ d _) ->
                      Pl.validatorHash v == Pl.validatorHash carelessValidator
                        && d == TxSkelOutInlineDatum SecondLock
                  )
                  (const True)
              )
              (datumHijackingTrace carelessValidator)
          )
    ]<|MERGE_RESOLUTION|>--- conflicted
+++ resolved
@@ -73,14 +73,10 @@
 
 txLock :: MonadBlockChain m => Pl.TypedValidator MockContract -> m ()
 txLock v = do
-<<<<<<< HEAD
   (oref, _) : _ <-
     runUtxoSearch $
       utxosAtSearch (walletAddress $ wallet 1)
         `filterWithPure` isOutputWithValueSuchThat (`Pl.geq` lockValue)
-=======
-  (oref, _) : _ <- filteredUtxos $ isPKOutputFrom (walletPKHash $ wallet 1) >=> isOutputWithValueSuchThat (`Pl.geq` lockValue)
->>>>>>> eb736d1c
   void $ validateTxSkel $ lockTxSkel oref v
 
 relockTxSkel :: Pl.TypedValidator MockContract -> Pl.TxOutRef -> TxSkel
