{-# LANGUAGE DataKinds #-}
{-# LANGUAGE FlexibleContexts #-}
{-# LANGUAGE MultiParamTypeClasses #-}
{-# LANGUAGE OverloadedStrings #-}
{-# LANGUAGE ScopedTypeVariables #-}
{-# LANGUAGE TemplateHaskell #-}
{-# LANGUAGE TypeApplications #-}
{-# LANGUAGE TypeFamilies #-}

module Cooked.Attack.DatumHijackingSpec (tests) where

import Control.Monad
import Cooked
import Data.Default
import qualified Data.Map as Map
import qualified Data.Set as Set
import qualified Ledger as L hiding (validatorHash)
import qualified Ledger.Ada as L
import qualified Ledger.Value as L
import qualified Plutus.Script.Utils.V2.Typed.Scripts.Validators as Pl
import qualified Plutus.V2.Ledger.Api as Pl
import qualified Plutus.V2.Ledger.Contexts as Pl
import qualified PlutusTx as Pl
import qualified PlutusTx.Prelude as Pl
import Prettyprinter
import Test.Tasty
import Test.Tasty.HUnit

-- * Mock contract for the datum hijacking attack

-- This is a very simple contract: The first transaction locks some Ada to the
-- validator, using the datum 'FirstLock', the second transaction then re-locks
-- the same amount to the same validator, using the datum 'SecondLock'. The
-- datum hijacking attack should target the second transaction, and substitute a
-- different recipient.

data MockDatum = FirstLock | SecondLock deriving (Show, Eq)

instance Pretty MockDatum where
  pretty = viaShow

instance Pl.Eq MockDatum where
  {-# INLINEABLE (==) #-}
  FirstLock == FirstLock = True
  SecondLock == SecondLock = True
  _ == _ = False

Pl.makeLift ''MockDatum
Pl.unstableMakeIsData ''MockDatum

data MockContract

instance Pl.ValidatorTypes MockContract where
  type DatumType MockContract = MockDatum
  type RedeemerType MockContract = ()

-- ** Transactions (and 'TxSkels') for the datum hijacking attack

lockValue :: L.Value
lockValue = L.lovelaceValueOf 12345678

lockTxSkel :: Pl.TxOutRef -> Pl.TypedValidator MockContract -> TxSkel
lockTxSkel o v =
<<<<<<< HEAD
  def
    { txSkelOpts = def {adjustUnbalTx = True},
=======
  txSkelTemplate
    { txSkelOpts = def {txOptEnsureMinAda = True},
>>>>>>> 15806070
      txSkelIns = Map.singleton o TxSkelNoRedeemerForPK,
      txSkelOuts = [paysScriptInlineDatum v FirstLock lockValue]
    }

txLock :: MonadBlockChain m => Pl.TypedValidator MockContract -> m ()
txLock v = do
  me <- ownPaymentPubKeyHash
  (oref, _) : _ <- filteredUtxos $ isPKOutputFrom me >=> isOutputWithValueSuchThat (`L.geq` lockValue)
  void $ validateTxSkel $ lockTxSkel oref v

relockTxSkel :: Pl.TypedValidator MockContract -> Pl.TxOutRef -> TxSkel
relockTxSkel v o =
<<<<<<< HEAD
  def
    { txSkelOpts = def {adjustUnbalTx = True},
=======
  txSkelTemplate
    { txSkelOpts = def {txOptEnsureMinAda = True},
>>>>>>> 15806070
      txSkelIns = Map.singleton o $ TxSkelRedeemerForScript @MockContract (),
      txSkelOuts = [paysScriptInlineDatum v SecondLock lockValue]
    }

txRelock ::
  MonadBlockChain m =>
  Pl.TypedValidator MockContract ->
  m ()
txRelock v = do
  (oref, _) : _ <-
    filteredUtxosWithDatums $
      isScriptOutputFrom' v
        >=> isOutputWithDatumSuchThat (ResolvedOrInlineDatum FirstLock ==)
  void $ validateTxSkel $ relockTxSkel v oref

datumHijackingTrace :: MonadBlockChain m => Pl.TypedValidator MockContract -> m ()
datumHijackingTrace v = do
  txLock v
  txRelock v

-- * Validators for the datum hijacking attack

-- | Try to extract a datum from an output.
{-# INLINEABLE outputDatum #-}
outputDatum :: Pl.TxInfo -> Pl.TxOut -> Maybe MockDatum
outputDatum txi o = case Pl.txOutDatum o of
  Pl.NoOutputDatum -> Nothing
  Pl.OutputDatumHash h -> do
    L.Datum d <- Pl.findDatum h txi
    Pl.fromBuiltinData d
  Pl.OutputDatum (L.Datum d) -> Pl.fromBuiltinData d

{-# INLINEABLE mkMockValidator #-}
mkMockValidator :: (Pl.ScriptContext -> [Pl.TxOut]) -> MockDatum -> () -> Pl.ScriptContext -> Bool
mkMockValidator getOutputs datum _ ctx =
  let txi = Pl.scriptContextTxInfo ctx
   in case datum of
        FirstLock ->
          case getOutputs ctx of
            o : _ ->
              Pl.traceIfFalse
                "not in 'SecondLock'-state after re-locking"
                (outputDatum txi o Pl.== Just SecondLock)
                && Pl.traceIfFalse
                  "not re-locking the right amout"
                  (Pl.txOutValue o == lockValue)
            _ -> Pl.trace "there must be a output re-locked" False
        SecondLock -> False

{-# INLINEABLE mkCarefulValidator #-}
mkCarefulValidator :: MockDatum -> () -> Pl.ScriptContext -> Bool
mkCarefulValidator = mkMockValidator Pl.getContinuingOutputs

carefulValidator :: Pl.TypedValidator MockContract
carefulValidator =
  Pl.mkTypedValidator @MockContract
    $$(Pl.compile [||mkCarefulValidator||])
    $$(Pl.compile [||wrap||])
  where
    wrap = Pl.mkUntypedValidator @MockDatum @()

{-# INLINEABLE mkCarelessValidator #-}
mkCarelessValidator :: MockDatum -> () -> Pl.ScriptContext -> Bool
mkCarelessValidator = mkMockValidator (Pl.txInfoOutputs . Pl.scriptContextTxInfo)

carelessValidator :: Pl.TypedValidator MockContract
carelessValidator =
  Pl.mkTypedValidator @MockContract
    $$(Pl.compile [||mkCarelessValidator||])
    $$(Pl.compile [||wrap||])
  where
    wrap = Pl.mkUntypedValidator @MockDatum @()

txSkelFromOuts :: [TxSkelOut] -> TxSkel
txSkelFromOuts os = def {txSkelOuts = os}

-- * TestTree for the datum hijacking attack

tests :: TestTree
tests =
  testGroup
    "datum hijacking attack"
    [ testGroup "unit tests on a 'TxSkel'" $
        let val1 = carelessValidator
            val2 = carefulValidator
            thief = datumHijackingTarget @MockContract
            x1 = L.lovelaceValueOf 10001
            x2 = L.lovelaceValueOf 10000
            x3 = L.lovelaceValueOf 9999
            skelIn =
              txSkelFromOuts
                [ paysScriptInlineDatum val1 SecondLock x1,
                  paysScriptInlineDatum val1 SecondLock x3,
                  paysScriptInlineDatum val2 SecondLock x1,
                  paysScriptInlineDatum val1 FirstLock x2,
                  paysScriptInlineDatum val1 SecondLock x2
                ]
            skelOut bound select =
              runTweak
                ( datumHijackingAttack @MockContract
                    ( \(ConcreteOutput v _ x d) ->
                        Pl.validatorHash val1 == Pl.validatorHash v
                          && d == TxSkelOutInlineDatum SecondLock
                          && bound `L.geq` x
                    )
                    select
                )
                skelIn
            skelExpected a b =
              def
                { txSkelLabel =
                    Set.singleton . TxLabel . DatumHijackingLbl $
                      Pl.validatorAddress thief,
                  txSkelOuts =
                    [ paysScriptInlineDatum val1 SecondLock x1,
                      paysScriptInlineDatum a SecondLock x3,
                      paysScriptInlineDatum val2 SecondLock x1,
                      paysScriptInlineDatum val1 FirstLock x2,
                      paysScriptInlineDatum b SecondLock x2
                    ]
                }
         in [ testCase "no modified transactions if no interesting outputs to steal" $ [] @=? skelOut mempty (const True),
              testCase "one modified transaction for one interesting output" $
                [ Right
                    ( [ConcreteOutput val1 Nothing x3 (TxSkelOutInlineDatum SecondLock)],
                      skelExpected thief val1
                    )
                ]
                  @=? skelOut x2 (0 ==),
              testCase "two modified transactions for two interesting outputs" $
                [ Right
                    ( [ ConcreteOutput val1 Nothing x3 (TxSkelOutInlineDatum SecondLock),
                        ConcreteOutput val1 Nothing x2 (TxSkelOutInlineDatum SecondLock)
                      ],
                      skelExpected thief thief
                    )
                ]
                  @=? skelOut x2 (const True),
              testCase "select second interesting output to get one modified transaction" $
                [ Right
                    ( [ConcreteOutput val1 Nothing x2 (TxSkelOutInlineDatum SecondLock)],
                      skelExpected val1 thief
                    )
                ]
                  @=? skelOut x2 (1 ==)
            ],
      testCase "careful validator" $
        testFailsFrom'
          isCekEvaluationFailure
          def
          ( somewhere
              ( datumHijackingAttack @MockContract
                  ( \(ConcreteOutput v _ _ d) ->
                      Pl.validatorHash v == Pl.validatorHash carefulValidator
                        && d == TxSkelOutInlineDatum SecondLock
                  )
                  (const True)
              )
              (datumHijackingTrace carefulValidator)
          ),
      testCase "careless validator" $
        testSucceeds
          ( somewhere
              ( datumHijackingAttack @MockContract
                  ( \(ConcreteOutput v _ _ d) ->
                      Pl.validatorHash v == Pl.validatorHash carelessValidator
                        && d == TxSkelOutInlineDatum SecondLock
                  )
                  (const True)
              )
              (datumHijackingTrace carelessValidator)
          )
    ]<|MERGE_RESOLUTION|>--- conflicted
+++ resolved
@@ -61,13 +61,8 @@
 
 lockTxSkel :: Pl.TxOutRef -> Pl.TypedValidator MockContract -> TxSkel
 lockTxSkel o v =
-<<<<<<< HEAD
   def
-    { txSkelOpts = def {adjustUnbalTx = True},
-=======
-  txSkelTemplate
     { txSkelOpts = def {txOptEnsureMinAda = True},
->>>>>>> 15806070
       txSkelIns = Map.singleton o TxSkelNoRedeemerForPK,
       txSkelOuts = [paysScriptInlineDatum v FirstLock lockValue]
     }
@@ -80,13 +75,8 @@
 
 relockTxSkel :: Pl.TypedValidator MockContract -> Pl.TxOutRef -> TxSkel
 relockTxSkel v o =
-<<<<<<< HEAD
   def
-    { txSkelOpts = def {adjustUnbalTx = True},
-=======
-  txSkelTemplate
     { txSkelOpts = def {txOptEnsureMinAda = True},
->>>>>>> 15806070
       txSkelIns = Map.singleton o $ TxSkelRedeemerForScript @MockContract (),
       txSkelOuts = [paysScriptInlineDatum v SecondLock lockValue]
     }
