{-# LANGUAGE DataKinds #-}
{-# LANGUAGE OverloadedStrings #-}
{-# LANGUAGE TemplateHaskell #-}
{-# LANGUAGE TypeApplications #-}

module Cooked.Attack.DupTokenSpec (tests) where

import Control.Monad
import Cooked
import Data.Default
import qualified Data.Set as Set
import qualified Ledger.Ada as L
import qualified Ledger.Scripts as L
import qualified Ledger.Typed.Scripts as L
import qualified Ledger.Value as L
import qualified Plutus.Script.Utils.Scripts as Pl
import qualified Plutus.Script.Utils.V2.Typed.Scripts as Pl
import qualified Plutus.V2.Ledger.Api as Pl
import qualified Plutus.V2.Ledger.Contexts as Pl
import qualified PlutusTx as Pl
import qualified PlutusTx.Prelude as Pl
import Test.QuickCheck.Modifiers (NonZero (..))
import Test.Tasty
import Test.Tasty.HUnit

{-# INLINEABLE mkCarefulPolicy #-}
mkCarefulPolicy :: Pl.TokenName -> Integer -> () -> Pl.ScriptContext -> Bool
mkCarefulPolicy tName allowedAmount _ ctx
  | amnt Pl.== Just allowedAmount = True
  | otherwise = Pl.trace "tried to mint wrong amount" False
  where
    txi = Pl.scriptContextTxInfo ctx

    amnt :: Maybe Integer
    amnt = case L.flattenValue (Pl.txInfoMint txi) of
      [(cs, tn, a)] | cs Pl.== Pl.ownCurrencySymbol ctx && tn Pl.== tName -> Just a
      _ -> Nothing

carefulPolicy :: Pl.TokenName -> Integer -> Pl.Versioned Pl.MintingPolicy
carefulPolicy tName allowedAmount =
  flip Pl.Versioned Pl.PlutusV2 . Pl.mkMintingPolicyScript $
    $$(Pl.compile [||\n x -> Pl.mkUntypedMintingPolicy (mkCarefulPolicy n x)||])
      `Pl.applyCode` Pl.liftCode tName
      `Pl.applyCode` Pl.liftCode allowedAmount

{-# INLINEABLE mkCarelessPolicy #-}
mkCarelessPolicy :: () -> Pl.ScriptContext -> Bool
mkCarelessPolicy _ _ = True

carelessPolicy :: Pl.Versioned Pl.MintingPolicy
carelessPolicy =
  flip Pl.Versioned Pl.PlutusV2 $
    Pl.mkMintingPolicyScript
      $$(Pl.compile [||Pl.mkUntypedMintingPolicy mkCarelessPolicy||])

dupTokenTrace :: MonadBlockChain m => Pl.Versioned Pl.MintingPolicy -> Pl.TokenName -> NonZero Integer -> Wallet -> m ()
dupTokenTrace pol tName amount recipient = void $ validateTxSkel skel
  where
    skel =
      let mints = txSkelMintsFromList [(pol, NoMintsRedeemer, tName, amount)]
          mintedValue = txSkelMintsValue mints
<<<<<<< HEAD
       in def
            { txSkelOpts = def {adjustUnbalTx = True},
=======
       in txSkelTemplate
            { txSkelOpts = def {txOptEnsureMinAda = True},
>>>>>>> 15806070
              txSkelMints = mints,
              txSkelOuts = [paysPK (walletPKHash recipient) mintedValue]
            }

tests :: TestTree
tests =
  testGroup
    "token duplication attack"
    [ testGroup "unit tests on a 'TxSkel'" $
        let attacker = wallet 6
            tName1 = L.tokenName "MockToken1"
            tName2 = L.tokenName "MockToken2"
            pol1 = carefulPolicy tName1 1
            pol2 = carelessPolicy
            ac1 = L.assetClass (L.mpsSymbol $ Pl.mintingPolicyHash pol1) tName1
            ac2 = L.assetClass (L.mpsSymbol $ Pl.mintingPolicyHash pol2) tName2
            skelIn =
              def
                { txSkelMints =
                    txSkelMintsFromList
                      [ (pol1, NoMintsRedeemer, tName1, NonZero 5),
                        (pol2, NoMintsRedeemer, tName2, NonZero 7)
                      ],
                  txSkelOuts =
                    [ paysPK (walletPKHash (wallet 1)) (L.assetClassValue ac1 1 <> L.lovelaceValueOf 1234),
                      paysPK (walletPKHash (wallet 2)) (L.assetClassValue ac2 2)
                    ]
                }
            skelOut select = runTweak (dupTokenAttack select attacker) skelIn
            skelExpected v1 v2 =
              let increment = L.assetClassValue ac1 (v1 - 5) <> L.assetClassValue ac2 (v2 - 7)
               in [ Right
                      ( increment,
                        def
                          { txSkelLabel = Set.singleton $ TxLabel DupTokenLbl,
                            txSkelMints =
                              txSkelMintsFromList
                                [ (pol1, NoMintsRedeemer, tName1, NonZero v1),
                                  (pol2, NoMintsRedeemer, tName2, NonZero v2)
                                ],
                            txSkelOuts =
                              [ paysPK (walletPKHash (wallet 1)) (L.assetClassValue ac1 1 <> L.lovelaceValueOf 1234),
                                paysPK (walletPKHash (wallet 2)) (L.assetClassValue ac2 2),
                                paysPK (walletPKHash attacker) increment
                              ]
                          }
                      )
                  ]
         in [ testCase "add one token in every asset class" $
                skelExpected 6 8 @=? skelOut (\_ n -> n + 1),
              testCase "no modified transaction if no increase in value specified" $
                [] @=? skelOut (\_ n -> n),
              testCase "add tokens depending on the asset class" $
                skelExpected 10 7 @=? skelOut (\ac n -> if ac == ac1 then n + 5 else n)
            ],
      testCase "careful minting policy" $
        let tName = L.tokenName "MockToken"
            pol = carefulPolicy tName 1
         in testFailsFrom'
              isCekEvaluationFailure
              def
              ( somewhere
                  (dupTokenAttack (\_ n -> n + 1) (wallet 6))
                  (dupTokenTrace pol tName (NonZero 1) (wallet 1))
              ),
      testCase "careless minting policy" $
        let tName = L.tokenName "MockToken"
            pol = carelessPolicy
         in testSucceeds $
              somewhere
                (dupTokenAttack (\_ n -> n + 1) (wallet 6))
                (dupTokenTrace pol tName (NonZero 1) (wallet 1)),
      testCase "pre-existing tokens are left alone" $
        let attacker = wallet 6
            pol = carelessPolicy
            tName1 = L.tokenName "mintedToken"
            ac1 = L.assetClass (L.mpsSymbol $ Pl.mintingPolicyHash pol) tName1
            ac2 = quickAssetClass "preExistingToken"
            skelIn =
              def
                { txSkelMints = txSkelMintsFromList [(pol, NoMintsRedeemer, tName1, NonZero 1)],
                  txSkelOuts =
                    [ paysPK
                        (walletPKHash (wallet 1))
                        (L.assetClassValue ac1 1 <> L.assetClassValue ac2 2)
                    ]
                }
            skelExpected =
              [ Right
                  ( L.assetClassValue ac1 1,
                    def
                      { txSkelLabel = Set.singleton $ TxLabel DupTokenLbl,
                        txSkelMints = txSkelMintsFromList [(pol, NoMintsRedeemer, tName1, NonZero 2)],
                        txSkelOuts =
                          [ paysPK
                              (walletPKHash (wallet 1))
                              (L.assetClassValue ac1 1 <> L.assetClassValue ac2 2),
                            paysPK
                              (walletPKHash attacker)
                              (L.assetClassValue ac1 1)
                          ]
                      }
                  )
              ]
            skelOut = runTweak (dupTokenAttack (\_ i -> i + 1) attacker) skelIn
         in skelExpected @=? skelOut
    ]<|MERGE_RESOLUTION|>--- conflicted
+++ resolved
@@ -59,13 +59,8 @@
     skel =
       let mints = txSkelMintsFromList [(pol, NoMintsRedeemer, tName, amount)]
           mintedValue = txSkelMintsValue mints
-<<<<<<< HEAD
        in def
-            { txSkelOpts = def {adjustUnbalTx = True},
-=======
-       in txSkelTemplate
             { txSkelOpts = def {txOptEnsureMinAda = True},
->>>>>>> 15806070
               txSkelMints = mints,
               txSkelOuts = [paysPK (walletPKHash recipient) mintedValue]
             }
