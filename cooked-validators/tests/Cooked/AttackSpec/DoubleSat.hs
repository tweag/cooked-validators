--- conflicted
+++ resolved
@@ -156,7 +156,6 @@
        in [ testCase "the two test validators have different addresses" $
               assertBool "the addresses are the same" $
                 L.validatorAddress aValidator /= L.validatorAddress bValidator,
-<<<<<<< HEAD
             testGroup "unit tests on a 'TxSkel'" $
               -- The following tests make sure that, depending on some
               -- 'SpendsScript' constraints for UTxOs belonging to the
@@ -165,137 +164,52 @@
               -- the output 'TxSkel's. Both 'DSSplitMode's are tested.
               let -- generate an input skeleton from some 'aValidator' UTxOs to
                   -- be spent.
-                  skelIn :: [(SpendableOut, ADatum)] -> TxSkel
-=======
-            testGroup
-              "smart constructors for 'DoubleSatParams'"
-              [], -- TODO
-            testGroup
-              "unit tests for 'addConstraints'"
-              [ testCase "'OutConstraints' are always added" $
-                  let oneOut = toConstraints $ paysPK (walletPKHash $ wallet 1) $ L.lovelaceValueOf 123
-                   in assertSameConstraints (addConstraints oneOut oneOut) (oneOut <> oneOut),
-                testCase "redundant time constraints are omitted" $
-                  let smallInterval = toConstraints $ ValidateIn $ Pl.interval 5_000 10_000
-                      bigInterval = toConstraints $ Before 11_000
-                   in assertSameConstraints (addConstraints bigInterval smallInterval) smallInterval,
-                testCase "in case of a conflicting 'SpendsScript', nothing is added" $
-                  let c1 = toConstraints $ SpendsScript bValidator BRedeemer1 bUtxo1
-                      c2 =
-                        [SpendsScript bValidator BRedeemer2 bUtxo1]
-                          :=>: [paysPK (walletPKHash $ wallet 6) $ sOutValue bUtxo1]
-                   in assertSameConstraints (addConstraints c2 c1) c1,
-                testCase "non-conflicting 'SpendsScript' is added" $
-                  let c1 =
-                        [SpendsScript bValidator BRedeemer1 bUtxo1]
-                          :=>: [paysPK (walletPKHash $ wallet 1) $ sOutValue bUtxo1]
-                      c2 =
-                        [SpendsScript bValidator BRedeemer2 bUtxo2]
-                          :=>: [paysPK (walletPKHash $ wallet 6) $ sOutValue bUtxo2]
-                   in assertSameConstraints (addConstraints c2 c1) $
-                        [ SpendsScript bValidator BRedeemer1 bUtxo1,
-                          SpendsScript bValidator BRedeemer2 bUtxo2
-                        ]
-                          :=>: [ paysPK (walletPKHash $ wallet 1) $ sOutValue bUtxo1,
-                                 paysPK (walletPKHash $ wallet 6) $ sOutValue bUtxo2
-                               ]
-              ],
-            testCase "unit test on a 'TxSkel'" $
-              let params =
-                    -- These parameters could easily be constructed with
-                    -- 'dsAddOneSsctoSsc', but let's build them by hand here, to
-                    -- not depend on that function.
-                    DoubleSatParams
-                      { dsOptic = spendsScriptConstraintsT,
-                        dsExtraConstraints = \mcst ssc ->
-                          let bUtxos = scriptUtxosSuchThatMcst mcst bValidator (\_ _ -> True)
-                           in case ssc of
-                                SpendsScriptConstraint _ _ aOut ->
-                                  let aValue = sOutValue aOut
-                                   in if
-                                          | aValue == L.lovelaceValueOf 2_000_000 ->
-                                            [ toConstraints $ SpendsScript bValidator BRedeemer1 bOut
-                                              | (bOut, bDatum) <- bUtxos,
-                                                sOutValue bOut == L.lovelaceValueOf 123 -- not satisfied by any UTxO in 'dsTestMockChain'
-                                            ]
-                                          | aValue == L.lovelaceValueOf 3_000_000 ->
-                                            [ toConstraints $ SpendsScript bValidator BRedeemer1 bOut
-                                              | (bOut, bDatum) <- bUtxos,
-                                                sOutValue bOut == L.lovelaceValueOf 6_000_000 -- satisfied by exactly one UTxO in 'dsTestMockChain'
-                                            ]
-                                          | aValue == L.lovelaceValueOf 4_000_000 ->
-                                            concatMap
-                                              ( \(bOut, bDatum) ->
-                                                  let bValue = sOutValue bOut
-                                                   in if
-                                                          | bValue == L.lovelaceValueOf 6_000_000 ->
-                                                            [toConstraints $ SpendsScript bValidator BRedeemer1 bOut]
-                                                          | bValue == L.lovelaceValueOf 7_000_000 ->
-                                                            [ toConstraints $ SpendsScript bValidator BRedeemer1 bOut,
-                                                              toConstraints $ SpendsScript bValidator BRedeemer2 bOut
-                                                            ]
-                                                          | otherwise -> []
-                                              )
-                                              bUtxos
-                                          | otherwise -> [],
-                        dsAttacker = wallet 6,
-                        dsSplitStrategy = OneChange
-                      }
->>>>>>> e7ac4f8c
+                  skelIn :: [SpendableOut] -> TxSkel
                   skelIn aUtxos =
                     txSkel $
                       map (SpendsScript aValidator ARedeemer) aUtxos
                         :=>: [paysPK (walletPKHash (wallet 2)) (L.lovelaceValueOf 2_500_000)]
 
-<<<<<<< HEAD
                   -- apply the 'doubleSatAttack' to the input skeleton to
                   -- generate a list of output skeleta. The multiway-if
                   -- statement is what decides which UTxOs belonging to the
                   -- 'bValidator' to add, depending on the focused input
                   -- 'aValidator' UTxO.
-                  skelsOut :: DSSplitMode -> [(SpendableOut, ADatum)] -> [TxSkel]
+                  skelsOut :: DSSplitMode -> [SpendableOut] -> [TxSkel]
                   skelsOut splitMode aUtxos =
                     fst
                       <$> getAttack
                         ( doubleSatAttack
                             (spendsScriptConstraintsT % spendsScriptConstraintTypeP @AContract)
-                            ( \mcst (_, _, (aOut, _)) ->
-                                let bUtxos = scriptUtxosSuchThatMcst mcst bValidator (\_ _ -> True)
+                            ( \mcst (_, _, aOut) ->
+                                let bUtxos = fst <$> scriptUtxosSuchThatMcst mcst bValidator (\_ _ -> True)
                                     aValue = sOutValue aOut
                                  in if
                                         | aValue == L.lovelaceValueOf 2_000_000 ->
-                                          [ toConstraints $ SpendsScript bValidator BRedeemer1 (bOut, bDatum)
-                                            | (bOut, bDatum) <- bUtxos,
+                                          [ toConstraints $ SpendsScript bValidator BRedeemer1 bOut
+                                            | bOut <- bUtxos,
                                               sOutValue bOut == L.lovelaceValueOf 123 -- not satisfied by any UTxO in 'dsTestMockChain'
                                           ]
                                         | aValue == L.lovelaceValueOf 3_000_000 ->
-                                          [ toConstraints $ SpendsScript bValidator BRedeemer1 (bOut, bDatum)
-                                            | (bOut, bDatum) <- bUtxos,
+                                          [ toConstraints $ SpendsScript bValidator BRedeemer1 bOut
+                                            | bOut <- bUtxos,
                                               sOutValue bOut == L.lovelaceValueOf 6_000_000 -- satisfied by exactly one UTxO in 'dsTestMockChain'
                                           ]
                                         | aValue == L.lovelaceValueOf 4_000_000 ->
                                           concatMap
-                                            ( \(bOut, bDatum) ->
+                                            ( \bOut ->
                                                 let bValue = sOutValue bOut
                                                  in if
                                                         | bValue == L.lovelaceValueOf 6_000_000 ->
-                                                          [toConstraints $ SpendsScript bValidator BRedeemer1 (bOut, bDatum)]
+                                                          [toConstraints $ SpendsScript bValidator BRedeemer1 bOut]
                                                         | bValue == L.lovelaceValueOf 7_000_000 ->
-                                                          [ toConstraints $ SpendsScript bValidator BRedeemer1 (bOut, bDatum),
-                                                            toConstraints $ SpendsScript bValidator BRedeemer2 (bOut, bDatum)
+                                                          [ toConstraints $ SpendsScript bValidator BRedeemer1 bOut,
+                                                            toConstraints $ SpendsScript bValidator BRedeemer2 bOut
                                                           ]
                                                         | otherwise -> []
                                             )
                                             bUtxos
                                         | otherwise -> []
-=======
-                  skelExpected aUtxos bUtxos =
-                    map
-                      ( \(bOut, bRed) ->
-                          txSkelLbl DoubleSatLbl $
-                            ( SpendsScript bValidator bRed bOut :
-                              map (SpendsScript aValidator ARedeemer) aUtxos
->>>>>>> e7ac4f8c
                             )
                             (wallet 6)
                             splitMode
@@ -306,17 +220,17 @@
                   -- generate a transaction that spends the given 'aValidator'
                   -- UTxOs (all with 'ARedeemer') and the 'bValidator' UTxOs
                   -- with the specified redeemers.
-                  skelExpected :: [(SpendableOut, ADatum)] -> [(BRedeemer, (SpendableOut, BDatum))] -> TxSkel
+                  skelExpected :: [SpendableOut] -> [(BRedeemer, SpendableOut)] -> TxSkel
                   skelExpected aUtxos bUtxos =
                     txSkelLbl DoubleSatLbl $
                       ( map (uncurry $ SpendsScript bValidator) bUtxos
                           ++ map (SpendsScript aValidator ARedeemer) aUtxos
                       )
                         :=>: [ paysPK (walletPKHash (wallet 2)) (L.lovelaceValueOf 2_500_000),
-                               paysPK (walletPKHash (wallet 6)) (foldMap (sOutValue . fst . snd) bUtxos)
+                               paysPK (walletPKHash (wallet 6)) (foldMap (sOutValue . snd) bUtxos)
                              ]
                in [ testGroup "with 'AllSeparate'" $
-                      let thePredicate :: [(SpendableOut, ADatum)] -> [[(BRedeemer, (SpendableOut, BDatum))]] -> Assertion
+                      let thePredicate :: [SpendableOut] -> [[(BRedeemer, SpendableOut)]] -> Assertion
                           thePredicate aUtxos bUtxos =
                             assertSameTxSkels
                               (skelExpected aUtxos <$> bUtxos)
@@ -345,7 +259,7 @@
                                 [[(BRedeemer1, bUtxo1)], [(BRedeemer1, bUtxo2)], [(BRedeemer2, bUtxo2)]]
                           ],
                     testGroup "with 'TryCombinations'" $
-                      let thePredicate :: [(SpendableOut, ADatum)] -> [[(BRedeemer, (SpendableOut, BDatum))]] -> Assertion
+                      let thePredicate :: [SpendableOut] -> [[(BRedeemer, SpendableOut)]] -> Assertion
                           thePredicate aUtxos bUtxos =
                             assertSameTxSkels
                               (skelExpected aUtxos <$> bUtxos)
