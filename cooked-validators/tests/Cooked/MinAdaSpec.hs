{-# LANGUAGE FlexibleInstances #-}
{-# LANGUAGE LambdaCase #-}
{-# LANGUAGE TypeApplications #-}

module Cooked.MinAdaSpec where

import Control.Monad
import Cooked
import Data.Default
import qualified Ledger.Index as Pl
import Optics.Core ((^.))
import qualified Plutus.Script.Utils.Ada as Pl
import qualified Plutus.Script.Utils.Scripts as Pl
import qualified Plutus.V2.Ledger.Api as Pl
import qualified Prettyprinter as PP
import Test.Tasty
import Test.Tasty.HUnit

instance PrettyCooked [Integer] where
  prettyCooked = PP.pretty

heavyDatum :: [Integer]
heavyDatum = take 100 [0 ..]

paymentWithMinAda :: MonadBlockChain m => m Integer
paymentWithMinAda = do
  Pl.getLovelace . (^. adaL) . outputValue . snd . (!! 0) . utxosFromCardanoTx
    <$> validateTxSkel
      txSkelTemplate
        { txSkelOpts = def {txOptEnsureMinAda = True},
          txSkelOuts =
            [ Pays $
                ConcreteOutput
                  (walletPKHash $ wallet 2)
                  Nothing
                  mempty
                  (TxSkelOutDatum heavyDatum)
                  (Nothing @(Pl.Versioned Pl.Script))
            ]
        }

paymentWithoutMinAda :: MonadBlockChain m => Integer -> m ()
paymentWithoutMinAda paidLovelaces = do
  void $
    validateTxSkel
      txSkelTemplate
        { txSkelOuts =
            [ Pays $
                ConcreteOutput
                  (walletPKHash $ wallet 2)
                  Nothing
                  (Pl.lovelaceValueOf paidLovelaces)
                  (TxSkelOutDatum heavyDatum)
                  (Nothing @(Pl.Versioned Pl.Script))
            ]
        }

tests :: TestTree
tests =
  testGroup
    "automatic minAda adjustment of transaction outputs"
<<<<<<< HEAD
    [ testCase "adjusted transaction passes" $ testSucceeds paymentWithMinAda,
      testCase "adjusted transaction contains minimal amount"
        $ testFailsFrom'
=======
    [ testCase "adjusted transaction passes" $ testSucceeds def paymentWithMinAda,
      testCase "adjusted transaction contains minimal amount" $
        testFailsFrom'
          def
>>>>>>> 2110ace6
          ( \case
              MCEValidationError (Pl.Phase1, _) -> testSuccess
              MCECalcFee (MCEValidationError (Pl.Phase1, _)) -> testSuccess
              _ -> testFailure
          )
          def
        $ paymentWithMinAda >>= paymentWithoutMinAda . (+ (-1))
    ]<|MERGE_RESOLUTION|>--- conflicted
+++ resolved
@@ -59,16 +59,10 @@
 tests =
   testGroup
     "automatic minAda adjustment of transaction outputs"
-<<<<<<< HEAD
-    [ testCase "adjusted transaction passes" $ testSucceeds paymentWithMinAda,
-      testCase "adjusted transaction contains minimal amount"
-        $ testFailsFrom'
-=======
     [ testCase "adjusted transaction passes" $ testSucceeds def paymentWithMinAda,
       testCase "adjusted transaction contains minimal amount" $
         testFailsFrom'
           def
->>>>>>> 2110ace6
           ( \case
               MCEValidationError (Pl.Phase1, _) -> testSuccess
               MCECalcFee (MCEValidationError (Pl.Phase1, _)) -> testSuccess
