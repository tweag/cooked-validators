{-# LANGUAGE DataKinds #-}
{-# LANGUAGE FlexibleContexts #-}
{-# LANGUAGE MultiParamTypeClasses #-}
{-# LANGUAGE NumericUnderscores #-}
{-# LANGUAGE OverloadedStrings #-}
{-# LANGUAGE RankNTypes #-}
{-# LANGUAGE ScopedTypeVariables #-}
{-# LANGUAGE TemplateHaskell #-}
{-# LANGUAGE TypeApplications #-}
{-# LANGUAGE TypeFamilies #-}

module Cooked.InlineDatumsSpec where

import Control.Arrow
import Control.Monad
import Cooked
import Cooked.Tx.Constraints.Type
import Data.Default
import qualified Data.Map as Map
import Data.Maybe
import qualified Ledger.Ada as Pl
import qualified Ledger.Tx as Pl (getCardanoTxOutRefs)
import qualified Ledger.Tx.Internal as Pl (getTxOut)
import qualified Plutus.Script.Utils.V2.Scripts as Pl
import qualified Plutus.Script.Utils.V2.Typed.Scripts as Pl
import qualified Plutus.V2.Ledger.Api as Pl
import qualified Plutus.V2.Ledger.Contexts as Pl
import qualified PlutusTx
import qualified PlutusTx as Pl
import qualified PlutusTx.AssocMap as PlMap
import qualified PlutusTx.Prelude as Pl
import qualified PlutusTx.Trace as Pl
import Prettyprinter
import Test.Tasty
import Test.Tasty.HUnit
import Type.Reflection

data SimpleContract

data SimpleContractDatum = FirstPaymentDatum | SecondPaymentDatum deriving (Show)

instance Pl.Eq SimpleContractDatum where
  FirstPaymentDatum == FirstPaymentDatum = True
  SecondPaymentDatum == SecondPaymentDatum = True
  _ == _ = False

PlutusTx.makeLift ''SimpleContractDatum
PlutusTx.unstableMakeIsData ''SimpleContractDatum

instance Pl.ValidatorTypes SimpleContract where
  type RedeemerType SimpleContract = ()
  type DatumType SimpleContract = SimpleContractDatum

-- | This defines two validators: @inputDatumValidator True@ is a validator that
-- only returns true if the UTxO it is asked to spend has an inline datum,
-- @inputDatumValidator False@ only returns true if the UTxO has a datum hash.
inputDatumValidator :: Bool -> Pl.TypedValidator SimpleContract
inputDatumValidator =
  Pl.mkTypedValidatorParam @SimpleContract
    $$(Pl.compile [||val||])
    $$(Pl.compile [||wrap||])
  where
    val :: Bool -> SimpleContractDatum -> () -> Pl.ScriptContext -> Bool
    val requireInlineDatum _ _ ctx =
      let Just (Pl.TxInInfo _ Pl.TxOut {Pl.txOutDatum = inDatum}) = Pl.findOwnInput ctx
       in if requireInlineDatum
            then case inDatum of
              Pl.OutputDatum _ -> True
              Pl.OutputDatumHash _ -> Pl.trace "I want an inline datum, but I got a hash" False
              Pl.NoOutputDatum -> Pl.trace "I want an inline datum, but I got neither a datum nor a hash" False
            else case inDatum of
              Pl.OutputDatumHash _ -> True
              Pl.OutputDatum _ -> Pl.trace "I want a datum hash, but I got an inline datum" False
              Pl.NoOutputDatum -> Pl.trace "I want a datum hash, but I got neither a datum nor a hash" False

    wrap = Pl.mkUntypedValidator @SimpleContractDatum @()

data OutputDatumKind = OnlyHash | Datum | Inline

PlutusTx.makeLift ''OutputDatumKind

-- | This defines three validators: @outputDatumValidator OnlyHash@ is a
-- validator that only returns true if there's a continuing transaction output
-- that has a datum hash that's not included in the 'txInfoData', inline datum,
-- @outputDatumValidator Datum@ requires an output datum with a hash that's in
-- the 'txInfoData', and @outputDatumValidator Inline@ only returns true if the
-- output has an inline datum.
outputDatumValidator :: OutputDatumKind -> Pl.TypedValidator SimpleContract
outputDatumValidator =
  Pl.mkTypedValidatorParam @SimpleContract
    $$(Pl.compile [||val||])
    $$(Pl.compile [||wrap||])
  where
    val :: OutputDatumKind -> SimpleContractDatum -> () -> Pl.ScriptContext -> Bool
    val requiredOutputKind _ _ ctx =
      let [Pl.TxOut {Pl.txOutDatum = outDatum}] = Pl.getContinuingOutputs ctx
          txi = Pl.scriptContextTxInfo ctx
       in case (requiredOutputKind, outDatum) of
            (OnlyHash, Pl.OutputDatumHash h) -> Pl.isNothing (Pl.findDatum h txi)
            (Datum, Pl.OutputDatumHash h) -> Pl.isJust (Pl.findDatum h txi)
            (Inline, Pl.OutputDatum d) -> True
            _ -> False

    wrap = Pl.mkUntypedValidator @SimpleContractDatum @()

-- | This defines two single-transaction traces: @listUtxosTestTrace True@ will
-- pay a script with an inline datum, while @listUtxosTestTrace False@ will use
-- a datum hash.
listUtxosTestTrace ::
<<<<<<< HEAD
  (MonadBlockChain m) =>
=======
  ( MonadBlockChain m,
    Show (Pl.DatumType a),
    Pl.ToData (Pl.DatumType a),
    Pl.FromData (Pl.DatumType a),
    Typeable a,
    Default (Pl.DatumType a),
    Pretty (Pl.DatumType a),
    Typeable (Pl.DatumType a)
  ) =>
>>>>>>> 82701af4
  Bool ->
  Pl.TypedValidator SimpleContract ->
  m [(Pl.TxOutRef, Pl.TxOut)]
listUtxosTestTrace useInlineDatum validator =
  utxosFromCardanoTx
    <$> validateTxSkel
      txSkelTemplate
        { txSkelOpts = def {adjustUnbalTx = True},
          txSkelOuts =
            [ ( if useInlineDatum
                  then paysScriptInlineDatum validator FirstPaymentDatum
                  else paysScript validator FirstPaymentDatum
              )
                (Pl.lovelaceValueOf 3_000_000)
            ]
        }

-- | This defines two traces of two transactions each: @spendOutputTestTrace
-- True@ will pay a validator with an inline datum and try spending the the UTxO
-- thus created, @spendOutputTestTrace False@ will do the same, but use a datum
-- hash.
--
-- This is used to test whether a validator will correctly see the
-- _input data_ of a transaction as inline datums or datum hashes.
spendOutputTestTrace ::
  forall a m.
<<<<<<< HEAD
  (MonadBlockChain m) =>
=======
  ( MonadBlockChain m,
    SpendsScriptConstrs a,
    Show (Pl.DatumType a),
    Pl.ToData (Pl.DatumType a),
    Pl.FromData (Pl.DatumType a),
    Typeable a,
    Default (Pl.DatumType a),
    Typeable (Pl.DatumType a),
    Pretty (Pl.DatumType a),
    Default (Pl.RedeemerType a)
  ) =>
>>>>>>> 82701af4
  Bool ->
  Pl.TypedValidator SimpleContract ->
  m ()
spendOutputTestTrace useInlineDatum validator = do
  (theTxOutRef, _) : _ <- listUtxosTestTrace useInlineDatum validator
  void $
    validateTxSkel
      txSkelTemplate
        { txSkelOpts = def {adjustUnbalTx = True},
          txSkelIns =
            Map.singleton
              theTxOutRef
              TxSkelNoRedeemerForScript
        }

-- | This defines two traces of two transactions each: On the first transaction,
-- a validator will be paid with an inline datum, on the second transaction,
-- that validator will spend the UTxO created by the first transaction and a new
-- output at the same validator will be created. While
-- @continuingOutputTestTrace True@ will use an inline datum on that second
-- payment to the validator, @continuingOutputTestTrace False@ will use a datum
-- hash.
--
-- This is used to test whether a validator will correctly see the _output data_
-- of atransaction as inline datums or datum hashes.
continuingOutputTestTrace ::
<<<<<<< HEAD
  (MonadBlockChain m) =>
  OutputDatumKind ->
  Pl.TypedValidator SimpleContract ->
=======
  ( MonadBlockChain m,
    SpendsScriptConstrs a,
    Show (Pl.DatumType a),
    Pl.ToData (Pl.DatumType a),
    Pl.FromData (Pl.DatumType a),
    Typeable a,
    Default (Pl.DatumType a),
    Typeable (Pl.DatumType a),
    Pretty (Pl.DatumType a),
    Default (Pl.RedeemerType a)
  ) =>
  Bool ->
  Pl.TypedValidator a ->
>>>>>>> 82701af4
  m ()
continuingOutputTestTrace datumKindOnSecondPayment validator = do
  (theTxOutRef, theOutput) : _ <- listUtxosTestTrace True validator
  void $
    validateTxSkel
      txSkelTemplate
        { txSkelOpts = def {adjustUnbalTx = True},
          txSkelIns =
            Map.singleton
              theTxOutRef
              TxSkelNoRedeemerForScript,
          txSkelOuts =
            [ ( case datumKindOnSecondPayment of
                  OnlyHash -> paysScriptDatumHash validator SecondPaymentDatum
                  Datum -> paysScript validator SecondPaymentDatum
                  Inline -> paysScriptInlineDatum validator SecondPaymentDatum
              )
                (outputValue theOutput)
            ]
        }

tests :: TestTree
tests =
  testGroup
    "inline datums vs. datum hashes"
    [ testCase "the first and second datums have different hashes" $
        assertBool "... they do not" $
          (Pl.datumHash . Pl.Datum . Pl.toBuiltinData $ FirstPaymentDatum)
            /= (Pl.datumHash . Pl.Datum . Pl.toBuiltinData $ SecondPaymentDatum),
      testGroup "from the MockChain's point of view on Transaction outputs (allUtxos)" $
        -- The validator used in these test cases does not actually matter, we
        -- just need some script to pay to.
        let theValidator = inputDatumValidator True
         in [ testCase "the datum is retrieved correctly" $
                assertBool "... it's not" $
                  case runMockChain (listUtxosTestTrace True theValidator >> allUtxos) of
                    Right (utxos, _endState) ->
                      case mapMaybe ((outputOutputDatum <$>) . isScriptOutputFrom theValidator . snd) utxos of
                        [Pl.OutputDatum _] -> True
                        _ -> False
                    _ -> False,
              testCase "the datum hash is retrieved correctly" $
                assertBool "... it's not" $
                  case runMockChain (listUtxosTestTrace False theValidator >> allUtxos) of
                    Right (utxos, _endState) ->
                      case mapMaybe ((outputOutputDatum <$>) . isScriptOutputFrom theValidator . snd) utxos of
                        [Pl.OutputDatumHash _] -> True
                        _ -> False
                    _ -> False
            ],
      testGroup
        "from the point of view of scripts"
        [ testGroup
            "looking at transaction inputs"
            [ testGroup
                "validator expects an inline datum..."
                [ testCase "...and gets an inline datum, expecting success" $
                    testSucceeds $
                      spendOutputTestTrace True (inputDatumValidator True),
                  testCase "...and gets a datum hash, expecting script failure" $
                    testFailsFrom' isCekEvaluationFailure def $
                      spendOutputTestTrace False (inputDatumValidator True)
                ],
              testGroup
                "validator expects a datum hash..."
                [ testCase "...and gets an inline datum, expecting script failure" $
                    testFailsFrom' isCekEvaluationFailure def $
                      spendOutputTestTrace True (inputDatumValidator False),
                  testCase "...and gets a datum hash, expecting success" $
                    testSucceeds $
                      spendOutputTestTrace False (inputDatumValidator False)
                ]
            ],
          testGroup
            "looking at transaction outputs"
            [ testGroup
                "validator expects a regular datum..."
                [ testCase "...and gets a regular datum, expecting success" $
                    testSucceeds $
                      continuingOutputTestTrace Datum (outputDatumValidator Datum),
                  testCase "...and gets an inline datum, expecting script failure" $
                    testFailsFrom' isCekEvaluationFailure def $
                      continuingOutputTestTrace Inline (outputDatumValidator Datum),
                  testCase "...and gets a datum hash, expecting script failure" $
                    testFailsFrom' isCekEvaluationFailure def $
                      continuingOutputTestTrace OnlyHash (outputDatumValidator Datum)
                ],
              testGroup
                "validator expects an inline datum..."
                [ testCase "...and gets a regular datum, expecting script failure" $
                    testFailsFrom' isCekEvaluationFailure def $
                      continuingOutputTestTrace Datum (outputDatumValidator Inline),
                  testCase "...and gets an inline datum, expecting success" $
                    testSucceeds $
                      continuingOutputTestTrace Inline (outputDatumValidator Inline),
                  testCase "...and gets a datum hash, expecting script failure" $
                    testFailsFrom' isCekEvaluationFailure def $
                      continuingOutputTestTrace OnlyHash (outputDatumValidator Inline)
                ],
              testGroup
                "validator expects a datum hash..."
                [ testCase "...and gets a regular datum, expecting script failure" $
                    testFailsFrom' isCekEvaluationFailure def $
                      continuingOutputTestTrace Datum (outputDatumValidator OnlyHash),
                  testCase "...and gets an inline datum, expecting script failure" $
                    testFailsFrom' isCekEvaluationFailure def $
                      continuingOutputTestTrace Inline (outputDatumValidator OnlyHash),
                  testCase "...and gets a datum hash, expecting success" $
                    testSucceeds $
                      continuingOutputTestTrace OnlyHash (outputDatumValidator OnlyHash)
                ]
            ]
        ]
    ]<|MERGE_RESOLUTION|>--- conflicted
+++ resolved
@@ -39,6 +39,9 @@
 
 data SimpleContractDatum = FirstPaymentDatum | SecondPaymentDatum deriving (Show)
 
+instance Pretty SimpleContractDatum where
+  pretty = viaShow
+
 instance Pl.Eq SimpleContractDatum where
   FirstPaymentDatum == FirstPaymentDatum = True
   SecondPaymentDatum == SecondPaymentDatum = True
@@ -107,19 +110,7 @@
 -- pay a script with an inline datum, while @listUtxosTestTrace False@ will use
 -- a datum hash.
 listUtxosTestTrace ::
-<<<<<<< HEAD
   (MonadBlockChain m) =>
-=======
-  ( MonadBlockChain m,
-    Show (Pl.DatumType a),
-    Pl.ToData (Pl.DatumType a),
-    Pl.FromData (Pl.DatumType a),
-    Typeable a,
-    Default (Pl.DatumType a),
-    Pretty (Pl.DatumType a),
-    Typeable (Pl.DatumType a)
-  ) =>
->>>>>>> 82701af4
   Bool ->
   Pl.TypedValidator SimpleContract ->
   m [(Pl.TxOutRef, Pl.TxOut)]
@@ -146,21 +137,7 @@
 -- _input data_ of a transaction as inline datums or datum hashes.
 spendOutputTestTrace ::
   forall a m.
-<<<<<<< HEAD
   (MonadBlockChain m) =>
-=======
-  ( MonadBlockChain m,
-    SpendsScriptConstrs a,
-    Show (Pl.DatumType a),
-    Pl.ToData (Pl.DatumType a),
-    Pl.FromData (Pl.DatumType a),
-    Typeable a,
-    Default (Pl.DatumType a),
-    Typeable (Pl.DatumType a),
-    Pretty (Pl.DatumType a),
-    Default (Pl.RedeemerType a)
-  ) =>
->>>>>>> 82701af4
   Bool ->
   Pl.TypedValidator SimpleContract ->
   m ()
@@ -187,25 +164,9 @@
 -- This is used to test whether a validator will correctly see the _output data_
 -- of atransaction as inline datums or datum hashes.
 continuingOutputTestTrace ::
-<<<<<<< HEAD
   (MonadBlockChain m) =>
   OutputDatumKind ->
   Pl.TypedValidator SimpleContract ->
-=======
-  ( MonadBlockChain m,
-    SpendsScriptConstrs a,
-    Show (Pl.DatumType a),
-    Pl.ToData (Pl.DatumType a),
-    Pl.FromData (Pl.DatumType a),
-    Typeable a,
-    Default (Pl.DatumType a),
-    Typeable (Pl.DatumType a),
-    Pretty (Pl.DatumType a),
-    Default (Pl.RedeemerType a)
-  ) =>
-  Bool ->
-  Pl.TypedValidator a ->
->>>>>>> 82701af4
   m ()
 continuingOutputTestTrace datumKindOnSecondPayment validator = do
   (theTxOutRef, theOutput) : _ <- listUtxosTestTrace True validator
