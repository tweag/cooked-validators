--- conflicted
+++ resolved
@@ -6,12 +6,6 @@
 import qualified Ledger.Ada as Pl
 
 -- * MockChain Example
-<<<<<<< HEAD
-
---
--- Start from the initial 'UtxoIndex' and transfer 4200 lovelace from wallet 1 to wallet 2
-=======
->>>>>>> 363631ac
 
 -- | Start from the initial 'UtxoIndex', where each known 'wallet's have the
 -- same amount of Ada, then transfers 4200 lovelace from wallet 1 to wallet 2
@@ -20,10 +14,4 @@
   validateTxFromSkeleton $
     TxSkel
       (wallet 1)
-<<<<<<< HEAD
-      [PaysPK (walletPKHash $ wallet 2) (Pl.lovelaceValueOf 4200)]
-
--- (mcWallet 1) mempty (Pl.mustPayToPubKey (mcWalletPKHash $ mcWallet 2) (Pl.lovelaceValueOf 4200))
-=======
-      [PaysPK (walletPKHash $ wallet 2) (Pl.lovelaceValueOf 4200)]
->>>>>>> 363631ac
+      [PaysPK (walletPKHash $ wallet 2) (Pl.lovelaceValueOf 4200)]