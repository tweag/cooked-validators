--- conflicted
+++ resolved
@@ -14,6 +14,9 @@
 
 -- | An attack that tries to change the datum on 'PaysScript' constraints with a
 -- prescribed tampering function, that only applies to datums of a certain type.
+--
+-- The attack returns a list of the modified datums, as they were *before* the
+-- modification was applied to them.
 tamperDatumAttack ::
   forall a.
   (PaysScriptConstrs a) =>
@@ -22,20 +25,13 @@
   -- on 'PaysScript' constraints not paying to a validator of type @a@ are never
   -- touched.
   (Pl.DatumType a -> Maybe (Pl.DatumType a)) ->
-<<<<<<< HEAD
   Attack [Pl.DatumType a]
 tamperDatumAttack change = do
   unmodified <-
     mkAttack
-      (paysScriptConstraintsT % paysScriptConstraintTypeP @a % _2)
+      (paysScriptConstraintsT % paysScriptConstraintTypeP @a % _3)
       (const change)
   addLabelAttack TamperDatumLbl
   return unmodified
-=======
-  Attack
-tamperDatumAttack change mcst skel =
-  addLabel TamperDatumLbl
-    <$> mkAttack (paysScriptConstraintsT % paysScriptConstraintTypeP @a % _3) change mcst skel
->>>>>>> e7ac4f8c
 
 data TamperDatumLbl = TamperDatumLbl deriving (Show, Eq)