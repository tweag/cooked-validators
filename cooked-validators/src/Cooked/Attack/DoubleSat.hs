{-# LANGUAGE FlexibleContexts #-}
{-# LANGUAGE RankNTypes #-}
{-# LANGUAGE ScopedTypeVariables #-}

module Cooked.Attack.DoubleSat where

import Control.Monad
import Cooked.Attack.AddConstraints
import Cooked.Attack.Common
import Cooked.MockChain.Monad.Direct
import Cooked.MockChain.Wallet
import Cooked.Tx.Constraints
import Data.Default
import Data.List
import qualified Ledger as L
import qualified Ledger.Value as L
import Optics.Core
import qualified PlutusTx.Numeric as Pl

{- Note: What is a double satisfaction attack?

A double satisfaction attack consists in trying to satisfy the requirements for
what conceptually are two transactions in a single transaction, and doing so
incompletely. It succeeds whenever the requirements of two validators ovelap,
but the required outputs of the transaction are not sufficiently unique, so that
both validators see them as satisfying "their" requirement.

The mechanism is explained very well in the following analogy from the Plutus
documentation: "Suppose that two tax auditors from two different departments
come to visit you in turn to see if you’ve paid your taxes. You come up with a
clever scheme to confuse them. Your tax liability to both departments is $10, so
you make a single payment to the tax office’s bank account for $10. When the
auditors arrive, you show them your books, containing the payment to the tax
office. They both leave satisfied."

The double satisfaction attack 'doubleSatAttack' provided by this module works
by going through the foci of some optic on the 'TxSkel' representing the
transaction from the left to the right, and adding some extra 'Constraints'
depending on each focus and the current 'MockChainSt'ate. For example, we can
add

- one or more 'SpendsScript's, depending on 'SpendsScript' constraints on the original transaction,
- one or more 'Mints's, depending on a 'SpendsScript' on the original transaction,
- one or more 'SpendsScript's, depending on 'PaysScript' constraints on the original transaction,
- ...
-}

<<<<<<< HEAD
-- | How to combine extra constraints added for different reasons in the
-- 'doubleSatAttack'. See the comments there.
data DSSplitMode = TryCombinations | AllSeparate

-- | Double satisfacion attack. See the comment above for what such an attack is
-- about conceptually.
=======
-- | Parameters for a double satisfaction attack. You probably don't want to
-- initialise these by hand; better use one of the smart constructors defined
-- below.
data DoubleSatParams a = DoubleSatParams
  { -- | Each focus of this traversal is one potential reason to add extra
    -- 'Constraint's.
    dsOptic :: Traversal' TxSkel a,
    -- | For every 'a' in the transaction under modification, calculate a list
    -- of extra 'Constraints' to add to the transaction in order to try a double
    -- satisfaction attack.
    --
    -- Extra 'Constraints' are added to pre-existing 'Constraints' with the
    -- function 'addConstraints', which makes sure that no additional constraint
    -- tries spending an UTxO that's already being spent and other such
    -- checks. See the documentation comments for that function below.
    --
    -- We add 'OutConstraint's at the end of the list of transaction outputs,
    -- because some contracts rely on the ordering of (the first few)
    -- outputs. If you want to try permutations of transaction outputs, look at
    -- the function 'tryOutPermutations', which is an attack-agnostic way to
    -- accomplish that.
    dsExtraConstraints :: MockChainSt -> a -> [Constraints],
    -- | The wallet to which any surplus will be paid.
    dsAttacker :: Wallet,
    -- | How to combine extra 'Constraint's:
    --
    -- There are at the moment the following two strategies for how to combine
    -- additional 'Constraints' belonging to _different_ 'SpendsScript'
    -- constraints of the original transaction.
    --
    -- - With @dsSplitStrategy = OneChange@, each extra 'Constraints' is added
    --   onto a separate modified 'TxSkel': Each of the output modified
    --   'TxSkel's will receive exactly one of the extra 'Constraints'.
    --
    -- - With @dsSplitStrategy = AllCombinations@, al 'TxSkels' obtained by
    --   adding _at least one_ extra 'Constraints' belonging to an original 'a'
    --   are tried: If there are n 'a's in the original transaction, the
    --   modified transactions will incorporate up to n extra 'Constraints'. For
    --   a given 'a' on the original transaction, each of its extra
    --   'Constraints' is tried together with all options for all other
    --   'a's. This means that all cases that the 'OneChange'-case checks are
    --   also explored here, plus some (potentially very many) more.
    --
    -- If there is a conflict between some of the 'Constraints' that are to be
    -- added to an output transaction (for example, two 'Constraints' might
    -- require the same UTxO to be spent with different redeemers), that
    -- combination is not tried.
    --
    -- See the comments for 'mkSplittingAttack' for more explanation on
    -- 'SplitStrategy'.
    dsSplitStrategy :: SplitStrategy
  }

-- * Smart constructors for 'DoubleSatParams'

-- | Parameters for a double satisfaction attack that adds one
-- 'SpendsScriptConstraint' for a UTxO belonging to a given validator. Each of
-- the modified transactions will contain exactly one extra 'SpendsScript'
-- constraint.
dsAddOneSscFromOwner ::
  ( SpendsConstrs b,
    Pl.FromData (L.DatumType b)
  ) =>
  Traversal' TxSkel a ->
  -- | The validator to take extra inputs from.
  L.TypedValidator b ->
  -- | For all 'a's of the original transaction, decide whether to add an extra
  -- UTxO currently belonging to the @extraInputOwner@, and if so, which
  -- redeemers to try. Each redeemer is tried on a separate output transaction.
  (a -> SpendableOut -> [L.RedeemerType b]) ->
  -- Wallet of the attacker. Any value contained in the extra UTxO consumed by
  -- the modified transaction is psid to this wallet.
  Wallet ->
  DoubleSatParams a
dsAddOneSscFromOwner optic extraInputOwner extraInputRedeemers attacker =
  dsAddSsc
    optic
    ( \mcst a ->
        let extraUtxos = fst <$> scriptUtxosSuchThatMcst mcst extraInputOwner (\_ _ -> True)
         in concatMap
              ( \utxo ->
                  map
                    (\r -> SpendsScriptConstraint extraInputOwner r utxo)
                    (extraInputRedeemers a utxo)
              )
              extraUtxos
    )
    attacker
    OneChange

-- | Parameters for a double satisfaction attack that adds one extra
-- 'SpendsScript' constraint for a Utxo belonging to a given validator to
-- transactions, depending on 'PaysScript' constraints already present on the
-- transaction.  Each of the modified transactions will contain exactly one
-- extra 'SpendsScript' constraint. See the comments at 'dsAddOneSscFromOwner'
-- for explanation of the arguments.
dsAddOneSscToPsc ::
  ( SpendsConstrs b,
    Pl.FromData (L.DatumType b)
  ) =>
  L.TypedValidator b ->
  (PaysScriptConstraint -> SpendableOut -> [L.RedeemerType b]) ->
  Wallet ->
  DoubleSatParams PaysScriptConstraint
dsAddOneSscToPsc = dsAddOneSscFromOwner paysScriptConstraintsT

-- | Parameters for a double satisfaction attack that adds one extra
-- 'SpendsScript' constraint for a Utxo belonging to a given validator to
-- transactions, depending on 'SpendsScript' constraints already present on the
-- transaction.  Each of the modified transactions will contain exactly one
-- extra 'SpendsScript' constraint. See the comments at 'dsAddOneSscFromOwner'
-- for explanation of the arguments.
dsAddOneSscToSsc ::
  ( SpendsConstrs b,
    Pl.FromData (L.DatumType b)
  ) =>
  L.TypedValidator b ->
  (SpendsScriptConstraint -> SpendableOut -> [L.RedeemerType b]) ->
  Wallet ->
  DoubleSatParams SpendsScriptConstraint
dsAddOneSscToSsc = dsAddOneSscFromOwner spendsScriptConstraintsT

-- | Parameters for a double satisfaction attack that adds one extra
-- 'SpendsScript' constraint for a Utxo belonging to a given validator to
-- transactions, depending on 'Mints' constraints already present on the
-- transaction.  Each of the modified transactions will contain exactly one
-- extra 'SpendsScript' constraint. See the comments at 'dsAddOneSscFromOwner'
-- for explanation of the arguments.
dsAddOneSscToMc ::
  ( SpendsConstrs b,
    Pl.FromData (L.DatumType b)
  ) =>
  L.TypedValidator b ->
  (MintsConstraint -> SpendableOut -> [L.RedeemerType b]) ->
  Wallet ->
  DoubleSatParams MintsConstraint
dsAddOneSscToMc = dsAddOneSscFromOwner mintsConstraintsT

-- | Parameters for a double satisfaction attack that adds one or more extra
-- 'Mints' constraints to transactions, depending on 'SpendsScript' constraints
-- already present on the transaction.  Each of the modified transactions will
-- contain at least one extra 'Mints' constraint.
dsAddMcToSsc ::
  MintsConstrs a =>
  -- | For all 'SpendsScript' constraints of the original transaction, decide
  -- whether to mint some extra value, and which redeemer and minting policies
  -- to use to do so.
  (SpendsScriptConstraint -> [(Maybe a, [L.MintingPolicy], L.Value)]) ->
  -- | Wallet of the attacker. Any extra minted values are paid to this wallet.
  Wallet ->
  DoubleSatParams SpendsScriptConstraint
dsAddMcToSsc extraMints attacker =
  dsAddMc
    spendsScriptConstraintsT
    (\_ ssc -> map (\(r, ps, x) -> MintsConstraint r ps x) $ extraMints ssc)
    attacker
    AllCombinations

-- | Parameters for a double satisfaction attack that adds one or more extra
-- 'Mints' constraints to transactions, depending on 'Mints' constraints
-- already present on the transaction.  Each of the modified transactions will
-- contain at least one extra 'Mints' constraint.
>>>>>>> e7ac4f8c
--
-- This attack consists in adding some extra constraints to a transaction, and
-- hoping that the additional minting policies or validator scripts thereby
-- involved are fooled by what's already present on the transaction. Any extra
-- value contained in new inputs to the transaction is then paid to the
-- attacker.
doubleSatAttack ::
<<<<<<< HEAD
  Is k A_Traversal =>
  -- | Each focus of this optic is a potential reason to add some extra
  -- constraints.
  --
  -- As an example, one could go through the 'PaysScript' constraints for
  -- validators of type @t@ with the following traversal:
  --
  -- > paysScriptConstraintsT % paysScriptConstraintTypeP @t
  Optic' k is TxSkel a ->
  -- | Which constraints to add, for each of the foci. There might be different
  -- options for each focus, that's why the return value is a list.
  --
  -- Continuing the example, for each of the focused 'PaysScript' constraints,
  -- you might want to try adding some 'SpendsScript' constraints to the
  -- transaction. Since it might be interesting to try different redeemers on
  -- these extra 'SpendsScript' constraints, you can just provide a list of all
  -- the options you want to try adding for a given 'PaysScript' that's already
  -- on the transaction.
  (MockChainSt -> a -> [Constraints]) ->
  -- | The wallet of the attacker, where any surplus is paid to.
  --
  -- In the example, the extra value in the added 'SpendsScript' constraints
  -- will be paid to the attacker.
  Wallet ->
  -- | Since there are potentially multiple 'Constraints' produced for each of
  -- the foci, the question is whether (and how) to combine additions that were
  -- triggered by different foci.
  --
  -- In the example: Let's say that the unmodified transaction had three focused
  -- 'PaysScript' constraints (let's denote them by a, b, and c), and that you
  -- want to try 2, 3, and 5 additional 'SpendsScript' constraints for each of
  -- them, respectively (let's call those a1, a2, and b1, b2, b3, and c1, c2,
  -- c3, c4, c5).
  --
  -- - If you want to try each additional 'SpendsScript' on its own modified
  --   transaction, use 'AllSeparate'. Thus, there'll be 2+3+5=10 modified
  --   transactions. Namely, for each element of the list
  --
  -- > [a1, a2, b1, b2, b3, c1, c2, c3, c4, c5]  ,
  --
  --   you'll get one modified transaction that includes that constraint.
  --
  -- - If you want to try combining all options from one focus with all options
  --   from all of the other foci, use 'TryCombinations'. Then, there'll be
  --   (2+1)*(3+1)*(5+1)=72 possible combinations, if you include all of the
  --   combinations where /at most/ three (one for each focus) extra constraints
  --   are added. One of these combinations is of course the one where nothing
  --   is added, and that one is omitted, which brings the grand total down to
  --   71 modified transactions, the additional 'SpendsScript' constraints of
  --   which are given by the following list:
  --
  -- > [ -- one additional constraint (the 10 cases from above)
  -- >   [a1],
  -- >   [a2],
  -- >   ...
  -- >   [c4],
  -- >   [c5],
  -- >
  -- >   -- two additional constraints, from different foci (2*3 + 2*5 + 3*5 = 31 cases)
  -- >   [a1, b1],
  -- >   [a1, b2],
  -- >   ...
  -- >   [b3, c4],
  -- >   [b3, c5],
  -- >
  -- >   -- three additional constraints, one from each focus (2*3*5 = 30 cases)
  -- >   [a1, b1, c1],
  -- >   [a1, b1, c2],
  -- >   ...
  -- >   [a1, b3, c4],
  -- >   [a1, b3, c5]
  -- > ]
  --
  -- So you see that this attack can branch quite wildly. Use with caution!
  DSSplitMode ->
  Attack ()
doubleSatAttack optic extra attacker mode = do
  mcst <- mcstAttack
  extraConstrs <- map (extra mcst) <$> viewAttack (partsOf optic)
  msum $
    map
      ( \c -> do
          added <- addConstraintsAttack c
          let addedValue = constraintBalance added
          if addedValue `L.geq` mempty
            then addOutConstraintAttack $ paysPK (walletPKHash attacker) addedValue
            else failingAttack
      )
      ( case mode of
          AllSeparate -> nubBy sameConstraints $ concat extraConstrs
          TryCombinations ->
            nubBy sameConstraints $
              map joinConstraints $
                tail $ allCombinations $ map (mempty :) extraConstrs
      )
  addLabelAttack DoubleSatLbl
  where
    constraintBalance :: Constraints -> L.Value
    constraintBalance (is :=>: os) = inValue <> Pl.negate outValue
      where
        inValue = foldOf (traversed % valueAT) is
        outValue = foldOf (traversed % valueL) os

    -- this function uses 'addConstraintsAttack' to join a list of 'Constraints'
    -- into one 'Constraints' that specifies eveything that is contained in the
    -- input.
    joinConstraints :: [Constraints] -> Constraints
    joinConstraints cs =
      txConstraints $
        fst $
          head $
            getAttack
              (mapM_ addConstraintsAttack cs)
              def
              (txSkel $ [] :=>: [])

    allCombinations :: [[x]] -> [[x]]
    allCombinations (l : ls) = let cs = allCombinations ls in concatMap (\x -> (x :) <$> cs) l
    allCombinations [] = [[]]
=======
  DoubleSatParams a ->
  Attack
doubleSatAttack DoubleSatParams {..} =
  mkSplittingAttack
    dsSplitStrategy
    dsOptic
    ( \mcst ssc ->
        map
          (ssc,)
          (dsExtraConstraints mcst ssc)
    )
    ( \extraConstrList skelOld ->
        let extraConstrs = accConstraints extraConstrList ([] :=>: [])
            extraInValue = foldOf (constraintPairI % _1 % traversed % valueAT) extraConstrs
            extraOutValue = foldOf (constraintPairI % _2 % traversed % valueL) extraConstrs
            surplus = extraInValue <> Pl.negate extraOutValue
         in [ addLabel DoubleSatLbl $
                payTo dsAttacker surplus $
                  over txConstraintsL (extraConstrs `addConstraints`) skelOld
              | extraConstrs `strictlyExtendsConstraints` txConstraints skelOld
            ]
    )
  where
    payTo :: Wallet -> L.Value -> TxSkel -> TxSkel
    payTo w v = over outConstraintsL (++ [paysPK (walletPKHash w) v])

    -- Accumulate a list of 'Constraints' into a single 'Constraints', in such a
    -- way that extra 'MiscConstraint's are added in the front (the order should
    -- not matter), and extra 'OutConstraint's are added in the back (here, the
    -- order might matter).
    --
    -- Note: This combines the list of extra constraints into a
    accConstraints :: [Constraints] -> Constraints -> Constraints
    accConstraints [] acc = acc
    accConstraints (c : cs) acc = c `addConstraints` accConstraints cs acc

-- * Extending 'Constraints'

-- | Extend the constraints in the second argument with the ones from the first
-- argument, but only if there are no conflicts:
--
-- - No 'SpendsScript' or 'SpendsPK' constraints trying to spend the same UTxO
--
-- - No incompatible time ranges
addConstraints :: Constraints -> Constraints -> Constraints
addConstraints (extraIs :=>: extraOs) r@(is :=>: os) =
  case miscListExtend extraIs is of
    Nothing -> r
    Just is' -> is' :=>: (os ++ extraOs)
  where
    miscListExtend :: [MiscConstraint] -> [MiscConstraint] -> Maybe [MiscConstraint]
    miscListExtend [] rs = Just rs
    miscListExtend (m : ls) rs = case miscListExtend ls rs of
      Nothing -> Nothing
      Just ms -> case checkMiscExtend m ms of
        Incompatible -> Nothing
        AlreadyThere -> Just ms
        CompatibleExtension -> Just $ m : ms

-- | Return @True@ iff the constraints in the first argument can be added
-- without conflict to the ones in the second argument, and they are not alreay
-- covered by the constraints in the second argument.
strictlyExtendsConstraints :: Constraints -> Constraints -> Bool
strictlyExtendsConstraints (is :=>: os) (is' :=>: os') =
  case checkMiscListExtend is is' of
    Incompatible -> False
    AlreadyThere -> not (all (`elem` os') os)
    CompatibleExtension -> True
  where
    -- check that all constraints from the first list can be added one after
    -- the other to the second list.
    checkMiscListExtend :: [MiscConstraint] -> [MiscConstraint] -> CheckMiscExtend
    checkMiscListExtend [] _ = AlreadyThere
    checkMiscListExtend (l : ls) rs = case checkMiscExtend l rs of
      Incompatible -> Incompatible
      CompatibleExtension -> case checkMiscListExtend ls (l : rs) of
        Incompatible -> Incompatible
        _ -> CompatibleExtension
      AlreadyThere -> checkMiscListExtend ls (l : rs)

data CheckMiscExtend = Incompatible | AlreadyThere | CompatibleExtension

-- | Check how a given 'MiscConstraint' relates to a set of other
-- 'MiscConstraint's:
--
-- - If the set of constraints already includes the given constraint (either
--   directly or as a consequence), return 'AlreadyThere'
--
-- - If the given constraint can be added to the set without conflict, return 'CompatibleExtension'
--
-- - Otherwise, return 'Incompatible'
checkMiscExtend :: MiscConstraint -> [MiscConstraint] -> CheckMiscExtend
checkMiscExtend _ [] = CompatibleExtension
checkMiscExtend mc mcs =
  case mc of
    -- 'Mints' and 'SignedBy' Constraints can always be added
    Mints {} -> CompatibleExtension
    SignedBy _ -> CompatibleExtension
    _ ->
      if mc `elem` mcs
        then AlreadyThere
        else case mc of
          SpendsScript _ _ o -> if any (spends o) mcs then Incompatible else CompatibleExtension
          SpendsPK o -> if any (spends o) mcs then Incompatible else CompatibleExtension
          Before t ->
            let oldRange = validRange mcs
                newRange = Pl.to t
             in if
                    | newRange `Pl.contains` oldRange -> AlreadyThere
                    | newRange `Pl.overlaps` oldRange -> CompatibleExtension
                    | otherwise -> Incompatible
          After t ->
            let oldRange = validRange mcs
                newRange = Pl.from t
             in if
                    | newRange `Pl.contains` oldRange -> AlreadyThere
                    | newRange `Pl.overlaps` oldRange -> CompatibleExtension
                    | otherwise -> Incompatible
          ValidateIn newRange ->
            let oldRange = validRange mcs
             in if
                    | newRange `Pl.contains` oldRange -> AlreadyThere
                    | newRange `Pl.overlaps` oldRange -> CompatibleExtension
                    | otherwise -> Incompatible
          _ -> CompatibleExtension -- This case will never be reached
  where
    spends :: SpendableOut -> MiscConstraint -> Bool
    spends o (SpendsScript _ _ o') = o == o'
    spends o (SpendsPK o') = o == o'
    spends _ _ = False

    validRange :: [MiscConstraint] -> Pl.POSIXTimeRange
    validRange [] = Pl.always
    validRange (Before t : ms) = Pl.to t `Pl.intersection` validRange ms
    validRange (After t : ms) = Pl.from t `Pl.intersection` validRange ms
    validRange (ValidateIn range : ms) = range `Pl.intersection` validRange ms
    validRange (_ : ms) = validRange ms
>>>>>>> e7ac4f8c

data DoubleSatLbl = DoubleSatLbl
  deriving (Eq, Show)<|MERGE_RESOLUTION|>--- conflicted
+++ resolved
@@ -45,177 +45,12 @@
 - ...
 -}
 
-<<<<<<< HEAD
 -- | How to combine extra constraints added for different reasons in the
 -- 'doubleSatAttack'. See the comments there.
 data DSSplitMode = TryCombinations | AllSeparate
 
 -- | Double satisfacion attack. See the comment above for what such an attack is
 -- about conceptually.
-=======
--- | Parameters for a double satisfaction attack. You probably don't want to
--- initialise these by hand; better use one of the smart constructors defined
--- below.
-data DoubleSatParams a = DoubleSatParams
-  { -- | Each focus of this traversal is one potential reason to add extra
-    -- 'Constraint's.
-    dsOptic :: Traversal' TxSkel a,
-    -- | For every 'a' in the transaction under modification, calculate a list
-    -- of extra 'Constraints' to add to the transaction in order to try a double
-    -- satisfaction attack.
-    --
-    -- Extra 'Constraints' are added to pre-existing 'Constraints' with the
-    -- function 'addConstraints', which makes sure that no additional constraint
-    -- tries spending an UTxO that's already being spent and other such
-    -- checks. See the documentation comments for that function below.
-    --
-    -- We add 'OutConstraint's at the end of the list of transaction outputs,
-    -- because some contracts rely on the ordering of (the first few)
-    -- outputs. If you want to try permutations of transaction outputs, look at
-    -- the function 'tryOutPermutations', which is an attack-agnostic way to
-    -- accomplish that.
-    dsExtraConstraints :: MockChainSt -> a -> [Constraints],
-    -- | The wallet to which any surplus will be paid.
-    dsAttacker :: Wallet,
-    -- | How to combine extra 'Constraint's:
-    --
-    -- There are at the moment the following two strategies for how to combine
-    -- additional 'Constraints' belonging to _different_ 'SpendsScript'
-    -- constraints of the original transaction.
-    --
-    -- - With @dsSplitStrategy = OneChange@, each extra 'Constraints' is added
-    --   onto a separate modified 'TxSkel': Each of the output modified
-    --   'TxSkel's will receive exactly one of the extra 'Constraints'.
-    --
-    -- - With @dsSplitStrategy = AllCombinations@, al 'TxSkels' obtained by
-    --   adding _at least one_ extra 'Constraints' belonging to an original 'a'
-    --   are tried: If there are n 'a's in the original transaction, the
-    --   modified transactions will incorporate up to n extra 'Constraints'. For
-    --   a given 'a' on the original transaction, each of its extra
-    --   'Constraints' is tried together with all options for all other
-    --   'a's. This means that all cases that the 'OneChange'-case checks are
-    --   also explored here, plus some (potentially very many) more.
-    --
-    -- If there is a conflict between some of the 'Constraints' that are to be
-    -- added to an output transaction (for example, two 'Constraints' might
-    -- require the same UTxO to be spent with different redeemers), that
-    -- combination is not tried.
-    --
-    -- See the comments for 'mkSplittingAttack' for more explanation on
-    -- 'SplitStrategy'.
-    dsSplitStrategy :: SplitStrategy
-  }
-
--- * Smart constructors for 'DoubleSatParams'
-
--- | Parameters for a double satisfaction attack that adds one
--- 'SpendsScriptConstraint' for a UTxO belonging to a given validator. Each of
--- the modified transactions will contain exactly one extra 'SpendsScript'
--- constraint.
-dsAddOneSscFromOwner ::
-  ( SpendsConstrs b,
-    Pl.FromData (L.DatumType b)
-  ) =>
-  Traversal' TxSkel a ->
-  -- | The validator to take extra inputs from.
-  L.TypedValidator b ->
-  -- | For all 'a's of the original transaction, decide whether to add an extra
-  -- UTxO currently belonging to the @extraInputOwner@, and if so, which
-  -- redeemers to try. Each redeemer is tried on a separate output transaction.
-  (a -> SpendableOut -> [L.RedeemerType b]) ->
-  -- Wallet of the attacker. Any value contained in the extra UTxO consumed by
-  -- the modified transaction is psid to this wallet.
-  Wallet ->
-  DoubleSatParams a
-dsAddOneSscFromOwner optic extraInputOwner extraInputRedeemers attacker =
-  dsAddSsc
-    optic
-    ( \mcst a ->
-        let extraUtxos = fst <$> scriptUtxosSuchThatMcst mcst extraInputOwner (\_ _ -> True)
-         in concatMap
-              ( \utxo ->
-                  map
-                    (\r -> SpendsScriptConstraint extraInputOwner r utxo)
-                    (extraInputRedeemers a utxo)
-              )
-              extraUtxos
-    )
-    attacker
-    OneChange
-
--- | Parameters for a double satisfaction attack that adds one extra
--- 'SpendsScript' constraint for a Utxo belonging to a given validator to
--- transactions, depending on 'PaysScript' constraints already present on the
--- transaction.  Each of the modified transactions will contain exactly one
--- extra 'SpendsScript' constraint. See the comments at 'dsAddOneSscFromOwner'
--- for explanation of the arguments.
-dsAddOneSscToPsc ::
-  ( SpendsConstrs b,
-    Pl.FromData (L.DatumType b)
-  ) =>
-  L.TypedValidator b ->
-  (PaysScriptConstraint -> SpendableOut -> [L.RedeemerType b]) ->
-  Wallet ->
-  DoubleSatParams PaysScriptConstraint
-dsAddOneSscToPsc = dsAddOneSscFromOwner paysScriptConstraintsT
-
--- | Parameters for a double satisfaction attack that adds one extra
--- 'SpendsScript' constraint for a Utxo belonging to a given validator to
--- transactions, depending on 'SpendsScript' constraints already present on the
--- transaction.  Each of the modified transactions will contain exactly one
--- extra 'SpendsScript' constraint. See the comments at 'dsAddOneSscFromOwner'
--- for explanation of the arguments.
-dsAddOneSscToSsc ::
-  ( SpendsConstrs b,
-    Pl.FromData (L.DatumType b)
-  ) =>
-  L.TypedValidator b ->
-  (SpendsScriptConstraint -> SpendableOut -> [L.RedeemerType b]) ->
-  Wallet ->
-  DoubleSatParams SpendsScriptConstraint
-dsAddOneSscToSsc = dsAddOneSscFromOwner spendsScriptConstraintsT
-
--- | Parameters for a double satisfaction attack that adds one extra
--- 'SpendsScript' constraint for a Utxo belonging to a given validator to
--- transactions, depending on 'Mints' constraints already present on the
--- transaction.  Each of the modified transactions will contain exactly one
--- extra 'SpendsScript' constraint. See the comments at 'dsAddOneSscFromOwner'
--- for explanation of the arguments.
-dsAddOneSscToMc ::
-  ( SpendsConstrs b,
-    Pl.FromData (L.DatumType b)
-  ) =>
-  L.TypedValidator b ->
-  (MintsConstraint -> SpendableOut -> [L.RedeemerType b]) ->
-  Wallet ->
-  DoubleSatParams MintsConstraint
-dsAddOneSscToMc = dsAddOneSscFromOwner mintsConstraintsT
-
--- | Parameters for a double satisfaction attack that adds one or more extra
--- 'Mints' constraints to transactions, depending on 'SpendsScript' constraints
--- already present on the transaction.  Each of the modified transactions will
--- contain at least one extra 'Mints' constraint.
-dsAddMcToSsc ::
-  MintsConstrs a =>
-  -- | For all 'SpendsScript' constraints of the original transaction, decide
-  -- whether to mint some extra value, and which redeemer and minting policies
-  -- to use to do so.
-  (SpendsScriptConstraint -> [(Maybe a, [L.MintingPolicy], L.Value)]) ->
-  -- | Wallet of the attacker. Any extra minted values are paid to this wallet.
-  Wallet ->
-  DoubleSatParams SpendsScriptConstraint
-dsAddMcToSsc extraMints attacker =
-  dsAddMc
-    spendsScriptConstraintsT
-    (\_ ssc -> map (\(r, ps, x) -> MintsConstraint r ps x) $ extraMints ssc)
-    attacker
-    AllCombinations
-
--- | Parameters for a double satisfaction attack that adds one or more extra
--- 'Mints' constraints to transactions, depending on 'Mints' constraints
--- already present on the transaction.  Each of the modified transactions will
--- contain at least one extra 'Mints' constraint.
->>>>>>> e7ac4f8c
 --
 -- This attack consists in adding some extra constraints to a transaction, and
 -- hoping that the additional minting policies or validator scripts thereby
@@ -223,7 +58,6 @@
 -- value contained in new inputs to the transaction is then paid to the
 -- attacker.
 doubleSatAttack ::
-<<<<<<< HEAD
   Is k A_Traversal =>
   -- | Each focus of this optic is a potential reason to add some extra
   -- constraints.
@@ -331,157 +165,11 @@
     -- into one 'Constraints' that specifies eveything that is contained in the
     -- input.
     joinConstraints :: [Constraints] -> Constraints
-    joinConstraints cs =
-      txConstraints $
-        fst $
-          head $
-            getAttack
-              (mapM_ addConstraintsAttack cs)
-              def
-              (txSkel $ [] :=>: [])
+    joinConstraints cs = head $ applyToConstraints (mapM_ addConstraintsAttack cs) def $ [] :=>: []
 
     allCombinations :: [[x]] -> [[x]]
     allCombinations (l : ls) = let cs = allCombinations ls in concatMap (\x -> (x :) <$> cs) l
     allCombinations [] = [[]]
-=======
-  DoubleSatParams a ->
-  Attack
-doubleSatAttack DoubleSatParams {..} =
-  mkSplittingAttack
-    dsSplitStrategy
-    dsOptic
-    ( \mcst ssc ->
-        map
-          (ssc,)
-          (dsExtraConstraints mcst ssc)
-    )
-    ( \extraConstrList skelOld ->
-        let extraConstrs = accConstraints extraConstrList ([] :=>: [])
-            extraInValue = foldOf (constraintPairI % _1 % traversed % valueAT) extraConstrs
-            extraOutValue = foldOf (constraintPairI % _2 % traversed % valueL) extraConstrs
-            surplus = extraInValue <> Pl.negate extraOutValue
-         in [ addLabel DoubleSatLbl $
-                payTo dsAttacker surplus $
-                  over txConstraintsL (extraConstrs `addConstraints`) skelOld
-              | extraConstrs `strictlyExtendsConstraints` txConstraints skelOld
-            ]
-    )
-  where
-    payTo :: Wallet -> L.Value -> TxSkel -> TxSkel
-    payTo w v = over outConstraintsL (++ [paysPK (walletPKHash w) v])
-
-    -- Accumulate a list of 'Constraints' into a single 'Constraints', in such a
-    -- way that extra 'MiscConstraint's are added in the front (the order should
-    -- not matter), and extra 'OutConstraint's are added in the back (here, the
-    -- order might matter).
-    --
-    -- Note: This combines the list of extra constraints into a
-    accConstraints :: [Constraints] -> Constraints -> Constraints
-    accConstraints [] acc = acc
-    accConstraints (c : cs) acc = c `addConstraints` accConstraints cs acc
-
--- * Extending 'Constraints'
-
--- | Extend the constraints in the second argument with the ones from the first
--- argument, but only if there are no conflicts:
---
--- - No 'SpendsScript' or 'SpendsPK' constraints trying to spend the same UTxO
---
--- - No incompatible time ranges
-addConstraints :: Constraints -> Constraints -> Constraints
-addConstraints (extraIs :=>: extraOs) r@(is :=>: os) =
-  case miscListExtend extraIs is of
-    Nothing -> r
-    Just is' -> is' :=>: (os ++ extraOs)
-  where
-    miscListExtend :: [MiscConstraint] -> [MiscConstraint] -> Maybe [MiscConstraint]
-    miscListExtend [] rs = Just rs
-    miscListExtend (m : ls) rs = case miscListExtend ls rs of
-      Nothing -> Nothing
-      Just ms -> case checkMiscExtend m ms of
-        Incompatible -> Nothing
-        AlreadyThere -> Just ms
-        CompatibleExtension -> Just $ m : ms
-
--- | Return @True@ iff the constraints in the first argument can be added
--- without conflict to the ones in the second argument, and they are not alreay
--- covered by the constraints in the second argument.
-strictlyExtendsConstraints :: Constraints -> Constraints -> Bool
-strictlyExtendsConstraints (is :=>: os) (is' :=>: os') =
-  case checkMiscListExtend is is' of
-    Incompatible -> False
-    AlreadyThere -> not (all (`elem` os') os)
-    CompatibleExtension -> True
-  where
-    -- check that all constraints from the first list can be added one after
-    -- the other to the second list.
-    checkMiscListExtend :: [MiscConstraint] -> [MiscConstraint] -> CheckMiscExtend
-    checkMiscListExtend [] _ = AlreadyThere
-    checkMiscListExtend (l : ls) rs = case checkMiscExtend l rs of
-      Incompatible -> Incompatible
-      CompatibleExtension -> case checkMiscListExtend ls (l : rs) of
-        Incompatible -> Incompatible
-        _ -> CompatibleExtension
-      AlreadyThere -> checkMiscListExtend ls (l : rs)
-
-data CheckMiscExtend = Incompatible | AlreadyThere | CompatibleExtension
-
--- | Check how a given 'MiscConstraint' relates to a set of other
--- 'MiscConstraint's:
---
--- - If the set of constraints already includes the given constraint (either
---   directly or as a consequence), return 'AlreadyThere'
---
--- - If the given constraint can be added to the set without conflict, return 'CompatibleExtension'
---
--- - Otherwise, return 'Incompatible'
-checkMiscExtend :: MiscConstraint -> [MiscConstraint] -> CheckMiscExtend
-checkMiscExtend _ [] = CompatibleExtension
-checkMiscExtend mc mcs =
-  case mc of
-    -- 'Mints' and 'SignedBy' Constraints can always be added
-    Mints {} -> CompatibleExtension
-    SignedBy _ -> CompatibleExtension
-    _ ->
-      if mc `elem` mcs
-        then AlreadyThere
-        else case mc of
-          SpendsScript _ _ o -> if any (spends o) mcs then Incompatible else CompatibleExtension
-          SpendsPK o -> if any (spends o) mcs then Incompatible else CompatibleExtension
-          Before t ->
-            let oldRange = validRange mcs
-                newRange = Pl.to t
-             in if
-                    | newRange `Pl.contains` oldRange -> AlreadyThere
-                    | newRange `Pl.overlaps` oldRange -> CompatibleExtension
-                    | otherwise -> Incompatible
-          After t ->
-            let oldRange = validRange mcs
-                newRange = Pl.from t
-             in if
-                    | newRange `Pl.contains` oldRange -> AlreadyThere
-                    | newRange `Pl.overlaps` oldRange -> CompatibleExtension
-                    | otherwise -> Incompatible
-          ValidateIn newRange ->
-            let oldRange = validRange mcs
-             in if
-                    | newRange `Pl.contains` oldRange -> AlreadyThere
-                    | newRange `Pl.overlaps` oldRange -> CompatibleExtension
-                    | otherwise -> Incompatible
-          _ -> CompatibleExtension -- This case will never be reached
-  where
-    spends :: SpendableOut -> MiscConstraint -> Bool
-    spends o (SpendsScript _ _ o') = o == o'
-    spends o (SpendsPK o') = o == o'
-    spends _ _ = False
-
-    validRange :: [MiscConstraint] -> Pl.POSIXTimeRange
-    validRange [] = Pl.always
-    validRange (Before t : ms) = Pl.to t `Pl.intersection` validRange ms
-    validRange (After t : ms) = Pl.from t `Pl.intersection` validRange ms
-    validRange (ValidateIn range : ms) = range `Pl.intersection` validRange ms
-    validRange (_ : ms) = validRange ms
->>>>>>> e7ac4f8c
 
 data DoubleSatLbl = DoubleSatLbl
   deriving (Eq, Show)