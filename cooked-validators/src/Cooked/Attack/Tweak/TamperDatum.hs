--- conflicted
+++ resolved
@@ -25,18 +25,11 @@
 tamperDatumTweak ::
   forall a m.
   ( MonadTweak m,
-<<<<<<< HEAD
     Show a,
+    Pretty a,
     Pl.ToData a,
     Pl.FromData a,
     Typeable a
-=======
-    Typeable a,
-    Show (Pl.DatumType a),
-    Pretty (Pl.DatumType a),
-    Pl.ToData (Pl.DatumType a),
-    Typeable (Pl.DatumType a)
->>>>>>> 82701af4
   ) =>
   -- | Use this function to return 'Just' the changed datum, if you want to
   -- perform a change, and 'Nothing', if you want to leave it as-is. All datums
