{-# LANGUAGE NumericUnderscores #-}
{-# LANGUAGE OverloadedStrings #-}
{-# LANGUAGE TypeApplications #-}
{-# LANGUAGE TypeSynonymInstances #-}
{-# OPTIONS_GHC -Wno-orphans #-}

-- | This module defines convenient wrappers for mock chain wallets (around
-- Plutus mock wallets) and initial distributions (that is the initial state
-- associating a list of UTxOs with some initial values to each known wallet).
-- It also exposes a convenient API to construct wallets and distributions,
-- manipulate them, and fetch information (such as public/private keys and
-- staking keys).
module Cooked.Wallet where

<<<<<<< HEAD
import qualified Cardano.Api as Cardano
import qualified Cardano.Api.Shelley as Cardano
import qualified Cardano.Crypto.Wallet as Cardano
import Data.Default
import Data.Function (on)
import Data.Map.Strict (Map)
import qualified Data.Map.Strict as Map
import qualified Ledger as Pl
import qualified Ledger.Ada as Pl
import qualified Ledger.CardanoWallet as Pl
import qualified Ledger.Credential as Pl
import qualified Ledger.Tx.CardanoAPI.Internal as Pl
import qualified Plutus.V2.Ledger.Tx as Pl2 (OutputDatum (..))
import qualified PlutusTx as Pl
import Unsafe.Coerce
=======
import qualified Cardano.Api as Api
import qualified Cardano.Crypto.Wallet as CWCrypto
import Control.Arrow
import Data.Default
import Data.Function (on)
import qualified Data.Map.Strict as M
import Data.Maybe
import qualified Ledger.Address as Pl
import qualified Ledger.CardanoWallet as CW
import qualified Ledger.Crypto as Pl
import qualified Ledger.Tx as Pl
import qualified Ledger.Tx.CardanoAPI as Pl
import qualified Plutus.Script.Utils.Ada as Pl
import qualified Plutus.Script.Utils.Scripts as Pl
import qualified Plutus.V1.Ledger.Api as Pl hiding (TxOut)
import qualified Plutus.V1.Ledger.Value as Pl
import qualified Plutus.V2.Ledger.Api as PV2
import Unsafe.Coerce (unsafeCoerce)
>>>>>>> ecb1dda4

-- * MockChain Wallets

-- $mockchainwallets
--
-- Because the mock wallets from the plutus-apps change somewhat often, we
-- provide our own wrapper on top of them to make sure that we can easily deal
-- changes from Plutus.

type Wallet = Pl.MockWallet

type PrivateKey = Cardano.XPrv

instance Eq Wallet where
  (==) = (==) `on` Pl.mwWalletId

instance Ord Wallet where
  compare = compare `on` Pl.mwWalletId

-- | All the wallets corresponding to known Plutus mock wallets.
knownWallets :: [Wallet]
knownWallets = Pl.knownMockWallets

-- | Wallet corresponding to a given wallet number (or wallet ID)
wallet :: Int -> Wallet
wallet j
  | j > 0 && j <= 10 = let i = j - 1 in knownWallets !! i
  | otherwise = Pl.fromWalletNumber (Pl.WalletNumber $ fromIntegral j)

-- | Retrieves the id of the known wallet that corresponds to a public key
-- hash, if any.
--
-- @walletPKHashToId (walletPKHash (wallet 3)) == Just 3@
walletPKHashToId :: Pl.PubKeyHash -> Maybe Int
walletPKHashToId = flip Map.lookup walletPKHashToIdMap
  where
    walletPKHashToIdMap =
      Map.fromList . flip zip [1 ..] . map walletPKHash $ knownWallets

-- | Retrieves a wallet publik key (PK)
walletPK :: Wallet -> Pl.PubKey
walletPK = Pl.unPaymentPubKey . Pl.paymentPubKey

-- | Retrieves a wallet's public staking key (PK), if any
walletStakingPK :: Wallet -> Maybe Pl.PubKey
walletStakingPK = fmap Pl.toPublicKey . walletStakingSK

-- | Retrieves a wallet's public key hash
walletPKHash :: Wallet -> Pl.PubKeyHash
walletPKHash = Pl.pubKeyHash . walletPK

-- | Retrieves a wallet's public staking key hash, if any
walletStakingPKHash :: Wallet -> Maybe Pl.PubKeyHash
walletStakingPKHash = fmap Pl.pubKeyHash . walletStakingPK

-- | Retrieves a wallet's address
walletAddress :: Wallet -> Pl.Address
walletAddress w =
  Pl.Address
    (Pl.PubKeyCredential $ walletPKHash w)
    (Pl.StakingHash . Pl.PubKeyCredential <$> walletStakingPKHash w)

-- | Retrieves a wallet private key (secret key SK)
walletSK :: Pl.MockWallet -> PrivateKey
walletSK = Pl.unPaymentPrivateKey . Pl.paymentPrivateKey

-- FIXME Massive hack to be able to open a MockPrivateKey; this is needed
-- because the constructor and accessor to MockPrivateKey are not exported.
-- Hence, we make an isomorphic datatype, unsafeCoerce to this datatype then
-- extract whatever we need from it.
newtype HACK = HACK Cardano.XPrv

-- | Retrieves a wallet's private staking key (secret key SK), if any
walletStakingSK :: Wallet -> Maybe PrivateKey
walletStakingSK = fmap hackUnMockPrivateKey . Pl.mwStakeKey
  where
    -- Don't move this function to outside the where clause; its a hack and
    -- will be deprecated once we have time to make a PR into plutus exporting
    -- the things we need. If you use this anyway, make sure that you only
    -- apply it to @MockPrivateKey@; the function is polymorphic because
    -- @MockPrivateKey@ is not exported either
    hackUnMockPrivateKey :: a -> Cardano.XPrv
    hackUnMockPrivateKey x = let HACK y = unsafeCoerce x in y

-- | Signs a transaction
txAddSignature :: Wallet -> Pl.Tx -> Pl.Tx
txAddSignature w = Pl.addSignature' (walletSK w)

-- * Initial distribution of funds

-- $initfundsdistr
--
-- Are nothing but is a map from Wallet to Value; we'll just proxy
-- the underlying plutus definitions to make it easer when we have
-- to plug our own, if we ever have the need

-- | Describes the initial distribution of /UTxOs/ per wallet. This is
-- important since transaction validation must specify a /collateral/, hence,
-- wallets must posses more than one UTxO to begin with in order to execute a
-- transaction and have some collateral option. The @txCollateral@ is
-- transfered to the node operator in case the transaction fails to validate.
--
--  An initial distribution defined by:
--
--  > i0 = InitialDistribution $ M.fromList
--  >        [ (wallet 1 , [ Pl.lovelaveValueOf 42000000
--  >                      , Pl.lovelaceValueOf 2000000 <> quickValue "TOK" 1
--  >                      ]
--  >        , (wallet 2 , [Pl.lovelaveValueOf 10000000])
--  >        , (wallet 3 , [Pl.lovelaceValueOf 10000000 <> permanentValue "XYZ" 10])
--  >        ]
--
--  Specifies a starting state where @wallet 1@ contains two /UTxOs/, one with
--  42 Ada and one with 2 Ada and one "TOK" token; @wallet 2@ contains a single
--  /UTxO/ with 10 Ada and @wallet 3@ has 10 Ada and a permanent value. Check
--  #quickvalues for more on quick and permanent values. (Remember: 1 Ada =
--  1000000 Lovelace)
--
--  Check the corresponding @Default InitialDistribution@ instance for the
--  default value.
newtype InitialDistribution = InitialDistribution
  { unInitialDistribution :: Map Wallet [Pl.Value]
  }
  deriving (Eq, Show)

<<<<<<< HEAD
=======
-- | An initial distribution is valid if all utxos being created contain at least
--  a minimum amount of Ada: 'minAda'.
validInitialDistribution :: InitialDistribution -> Bool
validInitialDistribution = all (all hasMinAda . snd) . M.toList . distribution
  where
    hasMinAda vl = minAda `Pl.leq` vl

    -- the actual minimal value for a Tx output varies, here we'll just make
    -- sure that there are at least two Ada, which is sufficient for most
    -- "simple" cases.
    minAda :: Pl.Value
    minAda = Pl.lovelaceValueOf 2_000_000

>>>>>>> ecb1dda4
instance Semigroup InitialDistribution where
  (InitialDistribution i) <> (InitialDistribution j) =
    InitialDistribution $ Map.unionWith (<>) i j

instance Monoid InitialDistribution where
  mempty = InitialDistribution Map.empty

instance Default InitialDistribution where
  def =
    InitialDistribution $
      Map.fromList $
        zip knownWallets (repeat $ replicate 10 defLovelace)
    where
      defLovelace = Pl.lovelaceValueOf 100_000_000

-- | Ensures the distribution is valid by adding any missing Ada to all utxos.
distributionFromList :: [(Wallet, [Pl.Value])] -> InitialDistribution
<<<<<<< HEAD
distributionFromList = InitialDistribution . Map.fromList
=======
distributionFromList = InitialDistribution . M.fromList . fmap (second $ fmap ensureHasMinAda)
  where
    -- the actual minimal value for a Tx output varies, here we'll just make
    -- sure that there are at least two Ada, which is sufficient for most
    -- "simple" cases.
    ensureHasMinAda :: Pl.Value -> Pl.Value
    ensureHasMinAda val = val <> Pl.toValue missingAda
      where
        missingAda = max 0 $ Pl.Lovelace 2_000_000 - Pl.fromValue val
>>>>>>> ecb1dda4

-- | Extension of the default initial distribution with additional value in
-- some wallets.
initialDistribution :: [(Wallet, [Pl.Value])] -> InitialDistribution
initialDistribution = (def <>) . distributionFromList

-- | Bootstraps an initial transaction resulting in a state where wallets
-- posess UTxOs fitting a given 'InitialDistribution'
initialTxFor :: InitialDistribution -> Pl.Tx
<<<<<<< HEAD
initialTxFor initDist =
  mempty
    { Pl.txMint = mconcat (map (mconcat . snd) initDist'),
      Pl.txOutputs = concatMap (\(w, vs) -> map (initUtxosFor w) vs) initDist'
    }
=======
initialTxFor initDist
  | not $ validInitialDistribution initDist =
    error "Not all UTxOs have at least minAda; this initial distribution is unusable"
  | otherwise =
    mempty
      { Pl.txMint = fromRight' . Pl.toCardanoValue $ mconcat (map (mconcat . snd) initDist'),
        Pl.txOutputs = concatMap (\(w, vs) -> map (initUtxosFor w) vs) initDist'
      }
>>>>>>> ecb1dda4
  where
    initUtxosFor w v = toPlTxOut @() (walletAddress w) v Nothing

    initDist' = Map.toList $ unInitialDistribution initDist

    toPlTxOut :: Pl.ToData a => Pl.Address -> Pl.Value -> Maybe a -> Pl.TxOut
    toPlTxOut addr value datum = toPlTxOut' addr value datum'
      where
<<<<<<< HEAD
        datum' =
          maybe
            Pl2.NoOutputDatum
            ( Pl2.OutputDatumHash
                . Pl.datumHash
                . Pl.Datum
                . Pl.toBuiltinData
            )
            datum

    toPlTxOut' :: Pl.Address -> Pl.Value -> Pl2.OutputDatum -> Pl.TxOut
    toPlTxOut' addr value datum = Pl.TxOut $ toCardanoTxOut' addr value datum

    toCardanoTxOut' :: Pl.Address -> Pl.Value -> Pl2.OutputDatum -> Cardano.TxOut Cardano.CtxTx Cardano.BabbageEra
    toCardanoTxOut' addr value datum =
      Cardano.TxOut cAddr cValue cDatum Cardano.ReferenceScriptNone
      where
        fromRight' x = case x of
          Left err -> error $ show err
          Right res -> res
        cAddr = fromRight' $ Pl.toCardanoAddressInEra theNetworkId addr
        cValue = fromRight' $ Pl.toCardanoTxOutValue value
        cDatum = fromRight' $ Pl.toCardanoTxOutDatum datum
=======
        datum' = maybe PV2.NoOutputDatum (PV2.OutputDatumHash . Pl.datumHash . Pl.Datum . Pl.toBuiltinData) datum

    toPlTxOut' :: Pl.Address -> Pl.Value -> PV2.OutputDatum -> Pl.TxOut
    toPlTxOut' addr value datum = Pl.TxOut $ toCardanoTxOut' addr value datum

    toCardanoTxOut' :: Pl.Address -> Pl.Value -> PV2.OutputDatum -> Api.TxOut Api.CtxTx Api.BabbageEra
    toCardanoTxOut' addr value datum =
      fromRight' $
        Pl.toCardanoTxOut
          theNetworkId
          (PV2.TxOut addr value datum Nothing)

    fromRight' :: Show e => Either e a -> a
    fromRight' x = case x of
      Left err -> error $ show err
      Right res -> res
>>>>>>> ecb1dda4

    theNetworkId :: Cardano.NetworkId
    theNetworkId = Cardano.Testnet $ Cardano.NetworkMagic 42 -- TODO PORT what's magic?<|MERGE_RESOLUTION|>--- conflicted
+++ resolved
@@ -12,42 +12,24 @@
 -- staking keys).
 module Cooked.Wallet where
 
-<<<<<<< HEAD
 import qualified Cardano.Api as Cardano
-import qualified Cardano.Api.Shelley as Cardano
 import qualified Cardano.Crypto.Wallet as Cardano
 import Data.Default
 import Data.Function (on)
 import Data.Map.Strict (Map)
 import qualified Data.Map.Strict as Map
-import qualified Ledger as Pl
-import qualified Ledger.Ada as Pl
+import qualified Ledger.Address as Pl
 import qualified Ledger.CardanoWallet as Pl
 import qualified Ledger.Credential as Pl
+import qualified Ledger.Crypto as Pl
+import qualified Ledger.Scripts as Pl
+import qualified Ledger.Tx as Pl
 import qualified Ledger.Tx.CardanoAPI.Internal as Pl
-import qualified Plutus.V2.Ledger.Tx as Pl2 (OutputDatum (..))
+import qualified Plutus.Script.Utils.Ada as Pl
+import qualified Plutus.Script.Utils.Value as Pl
+import qualified Plutus.V2.Ledger.Tx as Pl2
 import qualified PlutusTx as Pl
 import Unsafe.Coerce
-=======
-import qualified Cardano.Api as Api
-import qualified Cardano.Crypto.Wallet as CWCrypto
-import Control.Arrow
-import Data.Default
-import Data.Function (on)
-import qualified Data.Map.Strict as M
-import Data.Maybe
-import qualified Ledger.Address as Pl
-import qualified Ledger.CardanoWallet as CW
-import qualified Ledger.Crypto as Pl
-import qualified Ledger.Tx as Pl
-import qualified Ledger.Tx.CardanoAPI as Pl
-import qualified Plutus.Script.Utils.Ada as Pl
-import qualified Plutus.Script.Utils.Scripts as Pl
-import qualified Plutus.V1.Ledger.Api as Pl hiding (TxOut)
-import qualified Plutus.V1.Ledger.Value as Pl
-import qualified Plutus.V2.Ledger.Api as PV2
-import Unsafe.Coerce (unsafeCoerce)
->>>>>>> ecb1dda4
 
 -- * MockChain Wallets
 
@@ -173,22 +155,6 @@
   }
   deriving (Eq, Show)
 
-<<<<<<< HEAD
-=======
--- | An initial distribution is valid if all utxos being created contain at least
---  a minimum amount of Ada: 'minAda'.
-validInitialDistribution :: InitialDistribution -> Bool
-validInitialDistribution = all (all hasMinAda . snd) . M.toList . distribution
-  where
-    hasMinAda vl = minAda `Pl.leq` vl
-
-    -- the actual minimal value for a Tx output varies, here we'll just make
-    -- sure that there are at least two Ada, which is sufficient for most
-    -- "simple" cases.
-    minAda :: Pl.Value
-    minAda = Pl.lovelaceValueOf 2_000_000
-
->>>>>>> ecb1dda4
 instance Semigroup InitialDistribution where
   (InitialDistribution i) <> (InitialDistribution j) =
     InitialDistribution $ Map.unionWith (<>) i j
@@ -206,19 +172,7 @@
 
 -- | Ensures the distribution is valid by adding any missing Ada to all utxos.
 distributionFromList :: [(Wallet, [Pl.Value])] -> InitialDistribution
-<<<<<<< HEAD
 distributionFromList = InitialDistribution . Map.fromList
-=======
-distributionFromList = InitialDistribution . M.fromList . fmap (second $ fmap ensureHasMinAda)
-  where
-    -- the actual minimal value for a Tx output varies, here we'll just make
-    -- sure that there are at least two Ada, which is sufficient for most
-    -- "simple" cases.
-    ensureHasMinAda :: Pl.Value -> Pl.Value
-    ensureHasMinAda val = val <> Pl.toValue missingAda
-      where
-        missingAda = max 0 $ Pl.Lovelace 2_000_000 - Pl.fromValue val
->>>>>>> ecb1dda4
 
 -- | Extension of the default initial distribution with additional value in
 -- some wallets.
@@ -228,22 +182,14 @@
 -- | Bootstraps an initial transaction resulting in a state where wallets
 -- posess UTxOs fitting a given 'InitialDistribution'
 initialTxFor :: InitialDistribution -> Pl.Tx
-<<<<<<< HEAD
 initialTxFor initDist =
   mempty
-    { Pl.txMint = mconcat (map (mconcat . snd) initDist'),
+    { Pl.txMint =
+        fromRight'
+          . Pl.toCardanoValue
+          $ mconcat (map (mconcat . snd) initDist'),
       Pl.txOutputs = concatMap (\(w, vs) -> map (initUtxosFor w) vs) initDist'
     }
-=======
-initialTxFor initDist
-  | not $ validInitialDistribution initDist =
-    error "Not all UTxOs have at least minAda; this initial distribution is unusable"
-  | otherwise =
-    mempty
-      { Pl.txMint = fromRight' . Pl.toCardanoValue $ mconcat (map (mconcat . snd) initDist'),
-        Pl.txOutputs = concatMap (\(w, vs) -> map (initUtxosFor w) vs) initDist'
-      }
->>>>>>> ecb1dda4
   where
     initUtxosFor w v = toPlTxOut @() (walletAddress w) v Nothing
 
@@ -252,7 +198,6 @@
     toPlTxOut :: Pl.ToData a => Pl.Address -> Pl.Value -> Maybe a -> Pl.TxOut
     toPlTxOut addr value datum = toPlTxOut' addr value datum'
       where
-<<<<<<< HEAD
         datum' =
           maybe
             Pl2.NoOutputDatum
@@ -266,34 +211,21 @@
     toPlTxOut' :: Pl.Address -> Pl.Value -> Pl2.OutputDatum -> Pl.TxOut
     toPlTxOut' addr value datum = Pl.TxOut $ toCardanoTxOut' addr value datum
 
-    toCardanoTxOut' :: Pl.Address -> Pl.Value -> Pl2.OutputDatum -> Cardano.TxOut Cardano.CtxTx Cardano.BabbageEra
-    toCardanoTxOut' addr value datum =
-      Cardano.TxOut cAddr cValue cDatum Cardano.ReferenceScriptNone
-      where
-        fromRight' x = case x of
-          Left err -> error $ show err
-          Right res -> res
-        cAddr = fromRight' $ Pl.toCardanoAddressInEra theNetworkId addr
-        cValue = fromRight' $ Pl.toCardanoTxOutValue value
-        cDatum = fromRight' $ Pl.toCardanoTxOutDatum datum
-=======
-        datum' = maybe PV2.NoOutputDatum (PV2.OutputDatumHash . Pl.datumHash . Pl.Datum . Pl.toBuiltinData) datum
-
-    toPlTxOut' :: Pl.Address -> Pl.Value -> PV2.OutputDatum -> Pl.TxOut
-    toPlTxOut' addr value datum = Pl.TxOut $ toCardanoTxOut' addr value datum
-
-    toCardanoTxOut' :: Pl.Address -> Pl.Value -> PV2.OutputDatum -> Api.TxOut Api.CtxTx Api.BabbageEra
+    toCardanoTxOut' ::
+      Pl.Address ->
+      Pl.Value ->
+      Pl2.OutputDatum ->
+      Cardano.TxOut Cardano.CtxTx Cardano.BabbageEra
     toCardanoTxOut' addr value datum =
       fromRight' $
         Pl.toCardanoTxOut
           theNetworkId
-          (PV2.TxOut addr value datum Nothing)
+          (Pl2.TxOut addr value datum Nothing)
 
     fromRight' :: Show e => Either e a -> a
     fromRight' x = case x of
       Left err -> error $ show err
       Right res -> res
->>>>>>> ecb1dda4
 
     theNetworkId :: Cardano.NetworkId
     theNetworkId = Cardano.Testnet $ Cardano.NetworkMagic 42 -- TODO PORT what's magic?