{-# LANGUAGE FlexibleContexts #-}
{-# LANGUAGE GADTs #-}
<<<<<<< HEAD
{-# LANGUAGE TypeApplications #-}

module Cooked.Tx.Constraints where

import Cooked.MockChain.Wallet
import qualified Data.Map as M
=======
{-# LANGUAGE TupleSections #-}
{-# LANGUAGE TypeApplications #-}

module Cooked.Tx.Constraints where

import Cooked.MockChain
import Cooked.Tx.Balance
import Data.Bifunctor (Bifunctor (second))
import qualified Data.Map.Strict as M
>>>>>>> 363631ac
import Data.Void
import qualified Ledger as Pl hiding (unspentOutputs)
import qualified Ledger.Constraints as Pl
import qualified Ledger.Typed.Scripts as Pl (DatumType, RedeemerType, TypedValidator, validatorScript)
import qualified PlutusTx as Pl

<<<<<<< HEAD
-- | A 'SpendableOut' is an outref that is ready to be spend; with its
--  underlying 'Pl.ChainIndexTxOut'.
type SpendableOut = (Pl.TxOutRef, Pl.ChainIndexTxOut)

-- | Our own first class constraint type. The advantage over the regular plutus constraint
--  type is that we get to add whatever we need and we hide away the type variables in existentials.
data Constraint where
  PaysScript ::
    (Pl.ToData (Pl.DatumType a)) =>
=======
-- | Our own first-class constraint type. The advantage over the regular plutus constraint
--  type is that we get to add whatever we need and we hide away the type variables in existentials.
data Constraint where
  PaysScript ::
    (Pl.ToData (Pl.DatumType a), Show (Pl.DatumType a)) =>
>>>>>>> 363631ac
    Pl.TypedValidator a ->
    [(Pl.DatumType a, Pl.Value)] ->
    Constraint
  SpendsScript ::
<<<<<<< HEAD
    (Pl.ToData (Pl.DatumType a), Pl.ToData (Pl.RedeemerType a)) =>
=======
    (Pl.ToData (Pl.DatumType a), Pl.ToData (Pl.RedeemerType a), Show (Pl.DatumType a)) =>
>>>>>>> 363631ac
    Pl.TypedValidator a ->
    Pl.RedeemerType a ->
    (SpendableOut, Pl.DatumType a) ->
    Constraint
  -- TODO: something like stepscript below could be nice!
  -- StepsScript  :: (Pl.ToData a, Pl.ToData redeemer)
  --              => Pl.Validator -> redeemer -> (SpendableOut, a) -> (a -> a) -> Constraint

  PaysPK :: Pl.PubKeyHash -> Pl.Value -> Constraint
  SpendsPK :: SpendableOut -> Constraint
  Mints :: [Pl.MintingPolicy] -> Pl.Value -> Constraint
  Before :: Pl.POSIXTime -> Constraint
  After :: Pl.POSIXTime -> Constraint
<<<<<<< HEAD

-- TODO: add more constraints

-- | Converts our constraint into a Plutus 'Pl.ScriptLookups' and 'Pl.TxConstraints',
--  which later can be used to generate a transaction. We're making the conscious choice
--  of making this function type check for arbitrary choices of @a, i@ and @o@,
--  enabling us to hide these from the users of /Cooked/.
toLedgerConstraint :: Constraint -> (Pl.ScriptLookups a, Pl.TxConstraints i o)
toLedgerConstraint (SpendsScript v r ((oref, o), a)) = (lkups, constr)
  where
    lkups =
      Pl.otherScript (Pl.validatorScript v)
        <> Pl.otherData (Pl.Datum $ Pl.toBuiltinData a)
        <> Pl.unspentOutputs (M.singleton oref o)
    constr = Pl.mustSpendScriptOutput oref (Pl.Redeemer $ Pl.toBuiltinData r)
toLedgerConstraint (PaysScript v outs) = (lkups, constr)
=======
  ValidateIn :: Pl.POSIXTimeRange -> Constraint
  SignedBy :: [Wallet] -> Constraint

-- TODO: add more constraints

spentByPK :: Monad m => Pl.PubKeyHash -> Pl.Value -> MockChainT m [Constraint]
spentByPK pkh val = do
  allOuts <- pkUtxos pkh
  let (toSpend, leftOver) = spendValueFrom val $ map (second Pl.toTxOut) allOuts
  (PaysPK pkh leftOver :) . map SpendsPK <$> mapM spendableRef toSpend

-- * Converting 'Constraint's to 'Pl.ScriptLookups', 'Pl.TxConstraints' and '[Wallet]'

type LedgerConstraint a =
  (Pl.ScriptLookups a, Pl.TxConstraints (Pl.RedeemerType a) (Pl.DatumType a), [Wallet])

-- | Map from datum hashes to string representation of all the datum carried
extractDatumStrFromConstraint :: Constraint -> M.Map Pl.DatumHash String
extractDatumStrFromConstraint (PaysScript _validator datumsAndValues) =
  M.fromList
    . map ((\d -> (Pl.datumHash . Pl.Datum $ Pl.toBuiltinData d, show d)) . fst)
    $ datumsAndValues
extractDatumStrFromConstraint (SpendsScript _validator _redeemer (_out, datum)) =
  M.singleton (Pl.datumHash . Pl.Datum $ Pl.toBuiltinData datum) (show datum)
extractDatumStrFromConstraint _ = M.empty

-- | Converts our constraint into a 'LedgerConstraint',
--  which later can be used to generate a transaction.
toLedgerConstraint :: Constraint -> LedgerConstraint a
toLedgerConstraint (SpendsScript v r ((oref, o), _a)) = (lkups, constr, mempty)
  where
    lkups =
      Pl.otherScript (Pl.validatorScript v)
        <> Pl.unspentOutputs (M.singleton oref o)
    constr = Pl.mustSpendScriptOutput oref (Pl.Redeemer $ Pl.toBuiltinData r)
toLedgerConstraint (PaysScript v outs) = (lkups, constr, mempty)
>>>>>>> 363631ac
  where
    lkups = Pl.otherScript (Pl.validatorScript v)
    constr = mconcat $
      flip map outs $ \(d, val) ->
        Pl.mustPayToOtherScript
          (Pl.validatorHash $ Pl.validatorScript v)
          (Pl.Datum $ Pl.toBuiltinData d)
          val
<<<<<<< HEAD
toLedgerConstraint (PaysPK p v) = (mempty, Pl.mustPayToPubKey p v)
toLedgerConstraint (SpendsPK (oref, o)) = (lkups, constr)
=======
toLedgerConstraint (PaysPK p v) = (mempty, Pl.mustPayToPubKey p v, mempty)
toLedgerConstraint (SpendsPK (oref, o)) = (lkups, constr, mempty)
>>>>>>> 363631ac
  where
    lkups = Pl.unspentOutputs (M.singleton oref o)
    constr = Pl.mustSpendPubKeyOutput oref
toLedgerConstraint (Mints pols v) = (lkups, constr, mempty)
  where
    lkups = foldMap Pl.mintingPolicy pols
    constr = Pl.mustMintValue v
<<<<<<< HEAD
toLedgerConstraint (Before t) = (mempty, constr)
  where
    constr = Pl.mustValidateIn (Pl.to t)
toLedgerConstraint (After t) = (mempty, constr)
  where
    constr = Pl.mustValidateIn (Pl.from t)

-- * Converting 'Constraint's to 'Pl.ScriptLookups' and 'Pl.TxConstraints'

type LedgerConstraint a = (Pl.ScriptLookups a, Pl.TxConstraints (Pl.RedeemerType a) (Pl.DatumType a))
=======
toLedgerConstraint (Before t) = (mempty, constr, mempty)
  where
    constr = Pl.mustValidateIn (Pl.to t)
toLedgerConstraint (After t) = (mempty, constr, mempty)
  where
    constr = Pl.mustValidateIn (Pl.from t)
toLedgerConstraint (ValidateIn r) = (mempty, Pl.mustValidateIn r, mempty)
toLedgerConstraint (SignedBy wals) = (mempty, mempty, wals)
>>>>>>> 363631ac

toLedgerConstraints :: [Constraint] -> LedgerConstraint a
toLedgerConstraints cs = (mconcat lkups, mconcat constrs, mconcat wals)
  where
    (lkups, constrs, wals) = unzip3 $ map toLedgerConstraint cs

-- A Transaction skeleton is a set of our constraints, and
-- one of our wallet which will sign the generated transaction.
data TxSkel = TxSkel
<<<<<<< HEAD
  { txSigners :: Wallet,
=======
  { txMainSigner :: Wallet,
>>>>>>> 363631ac
    txConstraints :: [Constraint]
  }

-- | Generates an unbalanced transaction from a skeleton; A
--  transaction is unbalanced whenever @inputs + mints != outputs + fees@.
--  In order to submit a transaction, it must be balanced, otherwise
--  we will see a @ValueNotPreserved@ error.
--
--  See "Cooked.Tx.Balance" for balancing capabilities or stick to
--  'generateTx', which generates /and/ balances a transaction.
<<<<<<< HEAD
generateUnbalTx :: TxSkel -> Either Pl.MkTxError Pl.UnbalancedTx
generateUnbalTx = uncurry Pl.mkTx . toLedgerConstraints @Void . txConstraints
=======
generateUnbalTx :: TxSkel -> Either Pl.MkTxError (Pl.UnbalancedTx, [Wallet])
generateUnbalTx sk =
  let (lkups, constrs, wals) = toLedgerConstraints @Void $ txConstraints sk
   in let txUnsigned = Pl.mkTx lkups constrs
       in second (,txMainSigner sk : wals) txUnsigned
>>>>>>> 363631ac
<|MERGE_RESOLUTION|>--- conflicted
+++ resolved
@@ -1,13 +1,5 @@
 {-# LANGUAGE FlexibleContexts #-}
 {-# LANGUAGE GADTs #-}
-<<<<<<< HEAD
-{-# LANGUAGE TypeApplications #-}
-
-module Cooked.Tx.Constraints where
-
-import Cooked.MockChain.Wallet
-import qualified Data.Map as M
-=======
 {-# LANGUAGE TupleSections #-}
 {-# LANGUAGE TypeApplications #-}
 
@@ -17,39 +9,22 @@
 import Cooked.Tx.Balance
 import Data.Bifunctor (Bifunctor (second))
 import qualified Data.Map.Strict as M
->>>>>>> 363631ac
 import Data.Void
 import qualified Ledger as Pl hiding (unspentOutputs)
 import qualified Ledger.Constraints as Pl
 import qualified Ledger.Typed.Scripts as Pl (DatumType, RedeemerType, TypedValidator, validatorScript)
 import qualified PlutusTx as Pl
 
-<<<<<<< HEAD
--- | A 'SpendableOut' is an outref that is ready to be spend; with its
---  underlying 'Pl.ChainIndexTxOut'.
-type SpendableOut = (Pl.TxOutRef, Pl.ChainIndexTxOut)
-
--- | Our own first class constraint type. The advantage over the regular plutus constraint
---  type is that we get to add whatever we need and we hide away the type variables in existentials.
-data Constraint where
-  PaysScript ::
-    (Pl.ToData (Pl.DatumType a)) =>
-=======
 -- | Our own first-class constraint type. The advantage over the regular plutus constraint
 --  type is that we get to add whatever we need and we hide away the type variables in existentials.
 data Constraint where
   PaysScript ::
     (Pl.ToData (Pl.DatumType a), Show (Pl.DatumType a)) =>
->>>>>>> 363631ac
     Pl.TypedValidator a ->
     [(Pl.DatumType a, Pl.Value)] ->
     Constraint
   SpendsScript ::
-<<<<<<< HEAD
-    (Pl.ToData (Pl.DatumType a), Pl.ToData (Pl.RedeemerType a)) =>
-=======
     (Pl.ToData (Pl.DatumType a), Pl.ToData (Pl.RedeemerType a), Show (Pl.DatumType a)) =>
->>>>>>> 363631ac
     Pl.TypedValidator a ->
     Pl.RedeemerType a ->
     (SpendableOut, Pl.DatumType a) ->
@@ -63,24 +38,6 @@
   Mints :: [Pl.MintingPolicy] -> Pl.Value -> Constraint
   Before :: Pl.POSIXTime -> Constraint
   After :: Pl.POSIXTime -> Constraint
-<<<<<<< HEAD
-
--- TODO: add more constraints
-
--- | Converts our constraint into a Plutus 'Pl.ScriptLookups' and 'Pl.TxConstraints',
---  which later can be used to generate a transaction. We're making the conscious choice
---  of making this function type check for arbitrary choices of @a, i@ and @o@,
---  enabling us to hide these from the users of /Cooked/.
-toLedgerConstraint :: Constraint -> (Pl.ScriptLookups a, Pl.TxConstraints i o)
-toLedgerConstraint (SpendsScript v r ((oref, o), a)) = (lkups, constr)
-  where
-    lkups =
-      Pl.otherScript (Pl.validatorScript v)
-        <> Pl.otherData (Pl.Datum $ Pl.toBuiltinData a)
-        <> Pl.unspentOutputs (M.singleton oref o)
-    constr = Pl.mustSpendScriptOutput oref (Pl.Redeemer $ Pl.toBuiltinData r)
-toLedgerConstraint (PaysScript v outs) = (lkups, constr)
-=======
   ValidateIn :: Pl.POSIXTimeRange -> Constraint
   SignedBy :: [Wallet] -> Constraint
 
@@ -117,7 +74,6 @@
         <> Pl.unspentOutputs (M.singleton oref o)
     constr = Pl.mustSpendScriptOutput oref (Pl.Redeemer $ Pl.toBuiltinData r)
 toLedgerConstraint (PaysScript v outs) = (lkups, constr, mempty)
->>>>>>> 363631ac
   where
     lkups = Pl.otherScript (Pl.validatorScript v)
     constr = mconcat $
@@ -126,13 +82,8 @@
           (Pl.validatorHash $ Pl.validatorScript v)
           (Pl.Datum $ Pl.toBuiltinData d)
           val
-<<<<<<< HEAD
-toLedgerConstraint (PaysPK p v) = (mempty, Pl.mustPayToPubKey p v)
-toLedgerConstraint (SpendsPK (oref, o)) = (lkups, constr)
-=======
 toLedgerConstraint (PaysPK p v) = (mempty, Pl.mustPayToPubKey p v, mempty)
 toLedgerConstraint (SpendsPK (oref, o)) = (lkups, constr, mempty)
->>>>>>> 363631ac
   where
     lkups = Pl.unspentOutputs (M.singleton oref o)
     constr = Pl.mustSpendPubKeyOutput oref
@@ -140,18 +91,6 @@
   where
     lkups = foldMap Pl.mintingPolicy pols
     constr = Pl.mustMintValue v
-<<<<<<< HEAD
-toLedgerConstraint (Before t) = (mempty, constr)
-  where
-    constr = Pl.mustValidateIn (Pl.to t)
-toLedgerConstraint (After t) = (mempty, constr)
-  where
-    constr = Pl.mustValidateIn (Pl.from t)
-
--- * Converting 'Constraint's to 'Pl.ScriptLookups' and 'Pl.TxConstraints'
-
-type LedgerConstraint a = (Pl.ScriptLookups a, Pl.TxConstraints (Pl.RedeemerType a) (Pl.DatumType a))
-=======
 toLedgerConstraint (Before t) = (mempty, constr, mempty)
   where
     constr = Pl.mustValidateIn (Pl.to t)
@@ -160,7 +99,6 @@
     constr = Pl.mustValidateIn (Pl.from t)
 toLedgerConstraint (ValidateIn r) = (mempty, Pl.mustValidateIn r, mempty)
 toLedgerConstraint (SignedBy wals) = (mempty, mempty, wals)
->>>>>>> 363631ac
 
 toLedgerConstraints :: [Constraint] -> LedgerConstraint a
 toLedgerConstraints cs = (mconcat lkups, mconcat constrs, mconcat wals)
@@ -170,11 +108,7 @@
 -- A Transaction skeleton is a set of our constraints, and
 -- one of our wallet which will sign the generated transaction.
 data TxSkel = TxSkel
-<<<<<<< HEAD
-  { txSigners :: Wallet,
-=======
   { txMainSigner :: Wallet,
->>>>>>> 363631ac
     txConstraints :: [Constraint]
   }
 
@@ -185,13 +119,8 @@
 --
 --  See "Cooked.Tx.Balance" for balancing capabilities or stick to
 --  'generateTx', which generates /and/ balances a transaction.
-<<<<<<< HEAD
-generateUnbalTx :: TxSkel -> Either Pl.MkTxError Pl.UnbalancedTx
-generateUnbalTx = uncurry Pl.mkTx . toLedgerConstraints @Void . txConstraints
-=======
 generateUnbalTx :: TxSkel -> Either Pl.MkTxError (Pl.UnbalancedTx, [Wallet])
 generateUnbalTx sk =
   let (lkups, constrs, wals) = toLedgerConstraints @Void $ txConstraints sk
    in let txUnsigned = Pl.mkTx lkups constrs
-       in second (,txMainSigner sk : wals) txUnsigned
->>>>>>> 363631ac
+       in second (,txMainSigner sk : wals) txUnsigned