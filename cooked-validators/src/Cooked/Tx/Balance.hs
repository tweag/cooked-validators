module Cooked.Tx.Balance where

import Control.Arrow ((***))
import Control.Monad.State.Class
import Cooked.MockChain
import qualified Data.Set as S
import qualified Ledger.Constraints as Pl
import qualified Ledger.Constraints.OffChain as Pl
import qualified Ledger.Contexts as Pl
import qualified Ledger.Index as Pl
import qualified Ledger.TimeSlot as Pl
import qualified Ledger.Tx as Pl
import qualified Ledger.Value as Pl
import qualified Plutus.V1.Ledger.Address as Pl
import qualified Plutus.V1.Ledger.Credential as Pl
import qualified Plutus.V1.Ledger.Crypto as Pl
import qualified PlutusTx.Numeric as Pl

-- | Balances a transaction with money from a given wallet. For every transaction,
--  it must be the case that @inputs + mint == outputs + fee@.
balanceTxFrom :: (Monad m) => Wallet -> Pl.UnbalancedTx -> MockChainT m Pl.Tx
balanceTxFrom w (Pl.UnbalancedTx tx0 _reqSigs _uindex slotRange) = do
  -- We start by gathering all the inputs and summing it
  let tx = tx0 {Pl.txFee = Pl.minFee tx0}
  lhsInputs <- mapM (outFromOutRef . Pl.txInRef) (S.toList (Pl.txInputs tx))
  let lhs = mappend (mconcat $ map Pl.txOutValue lhsInputs) (Pl.txMint tx)
  let rhs = mappend (mconcat $ map Pl.txOutValue $ Pl.txOutputs tx) (Pl.txFee tx)
  let wPKH = walletPKHash w
  (usedUTxOs, leftOver) <- balanceWithUTxOsOf (rhs Pl.- lhs) wPKH
  -- All the UTxOs signed by the sender of the transaction and useful to balance it
  -- are added to the inputs.
  let txIns' = map (`Pl.TxIn` Just Pl.ConsumePublicKeyAddress) usedUTxOs
  -- A new output is opened with the leftover of the added inputs.
  let txOut' = Pl.TxOut (Pl.Address (Pl.PubKeyCredential wPKH) Nothing) leftOver Nothing
  config <- gets (slotConfig . mcstSlotCtr)
  return
    tx
<<<<<<< HEAD
      { Pl.txInputs = Pl.txInputs tx <> S.fromList txIns'
      , Pl.txOutputs = Pl.txOutputs tx ++ [txOut']
      , Pl.txValidRange = Pl.posixTimeRangeToContainedSlotRange def slotRange
=======
      { Pl.txInputs = Pl.txInputs tx <> S.fromList txIns',
        Pl.txOutputs = Pl.txOutputs tx ++ [txOut'],
        Pl.txValidRange = Pl.posixTimeRangeToContainedSlotRange config slotRange
>>>>>>> 413deb79
      }

balanceWithUTxOsOf ::
  (Monad m) =>
  Pl.Value ->
  Pl.PubKeyHash ->
  MockChainT m ([Pl.TxOutRef], Pl.Value)
balanceWithUTxOsOf val wPKH =
  spendValueFrom val <$> pkUtxos' wPKH

spendValueFrom :: Pl.Value -> [(Pl.TxOutRef, Pl.TxOut)] -> ([Pl.TxOutRef], Pl.Value)
spendValueFrom val utxos =
  -- We then go through the output value and investigate for each token
  -- if there is a way to balance it.
  foldl
    (\(spentTx, leftO) (curr, tok, i) -> addInputToBalance curr tok i spentTx leftO)
    ([], mempty)
    (Pl.flattenValue val)
  where
    addInputToBalance ::
      Pl.CurrencySymbol ->
      Pl.TokenName ->
      Integer ->
      [Pl.TxOutRef] ->
      Pl.Value ->
      ([Pl.TxOutRef], Pl.Value)
    addInputToBalance curr token i usedUTxO leftOver =
      if i < 0
        then -- If the input of the transaction is already too big,
        -- then no matter which inputs we add, the transaction will fail.
        -- We still send it, in order to get the error of the chain.
        -- However, we know it will be a "MCEValidation(...,ValueNotPreserved(...))".
        -- We could have try to balance automatically more transaction
        -- by simply sending the leftover to the creator of the transaction.
        -- However, in most of the case, allocating the whole money exchanged in the transaction
        -- is the expected situation, hence we want the author to be aware of this oversight.
          (usedUTxO, leftOver)
        else
          let thisTokLeftOver = Pl.valueOf leftOver curr token
           in if i > thisTokLeftOver
                then -- Even while using the leftover, we still are looking for some money.

                  let (newUsedUTxOs, additionalLeftover) =
                        necessaryUtxosFor curr token (i - thisTokLeftOver) utxos usedUTxO
                   in -- The part taken form the leftover, is not in the previous leftover anymore.
                      let prevLeftOver = leftOver Pl.- Pl.singleton curr token thisTokLeftOver
                       in (usedUTxO ++ newUsedUTxOs, prevLeftOver <> additionalLeftover)
                else -- If the leftover contains more (or exactly) money than required,
                -- then it is simply taken from the left-over.
                  (usedUTxO, leftOver Pl.- Pl.singleton curr token i)

-- Given an asset name (both currency and token),
-- an integer n, a list of UTxOs and the subset of those which are already used,
-- return the TxOutRef we need to consume
-- in order to cover n and returns any potential leftover that need to be
-- transfered to n's owner again.
--
-- We perform no sorting nor optimization, so we'll just select the first k necessary outrefs:
--
-- > necessaryUtxosFor a t 100 [(o1, 50, dh1), (o2, 30, dh2), (o3, 30, dh3), (o4, 120, dh4)] []
-- >    == ([o1, o2, o3], 10)
--
necessaryUtxosFor ::
  Pl.CurrencySymbol ->
  Pl.TokenName ->
  Integer ->
  [(Pl.TxOutRef, Pl.TxOut)] ->
  [Pl.TxOutRef] ->
  ([Pl.TxOutRef], Pl.Value)
necessaryUtxosFor _ _ 0 _ _ = ([], mempty)
necessaryUtxosFor curr token n ((oref, o) : os) usedUTxO
  -- If an output has already been added to the transaction previously,
  -- it is considered in the leftover, which had been taken into account earlier in the process.
  | oref `elem` usedUTxO = necessaryUtxosFor curr token n os usedUTxO
  -- If the output has more than required, we add it to the transaction
  -- and update the leftover accordingly.
  | valOf (Pl.txOutValue o) > n = ([oref], Pl.txOutValue o Pl.- Pl.singleton curr token n)
  -- If the output does not contain the token we are looking for at all,
  -- then it is pointless to add it in the transaction.
  | valOf (Pl.txOutValue o) == 0 = necessaryUtxosFor curr token n os usedUTxO
  -- If the output partially fulfill our expectation, we grab it into the transaction,
  -- and continue our investigation.
  | otherwise =
    let foundAmount = valOf (Pl.txOutValue o)
     in let valLeftover = Pl.txOutValue o Pl.- Pl.singleton curr token foundAmount
         in ((oref :) *** (valLeftover Pl.+)) $
              necessaryUtxosFor curr token (n - foundAmount) os usedUTxO
  where
    valOf val = Pl.valueOf val curr token
-- If there is not enough funds, the transaction will fail.
-- Even if we are already aware of it at this point,
-- we do not want to interfere with the error generated by the contract,
-- hence we let the wrong transaction happen.
necessaryUtxosFor _ _ _ [] _ = ([], mempty)<|MERGE_RESOLUTION|>--- conflicted
+++ resolved
@@ -35,15 +35,9 @@
   config <- gets (slotConfig . mcstSlotCtr)
   return
     tx
-<<<<<<< HEAD
       { Pl.txInputs = Pl.txInputs tx <> S.fromList txIns'
       , Pl.txOutputs = Pl.txOutputs tx ++ [txOut']
-      , Pl.txValidRange = Pl.posixTimeRangeToContainedSlotRange def slotRange
-=======
-      { Pl.txInputs = Pl.txInputs tx <> S.fromList txIns',
-        Pl.txOutputs = Pl.txOutputs tx ++ [txOut'],
-        Pl.txValidRange = Pl.posixTimeRangeToContainedSlotRange config slotRange
->>>>>>> 413deb79
+      , Pl.txValidRange = Pl.posixTimeRangeToContainedSlotRange config slotRange
       }
 
 balanceWithUTxOsOf ::
