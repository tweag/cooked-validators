module Cooked.Tx.Balance where

import Control.Arrow ((***))
<<<<<<< HEAD
import Control.Monad.State
import Cooked.MockChain
import qualified Data.Set as S
import Debug.Trace (trace)
=======
import Cooked.MockChain
import Data.Default
import qualified Data.Set as S
>>>>>>> 363631ac
import qualified Ledger.Constraints as Pl
import qualified Ledger.Constraints.OffChain as Pl
import qualified Ledger.Contexts as Pl
import qualified Ledger.Index as Pl
import qualified Ledger.TimeSlot as Pl
import qualified Ledger.Tx as Pl
import qualified Ledger.Value as Pl
import qualified Plutus.V1.Ledger.Address as Pl
import qualified Plutus.V1.Ledger.Credential as Pl
import qualified Plutus.V1.Ledger.Crypto as Pl
import qualified PlutusTx.Numeric as Pl

-- | Balances a transaction with money from a given wallet. For every transaction,
--  it must be the case that @inputs + mint == outputs + fee@.
balanceTxFrom :: (Monad m) => Wallet -> Pl.UnbalancedTx -> MockChainT m Pl.Tx
balanceTxFrom w (Pl.UnbalancedTx tx0 _reqSigs _uindex slotRange) = do
  trace (show $ Pl.txFee tx0) $ return ()
  -- We start by gathering all the inputs and summing it
  let tx = tx0 {Pl.txFee = Pl.minFee tx0}
  lhsInputs <- mapM (outFromOutRef . Pl.txInRef) (S.toList (Pl.txInputs tx))
  let lhs = mappend (mconcat $ map Pl.txOutValue lhsInputs) (Pl.txMint tx)
  let rhs = mappend (mconcat $ map Pl.txOutValue $ Pl.txOutputs tx) (Pl.txFee tx)
  let wPKH = walletPKHash w
  (usedUTxOs, leftOver) <- balanceWithUTxOsOf (rhs Pl.- lhs) wPKH
  -- All the UTxOs signed by the sender of the transaction and useful to balance it
  -- are added to the inputs.
  let txIns' = map (`Pl.TxIn` Just Pl.ConsumePublicKeyAddress) usedUTxOs
  -- A new output is opened with the leftover of the added inputs.
  let txOut' = Pl.TxOut (Pl.Address (Pl.PubKeyCredential wPKH) Nothing) leftOver Nothing
<<<<<<< HEAD
  config <- gets (slotConfig . mcstSlotCtr)
=======
>>>>>>> 363631ac
  return
    tx
      { Pl.txInputs = Pl.txInputs tx <> S.fromList txIns',
        Pl.txOutputs = Pl.txOutputs tx ++ [txOut'],
<<<<<<< HEAD
        Pl.txValidRange = Pl.posixTimeRangeToContainedSlotRange config slotRange
=======
        Pl.txValidRange = Pl.posixTimeRangeToContainedSlotRange def slotRange
>>>>>>> 363631ac
      }

balanceWithUTxOsOf ::
  (Monad m) =>
  Pl.Value ->
  Pl.PubKeyHash ->
  MockChainT m ([Pl.TxOutRef], Pl.Value)
balanceWithUTxOsOf val wPKH =
  spendValueFrom val <$> pkUtxos' wPKH

spendValueFrom :: Pl.Value -> [(Pl.TxOutRef, Pl.TxOut)] -> ([Pl.TxOutRef], Pl.Value)
spendValueFrom val utxos =
  -- We then go through the output value and investigate for each token
  -- if there is a way to balance it.
  foldl
    (\(spentTx, leftO) (curr, tok, i) -> addInputToBalance curr tok i spentTx leftO)
    ([], mempty)
    (Pl.flattenValue val)
  where
    addInputToBalance ::
      Pl.CurrencySymbol ->
      Pl.TokenName ->
      Integer ->
      [Pl.TxOutRef] ->
      Pl.Value ->
      ([Pl.TxOutRef], Pl.Value)
    addInputToBalance curr token i usedUTxO leftOver =
      if i < 0
        then -- If the input of the transaction is already too big,
        -- then no matter which inputs we add, the transaction will fail.
        -- We still send it, in order to get the error of the chain.
        -- However, we know it will be a "MCEValidation(...,ValueNotPreserved(...))".
        -- We could have try to balance automatically more transaction
        -- by simply sending the leftover to the creator of the transaction.
        -- However, in most of the case, allocating the whole money exchanged in the transaction
        -- is the expected situation, hence we want the author to be aware of this oversight.
          (usedUTxO, leftOver)
        else
          let thisTokLeftOver = Pl.valueOf leftOver curr token
           in if i > thisTokLeftOver
                then -- Even while using the leftover, we still are looking for some money.

                  let (newUsedUTxOs, additionalLeftover) =
                        necessaryUtxosFor curr token (i - thisTokLeftOver) utxos usedUTxO
                   in -- The part taken form the leftover, is not in the previous leftover anymore.
                      let prevLeftOver = leftOver Pl.- Pl.singleton curr token thisTokLeftOver
                       in (usedUTxO ++ newUsedUTxOs, prevLeftOver <> additionalLeftover)
                else -- If the leftover contains more (or exactly) money than required,
                -- then it is simply taken from the left-over.
                  (usedUTxO, leftOver Pl.- Pl.singleton curr token i)

-- Given an asset name (both currency and token),
-- an integer n, a list of UTxOs and the subset of those which are already used,
-- return the TxOutRef we need to consume
-- in order to cover n and returns any potential leftover that need to be
-- transfered to n's owner again.
--
-- We perform no sorting nor optimization, so we'll just select the first k necessary outrefs:
--
-- > necessaryUtxosFor a t 100 [(o1, 50, dh1), (o2, 30, dh2), (o3, 30, dh3), (o4, 120, dh4)] []
-- >    == ([o1, o2, o3], 10)
--
necessaryUtxosFor ::
  Pl.CurrencySymbol ->
  Pl.TokenName ->
  Integer ->
  [(Pl.TxOutRef, Pl.TxOut)] ->
  [Pl.TxOutRef] ->
  ([Pl.TxOutRef], Pl.Value)
necessaryUtxosFor _ _ 0 _ _ = ([], mempty)
necessaryUtxosFor curr token n ((oref, o) : os) usedUTxO
  -- If an output has already been added to the transaction previously,
  -- it is considered in the leftover, which had been taken into account earlier in the process.
  | oref `elem` usedUTxO = necessaryUtxosFor curr token n os usedUTxO
  -- If the output has more than required, we add it to the transaction
  -- and update the leftover accordingly.
  | valOf (Pl.txOutValue o) > n = ([oref], Pl.txOutValue o Pl.- Pl.singleton curr token n)
  -- If the output does not contain the token we are looking for at all,
  -- then it is pointless to add it in the transaction.
  | valOf (Pl.txOutValue o) == 0 = necessaryUtxosFor curr token n os usedUTxO
  -- If the output partially fulfill our expectation, we grab it into the transaction,
  -- and continue our investigation.
  | otherwise =
    let foundAmount = valOf (Pl.txOutValue o)
     in let valLeftover = Pl.txOutValue o Pl.- Pl.singleton curr token foundAmount
         in ((oref :) *** (valLeftover Pl.+)) $
              necessaryUtxosFor curr token (n - foundAmount) os usedUTxO
  where
    valOf val = Pl.valueOf val curr token
-- If there is not enough funds, the transaction will fail.
-- Even if we are already aware of it at this point,
-- we do not want to interfere with the error generated by the contract,
-- hence we let the wrong transaction happen.
necessaryUtxosFor _ _ _ [] _ = ([], mempty)<|MERGE_RESOLUTION|>--- conflicted
+++ resolved
@@ -1,16 +1,9 @@
 module Cooked.Tx.Balance where
 
 import Control.Arrow ((***))
-<<<<<<< HEAD
-import Control.Monad.State
+import Control.Monad.State.Class
 import Cooked.MockChain
 import qualified Data.Set as S
-import Debug.Trace (trace)
-=======
-import Cooked.MockChain
-import Data.Default
-import qualified Data.Set as S
->>>>>>> 363631ac
 import qualified Ledger.Constraints as Pl
 import qualified Ledger.Constraints.OffChain as Pl
 import qualified Ledger.Contexts as Pl
@@ -27,7 +20,6 @@
 --  it must be the case that @inputs + mint == outputs + fee@.
 balanceTxFrom :: (Monad m) => Wallet -> Pl.UnbalancedTx -> MockChainT m Pl.Tx
 balanceTxFrom w (Pl.UnbalancedTx tx0 _reqSigs _uindex slotRange) = do
-  trace (show $ Pl.txFee tx0) $ return ()
   -- We start by gathering all the inputs and summing it
   let tx = tx0 {Pl.txFee = Pl.minFee tx0}
   lhsInputs <- mapM (outFromOutRef . Pl.txInRef) (S.toList (Pl.txInputs tx))
@@ -40,19 +32,12 @@
   let txIns' = map (`Pl.TxIn` Just Pl.ConsumePublicKeyAddress) usedUTxOs
   -- A new output is opened with the leftover of the added inputs.
   let txOut' = Pl.TxOut (Pl.Address (Pl.PubKeyCredential wPKH) Nothing) leftOver Nothing
-<<<<<<< HEAD
   config <- gets (slotConfig . mcstSlotCtr)
-=======
->>>>>>> 363631ac
   return
     tx
       { Pl.txInputs = Pl.txInputs tx <> S.fromList txIns',
         Pl.txOutputs = Pl.txOutputs tx ++ [txOut'],
-<<<<<<< HEAD
         Pl.txValidRange = Pl.posixTimeRangeToContainedSlotRange config slotRange
-=======
-        Pl.txValidRange = Pl.posixTimeRangeToContainedSlotRange def slotRange
->>>>>>> 363631ac
       }
 
 balanceWithUTxOsOf ::
