--- conflicted
+++ resolved
@@ -117,13 +117,13 @@
 spendsScriptConstraintTypeP ::
   forall a.
   SpendsConstrs a =>
-  Prism' SpendsScriptConstraint (L.TypedValidator a, L.RedeemerType a, (SpendableOut, L.DatumType a))
+  Prism' SpendsScriptConstraint (L.TypedValidator a, L.RedeemerType a, SpendableOut)
 spendsScriptConstraintTypeP =
   prism'
-    (\(v, r, (o, d)) -> SpendsScriptConstraint v r (o, d))
-    ( \(SpendsScriptConstraint v r (o, d)) ->
+    (\(v, r, o) -> SpendsScriptConstraint v r o)
+    ( \(SpendsScriptConstraint v r o) ->
         case typeOf v `eqTypeRep` typeRep @(L.TypedValidator a) of
-          Just HRefl -> Just (v, r, (o, d))
+          Just HRefl -> Just (v, r, o)
           Nothing -> Nothing
     )
 
@@ -213,13 +213,8 @@
 -- | This prism only has a focus on 'PaysScriptConstraint's of a given type.
 paysScriptConstraintTypeP ::
   forall a.
-<<<<<<< HEAD
   PaysScriptConstrs a =>
-  Prism' PaysScriptConstraint (L.TypedValidator a, L.DatumType a, L.Value)
-=======
-  (Typeable a, PaysScriptConstrs a) =>
   Prism' PaysScriptConstraint (L.TypedValidator a, Maybe L.StakingCredential, L.DatumType a, L.Value)
->>>>>>> e7ac4f8c
 paysScriptConstraintTypeP =
   prism'
     (\(v, sc, d, x) -> PaysScriptConstraint v sc d x)
