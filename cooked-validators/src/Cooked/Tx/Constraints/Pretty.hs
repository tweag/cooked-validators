--- conflicted
+++ resolved
@@ -114,11 +114,8 @@
         Field "autoSlotIncrease" autoSlotIncrease,
         Field "unsafeModTx" unsafeModTx,
         Field "balance" balance,
-<<<<<<< HEAD
-        Field "collateral" collateral
-=======
+        Field "collateral" collateral,
         Field "balanceOutputPolicy" balanceOutputPolicy
->>>>>>> 35946194
       ]
 
 data Field record where
