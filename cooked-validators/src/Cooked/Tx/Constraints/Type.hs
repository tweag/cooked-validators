--- conflicted
+++ resolved
@@ -665,12 +665,7 @@
       txSkelMints :: TxSkelMints,
       txSkelValidityRange :: Pl.POSIXTimeRange,
       txSkelRequiredSigners :: Set Pl.PubKeyHash,
-<<<<<<< HEAD
-      txSkelIns :: Set TxSkelIn,
-=======
       txSkelIns :: Map SpendableOut TxSkelIn,
-      txSkelInsCollateral :: Set SpendableOut,
->>>>>>> ca46620c
       txSkelOuts :: [TxSkelOut],
       txSkelFee :: Integer -- Fee in Lovelace
     } ->
@@ -742,12 +737,7 @@
         txSkelMints = Map.empty,
         txSkelValidityRange = Pl.always,
         txSkelRequiredSigners = Set.empty,
-<<<<<<< HEAD
-        txSkelIns = Set.empty,
-=======
-        txSkelIns = Map.empty,
-        txSkelInsCollateral = Set.empty,
->>>>>>> ca46620c
+        txSkelIns = mempty,
         txSkelOuts = [],
         txSkelFee = 0
       }
