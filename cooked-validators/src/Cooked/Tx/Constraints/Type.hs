--- conflicted
+++ resolved
@@ -14,7 +14,6 @@
 
 import qualified Cardano.Api as C
 import Data.Default
-import Data.Function
 import Data.List
 import qualified Data.List.NonEmpty as NE
 import Data.Map (Map)
@@ -24,10 +23,7 @@
 import Data.Maybe
 import Data.Set (Set)
 import qualified Data.Set as Set
-<<<<<<< HEAD
 import qualified Ledger.Ada as Pl
-=======
->>>>>>> d7260705
 import qualified Ledger.Scripts as Pl hiding (validatorHash)
 import qualified Ledger.Typed.Scripts as Pl
 import qualified Ledger.Value as Pl
@@ -62,7 +58,6 @@
   -- 'PubkeyHash'
   type OwnerType o
   type DatumType o
-<<<<<<< HEAD
   type ValueType o
   outputOwnerL :: Lens' o (OwnerType o)
   outputStakingCredentialL :: Lens' o (Maybe Pl.StakingCredential)
@@ -71,50 +66,21 @@
   outputAddress :: o -> Pl.Address
   outputOutputDatum :: o -> Pl.OutputDatum
   outputValue :: o -> Pl.Value
-=======
-  outputOwnerL :: Lens' o (OwnerType o)
-  outputStakingCredentialL :: Lens' o (Maybe Pl.StakingCredential)
-  outputDatumL :: Lens' o (DatumType o)
-  outputValueL :: Lens' o Pl.Value
-  outputAddress :: o -> Pl.Address
-  outputOutputDatum :: o -> Pl.OutputDatum
-
-outputValue :: IsOutput o => o -> Pl.Value
-outputValue = (^. outputValueL)
->>>>>>> d7260705
 
 outputTxOut :: IsOutput o => o -> Pl.TxOut
 outputTxOut o =
   Pl.TxOut
     (outputAddress o)
-<<<<<<< HEAD
     (outputValue o)
     (outputOutputDatum o)
     Nothing -- TODO for when we introduce reference scripts
 
-=======
-    (o ^. outputValueL)
-    (outputOutputDatum o)
-    Nothing -- TODO for when we introduce reference scripts
-
--- ** 'SpendableOuputs': outputs that have a known 'Pl.TxOutRef', i.e. that come from known past transactions
-
--- | Outputs that can be used as transaction inputs
-data SpendableOutput o where
-  SpendableOutput :: IsOutput o => Pl.TxOutRef -> o -> SpendableOutput o
-
-deriving instance (Show (SpendableOutput o))
-
->>>>>>> d7260705
 -- ** 'Pl.TxOut's are outputs
 
 instance IsOutput Pl.TxOut where
   type OwnerType Pl.TxOut = Pl.Credential
   type DatumType Pl.TxOut = Pl.OutputDatum
-<<<<<<< HEAD
   type ValueType Pl.TxOut = Pl.Value
-=======
->>>>>>> d7260705
   outputOwnerL =
     lensVL Pl.outAddress
       % lens
@@ -130,10 +96,7 @@
   outputValueL = lensVL Pl.outValue
   outputAddress = Pl.txOutAddress
   outputOutputDatum = Pl.txOutDatum
-<<<<<<< HEAD
   outputValue = Pl.txOutValue
-=======
->>>>>>> d7260705
 
 -- ** A concrete type for outputs
 
@@ -161,7 +124,6 @@
 instance ToOutputDatum Pl.DatumHash where
   toOutputDatum = Pl.OutputDatumHash
 
-<<<<<<< HEAD
 class ToValue a where
   toValue :: a -> Pl.Value
 
@@ -182,25 +144,11 @@
     ConcreteOutput ownerType datumType valueType
 
 deriving instance (Show ownerType, Show datumType, Show valueType) => Show (ConcreteOutput ownerType datumType valueType)
-=======
-data ConcreteOutput ownerType datumType where
-  ConcreteOutput ::
-    { concreteOutputOwner :: ownerType,
-      concreteOutputStakingCredential :: Maybe Pl.StakingCredential,
-      concreteOutputValue :: Pl.Value,
-      concreteOutputDatum :: datumType
-      -- concreteOutputReferenceScript :: Maybe Pl.ScriptHash -- TODO for when we introduce reference scripts
-    } ->
-    ConcreteOutput ownerType datumType
-
-deriving instance (Show ownerType, Show datumType) => Show (ConcreteOutput ownerType datumType)
->>>>>>> d7260705
 
 instance
   ( Show ownerType,
     ToCredential ownerType,
     Show datumType,
-<<<<<<< HEAD
     ToOutputDatum datumType,
     Show valueType,
     ToValue valueType
@@ -210,14 +158,6 @@
   type OwnerType (ConcreteOutput ownerType datumType valueType) = ownerType
   type DatumType (ConcreteOutput ownerType datumType valueType) = datumType
   type ValueType (ConcreteOutput ownerType datumType valueType) = valueType
-=======
-    ToOutputDatum datumType
-  ) =>
-  IsOutput (ConcreteOutput ownerType datumType)
-  where
-  type OwnerType (ConcreteOutput ownerType datumType) = ownerType
-  type DatumType (ConcreteOutput ownerType datumType) = datumType
->>>>>>> d7260705
   outputOwnerL = lens concreteOutputOwner (\out owner -> out {concreteOutputOwner = owner})
   outputStakingCredentialL = lens concreteOutputStakingCredential (\out mStCred -> out {concreteOutputStakingCredential = mStCred})
   outputDatumL = lens concreteOutputDatum (\out datum -> out {concreteOutputDatum = datum})
@@ -227,7 +167,6 @@
       (toCredential $ concreteOutputOwner out)
       (concreteOutputStakingCredential out)
   outputOutputDatum = toOutputDatum . concreteOutputDatum
-<<<<<<< HEAD
   outputValue = toValue . concreteOutputValue
 
 -- ** A few special concrete outputs
@@ -245,14 +184,6 @@
 -- | An output that belongs to a typed validator and has an inline datum of the
 -- appropriate type.
 type ScriptOutputWithInlineDatum a = ConcreteOutput (Pl.TypedValidator a) (Pl.DatumType a) Pl.Value
-=======
-
--- ** A few special concrete outputs
-
-type PKOutput = ConcreteOutput Pl.PubKeyHash ()
-
-type ScriptOutputWithInlineDatum a = ConcreteOutput (Pl.TypedValidator a) (Pl.DatumType a)
->>>>>>> d7260705
 
 -- TODO et cetera
 
@@ -263,27 +194,19 @@
 isOutputWithoutDatum ::
   IsOutput output =>
   output ->
-<<<<<<< HEAD
   Maybe (ConcreteOutput (OwnerType output) () (ValueType output))
-=======
-  Maybe (ConcreteOutput (OwnerType output) ())
->>>>>>> d7260705
 isOutputWithoutDatum out = case outputOutputDatum out of
   Pl.NoOutputDatum ->
     Just $
       ConcreteOutput
         (out ^. outputOwnerL)
-<<<<<<< HEAD
         (out ^. outputStakingCredentialL)
-=======
-        (Pl.addressStakingCredential . outputAddress $ out)
->>>>>>> d7260705
         (out ^. outputValueL)
         ()
   _ -> Nothing
 
-<<<<<<< HEAD
-=======
+-- ** Functions to translate between different output types
+
 -- | Test if the output carries some inlined datum.
 isOutputWithInlineDatum ::
   IsOutput output =>
@@ -298,7 +221,7 @@
 isOutputWithDatumHash ::
   IsOutput output =>
   output ->
-  Maybe (ConcreteOutput (OwnerType output) Pl.DatumHash)
+  Maybe (ConcreteOutput (OwnerType output) Pl.DatumHash (ValueType output))
 isOutputWithDatumHash out =
   case outputOutputDatum out of
     Pl.OutputDatumHash hash ->
@@ -313,7 +236,7 @@
 -- | Test if the value carried by an output verifies a given predicate.
 isOutputWithValueSuchThat ::
   IsOutput output =>
-  (Pl.Value -> Bool) ->
+  (ValueType output -> Bool) ->
   output ->
   Maybe output
 isOutputWithValueSuchThat predicate out
@@ -337,48 +260,37 @@
   (IsOutput output, Pl.FromData (Pl.DatumType a), Pl.ToData (DatumType output)) =>
   Pl.TypedValidator a ->
   output ->
-  Maybe (ConcreteOutput (Pl.TypedValidator a) (Pl.DatumType a))
-isScriptOutputFrom validator out = case outputAddress out of
-  Pl.Address (Pl.ScriptCredential scriptHash) mStCred ->
-    if scriptHash == Pl.validatorHash validator
-      then do
-        ConcreteOutput validator mStCred (out ^. outputValueL)
-          <$> (Pl.fromBuiltinData . Pl.toBuiltinData $ out ^. outputDatumL)
-      else Nothing
-  _ -> Nothing
-
->>>>>>> d7260705
+  Maybe (ConcreteOutput (Pl.TypedValidator a) (Pl.DatumType a) (ValueType output))
+isScriptOutputFrom validator out =
+  case outputAddress out of
+    Pl.Address (Pl.ScriptCredential scriptHash) mStCred ->
+      if scriptHash == Pl.validatorHash validator
+        then do
+          ConcreteOutput validator mStCred (out ^. outputValueL)
+            <$> (Pl.fromBuiltinData . Pl.toBuiltinData $ out ^. outputDatumL)
+        else Nothing
+    _ -> Nothing
+
 -- | Test if the owner an output is a specific public key. If it is, return an
 -- output of the same 'DatumType', but with 'Pl.PubKeyHash' as its 'OwnerType'.
 isPKOutputFrom ::
   IsOutput output =>
   Pl.PubKeyHash ->
   output ->
-<<<<<<< HEAD
   Maybe (ConcreteOutput Pl.PubKeyHash (DatumType output) (ValueType output))
 isPKOutputFrom pkh out = case outputAddress out of
   Pl.Address (Pl.PubKeyCredential pkh') _mStCred ->
-=======
-  Maybe (ConcreteOutput Pl.PubKeyHash (DatumType output))
-isPKOutputFrom pkh out = case outputAddress out of
-  Pl.Address (Pl.PubKeyCredential pkh') mStCred ->
->>>>>>> d7260705
     if pkh == pkh'
       then
         Just $
           ConcreteOutput
             pkh
-<<<<<<< HEAD
             (out ^. outputStakingCredentialL)
-=======
-            mStCred
->>>>>>> d7260705
             (out ^. outputValueL)
             (out ^. outputDatumL)
       else Nothing
   _ -> Nothing
 
-<<<<<<< HEAD
 -- | Test if the value on an output contains only Ada, and adapt the return type
 -- accordingly if it is so.
 isOnlyAdaOutput ::
@@ -396,8 +308,6 @@
           (out ^. outputDatumL)
     else Nothing
 
-=======
->>>>>>> d7260705
 -- TODO et cetera
 
 -- * Transaction labels
