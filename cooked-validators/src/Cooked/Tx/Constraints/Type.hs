{-# LANGUAGE AllowAmbiguousTypes #-}
{-# LANGUAGE ConstraintKinds #-}
{-# LANGUAGE FlexibleContexts #-}
{-# LANGUAGE FlexibleInstances #-}
{-# LANGUAGE GADTs #-}
{-# LANGUAGE LambdaCase #-}
{-# LANGUAGE RankNTypes #-}
{-# LANGUAGE RecordWildCards #-}
{-# LANGUAGE ScopedTypeVariables #-}
{-# LANGUAGE StandaloneDeriving #-}
{-# LANGUAGE TemplateHaskell #-}
{-# LANGUAGE TypeApplications #-}
{-# LANGUAGE TypeFamilies #-}

module Cooked.Tx.Constraints.Type where

import qualified Cardano.Api as C
import Control.Monad
import Cooked.MockChain.Wallet
import Data.Default
import Data.Either.Combinators
import Data.Function
import Data.List
import Data.List.NonEmpty (NonEmpty)
import qualified Data.List.NonEmpty as NEList
import Data.Map (Map)
import qualified Data.Map as Map
import Data.Map.NonEmpty (NEMap)
import qualified Data.Map.NonEmpty as NEMap
import Data.Maybe
import Data.Set (Set)
import qualified Data.Set as Set
import qualified Ledger.Ada as Pl
import qualified Ledger.Scripts (validatorHash)
import qualified Ledger.Scripts as Pl hiding (validatorHash)
import qualified Ledger.Typed.Scripts as Pl
import qualified Ledger.Value as Pl
import Optics.Core
import Optics.TH
import qualified Plutus.V1.Ledger.Interval as Pl
import qualified Plutus.V2.Ledger.Api as Pl hiding (TxOut)
import qualified Plutus.V2.Ledger.Tx as Pl
import qualified PlutusTx.Prelude as Pl
import Test.QuickCheck (NonZero (..))
import Type.Reflection
import Prettyprinter (Pretty, Doc)
import qualified Prettyprinter as PP

-- For Template Haskell reasons, the most intersting thing in this module (the
-- definition of 'TxSkel') is at the very bottom of this file
--
-- We'll use TH to generate optics for the types in this file, and the naming
-- convention will be that the optic's names will be the corresponding field's
-- names, followed by
--
-- - an 'L' for lenses
--
-- - an 'AT' for affine traversals

-- * 'IsOutput': UTxOs that can be used as transaction outputs

-- | A generalisation of 'Pl.TxOut': With the two type families, we can lift
-- some information about who owns the output (a public key, a script...?) and
-- the datum (do we have an inline datum, a datum hash, nothing...?) to the type
-- level.
class Show o => IsOutput o where
  -- The owner type can be, in particular, a 'TypedValidator a' or a
  -- 'PubkeyHash'
  type OwnerType o
  type DatumType o
  type ValueType o
  outputOwnerL :: Lens' o (OwnerType o)
  outputStakingCredentialL :: Lens' o (Maybe Pl.StakingCredential)
  outputDatumL :: Lens' o (DatumType o)
  outputValueL :: Lens' o (ValueType o)
  outputAddress :: o -> Pl.Address
  outputOutputDatum :: o -> Pl.OutputDatum
  outputValue :: o -> Pl.Value

-- | Return the output as it is seen by a validator. In particular the
-- correctness of this specification will depend on the 'IsOutput' instance, so
-- make sure you get these instances (in particular the functions 'outputAddress',
-- 'outputOutputDatum', and 'outputValue') right!
outputTxOut :: IsOutput o => o -> Pl.TxOut
outputTxOut o =
  Pl.TxOut
    (outputAddress o)
    (outputValue o)
    (outputOutputDatum o)
    Nothing -- TODO for when we introduce reference scripts

-- ** 'Pl.TxOut's are outputs

instance IsOutput Pl.TxOut where
  type OwnerType Pl.TxOut = Pl.Credential
  type DatumType Pl.TxOut = Pl.OutputDatum
  type ValueType Pl.TxOut = Pl.Value
  outputOwnerL =
    lensVL Pl.outAddress
      % lens
        Pl.addressCredential
        (\addr cred -> addr {Pl.addressCredential = cred})
  outputDatumL = lensVL Pl.outDatum
  outputStakingCredentialL =
    lens
      (Pl.addressStakingCredential . Pl.txOutAddress)
      ( \out mStCred ->
          out {Pl.txOutAddress = (Pl.txOutAddress out) {Pl.addressStakingCredential = mStCred}}
      )
  outputValueL = lensVL Pl.outValue
  outputAddress = Pl.txOutAddress
  outputOutputDatum = Pl.txOutDatum
  outputValue = Pl.txOutValue

-- ** A concrete type for outputs

class ToCredential a where
  toCredential :: a -> Pl.Credential

instance ToCredential Pl.Credential where
  toCredential = id

instance ToCredential (Pl.TypedValidator a) where
  toCredential = Pl.ScriptCredential . Pl.validatorHash

instance ToCredential Pl.PubKeyHash where
  toCredential = Pl.PubKeyCredential

class ToOutputDatum a where
  toOutputDatum :: a -> Pl.OutputDatum

instance ToOutputDatum Pl.OutputDatum where
  toOutputDatum = id

instance ToOutputDatum Pl.Datum where
  toOutputDatum = Pl.OutputDatum

instance ToOutputDatum () where
  toOutputDatum = const Pl.NoOutputDatum

instance ToOutputDatum Pl.DatumHash where
  toOutputDatum = Pl.OutputDatumHash

instance Pl.ToData a => ToOutputDatum (ResolvedOrInlineDatum a) where
  toOutputDatum (ResolvedOrInlineDatum x) = Pl.OutputDatum . Pl.Datum . Pl.toBuiltinData $ x

class ToValue a where
  toValue :: a -> Pl.Value

instance ToValue Pl.Value where
  toValue = id

instance ToValue Pl.Ada where
  toValue = Pl.toValue

data ConcreteOutput ownerType datumType valueType where
  ConcreteOutput ::
    { concreteOutputOwner :: ownerType,
      concreteOutputStakingCredential :: Maybe Pl.StakingCredential,
      concreteOutputValue :: valueType,
      concreteOutputDatum :: datumType
      -- concreteOutputReferenceScript :: Maybe Pl.ScriptHash -- TODO for when we introduce reference scripts
    } ->
    ConcreteOutput ownerType datumType valueType

deriving instance (Show ownerType, Show datumType, Show valueType) => Show (ConcreteOutput ownerType datumType valueType)

deriving instance (Eq ownerType, Eq datumType, Eq valueType) => Eq (ConcreteOutput ownerType datumType valueType)

instance
  ( Show ownerType,
    ToCredential ownerType,
    Show datumType,
    ToOutputDatum datumType,
    Show valueType,
    ToValue valueType
  ) =>
  IsOutput (ConcreteOutput ownerType datumType valueType)
  where
  type OwnerType (ConcreteOutput ownerType datumType valueType) = ownerType
  type DatumType (ConcreteOutput ownerType datumType valueType) = datumType
  type ValueType (ConcreteOutput ownerType datumType valueType) = valueType
  outputOwnerL = lens concreteOutputOwner (\out owner -> out {concreteOutputOwner = owner})
  outputStakingCredentialL = lens concreteOutputStakingCredential (\out mStCred -> out {concreteOutputStakingCredential = mStCred})
  outputDatumL = lens concreteOutputDatum (\out datum -> out {concreteOutputDatum = datum})
  outputValueL = lens concreteOutputValue (\out value -> out {concreteOutputValue = value})
  outputAddress out =
    Pl.Address
      (toCredential $ concreteOutputOwner out)
      (concreteOutputStakingCredential out)
  outputOutputDatum = toOutputDatum . concreteOutputDatum
  outputValue = toValue . concreteOutputValue

-- ** A few special concrete outputs

-- | A public key output without a datum
type PKOutput = ConcreteOutput Pl.PubKeyHash () Pl.Value

-- | A public key output that only has Ada and no datum
type PKAdaOnlyOutput = ConcreteOutput Pl.PubKeyHash () Pl.Ada

-- | A public key output where we don't know anything about the datum: It is a
-- general 'Pl.OutputDatum'
type PKOutputMaybeDatum = ConcreteOutput Pl.PubKeyHash Pl.OutputDatum Pl.Value

-- | An output that belongs to a typed validator and has an inline datum of the
-- appropriate type.
type ScriptOutputWithInlineDatum a = ConcreteOutput (Pl.TypedValidator a) (Pl.DatumType a) Pl.Value

-- TODO et cetera

-- ** Functions to translate between different output types

-- | Test if there is no datum on an output. If there is no datum, return an
-- output with the same 'OwnerType', but with @()@ as its 'DatumType'.
isOutputWithoutDatum ::
  IsOutput output =>
  output ->
  Maybe (ConcreteOutput (OwnerType output) () (ValueType output))
isOutputWithoutDatum out = case outputOutputDatum out of
  Pl.NoOutputDatum ->
    Just $
      ConcreteOutput
        (out ^. outputOwnerL)
        (out ^. outputStakingCredentialL)
        (out ^. outputValueL)
        ()
  _ -> Nothing

-- ** Functions to translate between different output types

-- | Test if the output carries some inlined datum (lose the type information
-- about the datum in favour of Plutus' 'Datum' type).
isOutputWithInlineDatumUntyped ::
  IsOutput output =>
  output ->
  Maybe (ConcreteOutput (OwnerType output) Pl.Datum (ValueType output))
isOutputWithInlineDatumUntyped out =
  case outputOutputDatum out of
    Pl.OutputDatum datum ->
      Just $
        ConcreteOutput
          (out ^. outputOwnerL)
          (out ^. outputStakingCredentialL)
          (out ^. outputValueL)
          datum
    _ -> Nothing

-- | Test if the output carries some inlined datum.
isOutputWithInlineDatum ::
  IsOutput output =>
  output ->
  Maybe output
isOutputWithInlineDatum out =
  case outputOutputDatum out of
    Pl.OutputDatum _ -> Just out
    _ -> Nothing

-- | Test if the output carries some datum hash.
isOutputWithDatumHash ::
  IsOutput output =>
  output ->
  Maybe (ConcreteOutput (OwnerType output) Pl.DatumHash (ValueType output))
isOutputWithDatumHash out =
  case outputOutputDatum out of
    Pl.OutputDatumHash hash ->
      Just $
        ConcreteOutput
          (out ^. outputOwnerL)
          (Pl.addressStakingCredential . outputAddress $ out)
          (out ^. outputValueL)
          hash
    _ -> Nothing

-- | Test if the value carried by an output verifies a given predicate.
isOutputWithValueSuchThat ::
  IsOutput output =>
  (ValueType output -> Bool) ->
  output ->
  Maybe output
isOutputWithValueSuchThat predicate out
  | predicate (out ^. outputValueL) = Just out
  | otherwise = Nothing

-- | Test if the datum carried by an output verifies a given predicate.
isOutputWithDatumSuchThat ::
  IsOutput output =>
  (DatumType output -> Bool) ->
  output ->
  Maybe output
isOutputWithDatumSuchThat predicate out
  | predicate (out ^. outputDatumL) = Just out
  | otherwise = Nothing

-- | Wrapper type to make clear that the datum is a resolved or inline datum
newtype ResolvedOrInlineDatum a = ResolvedOrInlineDatum a deriving (Show, Eq)

-- | Test if an output has an inline datum of a certain type. In most
-- applications, it will make sense to use this with 'filteredUtxosWithDatums',
-- and not with 'filteredUtxos'.
isOutputWithDatumOfType ::
  forall a output.
  ( Pl.FromData a,
    IsOutput output
  ) =>
  output ->
  Maybe (ConcreteOutput (OwnerType output) (ResolvedOrInlineDatum a) (ValueType output))
isOutputWithDatumOfType out = case outputOutputDatum out of
  Pl.OutputDatumHash _ -> Nothing
  Pl.OutputDatum (Pl.Datum datum) ->
    ConcreteOutput
      (out ^. outputOwnerL)
      (out ^. outputStakingCredentialL)
      (out ^. outputValueL)
      . ResolvedOrInlineDatum
      <$> Pl.fromBuiltinData datum
  Pl.NoOutputDatum -> Nothing

-- | Test if the owner an output is a specific script. If it is, return an
-- output with the validator type as its 'OwnerType'.
isScriptOutputFrom ::
  IsOutput output =>
  Pl.TypedValidator a ->
  output ->
  Maybe (ConcreteOutput (Pl.TypedValidator a) (DatumType output) (ValueType output))
isScriptOutputFrom validator out =
  case outputAddress out of
    Pl.Address (Pl.ScriptCredential scriptHash) mStCred ->
      if scriptHash == Pl.validatorHash validator
        then
          Just $
            ConcreteOutput
              validator
              mStCred
              (out ^. outputValueL)
              (out ^. outputDatumL)
        else Nothing
    _ -> Nothing

-- | like 'isScriptOutputFrom', but also makes sure that the output has an
-- inline datum of the correct type. In most applications, it will make sense to
-- use this with 'filteredUtxosWithDatums', and not with 'filteredUtxos'.
isScriptOutputFrom' ::
  forall a output.
  ( IsOutput output,
    Pl.FromData (Pl.DatumType a),
    ToOutputDatum (DatumType output),
    Show (DatumType output),
    ToValue (ValueType output),
    Show (ValueType output)
  ) =>
  Pl.TypedValidator a ->
  output ->
  Maybe (ConcreteOutput (Pl.TypedValidator a) (ResolvedOrInlineDatum (Pl.DatumType a)) (ValueType output))
isScriptOutputFrom' validator =
  -- what's all this madness witht the type annotations?
  isScriptOutputFrom @output @a validator
    >=> isOutputWithDatumOfType @(Pl.DatumType a) @(ConcreteOutput (Pl.TypedValidator a) (DatumType output) (ValueType output))

-- | Test if the owner an output is a specific public key. If it is, return an
-- output of the same 'DatumType', but with 'Pl.PubKeyHash' as its 'OwnerType'.
isPKOutputFrom ::
  IsOutput output =>
  Pl.PubKeyHash ->
  output ->
  Maybe (ConcreteOutput Pl.PubKeyHash (DatumType output) (ValueType output))
isPKOutputFrom pkh out = case outputAddress out of
  Pl.Address (Pl.PubKeyCredential pkh') _mStCred ->
    if pkh == pkh'
      then
        Just $
          ConcreteOutput
            pkh
            (out ^. outputStakingCredentialL)
            (out ^. outputValueL)
            (out ^. outputDatumL)
      else Nothing
  _ -> Nothing

-- | Test if the value on an output contains only Ada, and adapt the return type
-- accordingly if it is so.
isOnlyAdaOutput ::
  IsOutput output =>
  output ->
  Maybe (ConcreteOutput (OwnerType output) (DatumType output) Pl.Ada)
isOnlyAdaOutput out =
  if Pl.isAdaOnlyValue (outputValue out)
    then
      Just $
        ConcreteOutput
          (out ^. outputOwnerL)
          (out ^. outputStakingCredentialL)
          (Pl.fromValue $ outputValue out)
          (out ^. outputDatumL)
    else Nothing

-- TODO et cetera

-- * Transaction labels

type LabelConstrs x = (Show x, Typeable x, Eq x, Ord x)

data TxLabel where
  TxLabel :: LabelConstrs x => x -> TxLabel

instance Eq TxLabel where
  a == x = compare a x == EQ

instance Show TxLabel where
  show (TxLabel x) = show x

{- note: How to write 'Ord' instances for types with existential type variables in
 their constructors?

The idea of the 'Ord' instances for 'TxLabel', 'MintsConstraint', and
'TxSkelIn' is illustrated by the instance for 'TxLabel' below: Sort by the
type representation of the existential type variable first, and then by the
concrete value within each of the possible instances of the existential.

This means:

- If the type(representation) of a is strictly smaller than the type of b, then
  a<b.

- If the types of a and b are the same, compare a and b normally.

- If the type of a is strictly greater than the type of b, then a>b.

-}

instance Ord TxLabel where
  compare (TxLabel a) (TxLabel x) =
    case compare (SomeTypeRep (typeOf a)) (SomeTypeRep (typeOf x)) of
      LT -> LT
      GT -> GT
      EQ -> case typeOf a `eqTypeRep` typeOf x of
        Just HRefl -> compare a x
        -- This can never happen, since 'eqTypeRep' is implemented in terms of
        -- '==' on the type representation:
        Nothing -> error "Type representations compare as EQ, but are not eqTypeRep"

-- * Transaction options

-- | Whether to adjust existing public key outputs during transaction
-- balancing. TODO: Why do we need these two options? Are they just historical
-- baggage?
data BalanceOutputPolicy
  = -- | Try to adjust an existing public key output with the change. If no
    --   suitable output can be found, create a new change output.
    AdjustExistingOutput
  | -- | Do not change the existing outputs, always create a new change
    --   output.
    DontAdjustExistingOutput
  deriving (Eq, Ord, Show)

instance Default BalanceOutputPolicy where
  def = AdjustExistingOutput

-- | Which wallet to use to provide outputs for balancing and collaterals.
-- Either the first signer or an explicit wallet. In the second case, this
-- wallet must be a signer of the transaction.
data BalancingWallet
  = BalanceWithFirstSigner
  | BalanceWith Wallet
  deriving (Eq, Ord, Show)

instance Default BalancingWallet where
  def = BalanceWithFirstSigner

-- | Wraps a function that will be applied to a transaction right before
-- submitting it.
newtype RawModTx
  = -- | Apply modification on transaction after balancing, fee calculation, and
    -- final signing areperformed
    RawModTxAfterBalancing (C.Tx C.BabbageEra -> C.Tx C.BabbageEra)

instance Eq RawModTx where
  _ == _ = False

instance Show RawModTx where
  show (RawModTxAfterBalancing _) = "RawModTxAfterBalancing"

-- | Applies a list of modifications right before the transaction is
-- submitted. The leftmost function in the argument list is applied first.
applyRawModOnBalancedTx :: [RawModTx] -> C.Tx C.BabbageEra -> C.Tx C.BabbageEra
applyRawModOnBalancedTx [] = id
applyRawModOnBalancedTx (RawModTxAfterBalancing f : fs) = applyRawModOnBalancedTx fs . f

-- | Set of options to modify the behavior of generating and validating some transaction. Some of these
-- options only have an effect when running in the 'Plutus.Contract.Contract', some only have an effect when
-- running in 'MockChainT'. If nothing is explicitely stated, the option has an effect independently of the
-- running context.
--
-- IMPORTANT INTERNAL: If you add or remove fields from 'TxOpts', make sure
-- to update the internal @fields@ value from 'Cooked.Tx.Constraints.Pretty'
--
-- TODO Refactor field names to avoid clashes on common terms such as "collateral" or "balance"
data TxOpts = TxOpts
  { -- | Performs an adjustment to unbalanced txs, making sure every UTxO that is produced
    --  has the necessary minimum amount of Ada.
    --
    -- By default, this is set to @False@, given this is the default behavior in Plutus:
    -- https://github.com/input-output-hk/plutus-apps/issues/143#issuecomment-1013012744
    adjustUnbalTx :: Bool,
    -- | When submitting a transaction for real (i.e., running in the 'Plutus.Contract.Contract' monad),
    --  it is common to call 'Plutus.Contract.Request.awaitTxConfirmed' after 'Plutus.Contract.Request.submitTxConstraints'.
    --  If you /do NOT/ wish to do so, please set this to @False@.
    --
    --  /This has NO effect when running outside of 'Plutus.Contract.Contract'/.
    --  By default, this is set to @True@.
    awaitTxConfirmed :: Bool,
    -- | Whether to increase the slot counter automatically on this submission.
    -- This is useful for modelling transactions that could be submitted in parallel in reality, so there
    -- should be no explicit ordering of what comes first. One good example is in the Crowdfunding use case contract.
    --
    -- /This has NO effect when running in 'Plutus.Contract.Contract'/.
    --  By default, this is set to @True@.
    autoSlotIncrease :: Bool,
    -- | Reorders the transaction outputs to fit the ordering of output
    -- constraints. Those outputs are put at the very beginning of the list.
    -- /This has NO effect when running in 'Plutus.Contract.Contract'/.
    --  By default, this is set to @True@.
    forceOutputOrdering :: Bool,
    -- | Applies an arbitrary modification to a transaction after it has been
    -- potentially adjusted ('adjustUnbalTx') and balanced. This is prefixed
    -- with /unsafe/ to draw attention to the fact that modifying a transaction
    -- at that stage might make it invalid. Still, this offers a hook for being
    -- able to alter a transaction in unforeseen ways. It is mostly used to test
    -- contracts that have been written for custom PABs.
    --
    -- One interesting use of this function is to observe a transaction just
    -- before it is being sent for validation, with @unsafeModTx =
    -- [RawModTxAfterBalancing Debug.Trace.traceShowId]@.
    --
    -- /This has NO effect when running in 'Plutus.Contract.Contract'/.  By
    -- default, this is set to the empty list.
    --
    -- The leftmost function in the list is applied first.
    unsafeModTx :: [RawModTx],
    -- | Whether to balance the transaction or not. Balancing
    --  ensures that @input + mint = output + fees + burns@, if you decide to
    --  set @balance = false@ you will have trouble satisfying that equation by
    --  hand because @fees@ are variable. You will likely see a
    --  @ValueNotPreserved@ error and should adjust the fees accordingly.
    --
    -- /This has NO effect when running in 'Plutus.Contract.Contract'/.
    -- By default, this is set to @True@.
    balance :: Bool,
    -- | The 'BalanceOutputPolicy' to apply when balancing the transaction.
    --
    -- /This has NO effect when running in 'Plutus.Contract.Contract'/.
    -- By default, this is set to @AdjustExistingOutput@.
    balanceOutputPolicy :: BalanceOutputPolicy,
    -- | Which wallet to use to provide outputs for balancing and collaterals.
    -- Either the first signer by default, or an explicit wallet. In the second
    -- case, this wallet must be a signer of the transaction. This option WILL
    -- NOT ensure that it is added in case it is not already present in the
    -- list of signers.
    balanceWallet :: BalancingWallet
  }
  deriving (Eq, Show)

instance Default TxOpts where
  def =
    TxOpts
      { adjustUnbalTx = False,
        awaitTxConfirmed = True,
        autoSlotIncrease = True,
        forceOutputOrdering = True,
        unsafeModTx = [],
        balance = True,
        balanceOutputPolicy = def,
        balanceWallet = def
      }

-- * Description of the Minting

type MintsConstrs redeemer =
  ( Pl.ToData redeemer,
    Show redeemer,
    Typeable redeemer
  )

data MintsRedeemer where
  NoMintsRedeemer :: MintsRedeemer
  SomeMintsRedeemer :: MintsConstrs redeemer => redeemer -> MintsRedeemer

instance Show MintsRedeemer where
  show NoMintsRedeemer = "NoMintsRedeemer"
  show (SomeMintsRedeemer x) = "(SomeMintsRedeemer " ++ show x ++ ")"

instance Eq MintsRedeemer where
  a == b = compare a b == EQ

instance Ord MintsRedeemer where
  compare NoMintsRedeemer NoMintsRedeemer = EQ
  -- The next two clauses are ugly, but necessary, since minting with no
  -- redeemer is represented as minting with the unit redeemer on-chain.
  compare NoMintsRedeemer (SomeMintsRedeemer a) =
    if Pl.unitRedeemer == Pl.Redeemer (Pl.toBuiltinData a)
      then EQ
      else LT
  compare (SomeMintsRedeemer a) NoMintsRedeemer =
    if Pl.unitRedeemer == Pl.Redeemer (Pl.toBuiltinData a)
      then EQ
      else GT
  compare (SomeMintsRedeemer a) (SomeMintsRedeemer b) =
    case compare (SomeTypeRep $ typeOf a) (SomeTypeRep $ typeOf b) of
      LT -> LT
      GT -> GT
      EQ -> case typeOf a `eqTypeRep` typeOf b of
        Just HRefl -> compare (Pl.toData a) (Pl.toData b)
        Nothing -> error "Type representations compare as EQ, but are not eqTypeRep"

-- | A description of what a transaction mints: For every policy, there can only
-- be one redeemer, and if there is a redeemer, there mus be some token names,
-- each with a non-zero amount of tokens.
type TxSkelMints =
  Map
    (Pl.Versioned Pl.MintingPolicy)
    (MintsRedeemer, NEMap Pl.TokenName (NonZero Integer))

-- | Combining 'TxSkelMints' in a sensible way. In particular, this means that
--
-- > Map.fromList [(pol, (red, NEMap.fromList [(tName, 1)]))]
--
-- and
--
-- > Map.fromList [(pol, (red, NEMap.fromList [(tName, -1)]))]
--
-- will combine to become the empty 'TxSkelMints' (and similar examples, where
-- the values add up to zero, see the comment at the definition of
-- 'addToTxSkelMints').
instance {-# OVERLAPPING #-} Semigroup TxSkelMints where
  a <> b =
    foldl
      (flip addToTxSkelMints)
      a
      (txSkelMintsToList b)

instance {-# OVERLAPPING #-} Monoid TxSkelMints where
  mempty = Map.empty

-- | Add a new entry to a 'TxSkelMints'. There are a few wrinkles:
--
-- (1) If for a given policy, redeemer, and token name, there are @n@ tokens in
-- the argument 'TxSkelMints', and you add @-n@ tokens, the corresponding entry
-- in the "inner map" of the policy will disappear (obviously, because all of
-- its values have to be non-zero). If that also means that the inner map
-- becomes empty, the policy will disappear from the 'TxSkelMints' altogether.
--
-- (2) If a policy is already present on the argument 'TxSkelMints' with a
-- redeemer @a@, and you add a mint with a different redeemer @b@, the old
-- redeemer is thrown away. This is because, on the plutus-apps 'Tx' type, every
-- minting policy can have only one redeemer per transaction. The values
-- associated with the token names of that policy are added as described above,
-- though. This means that any pre-exixting values will be minted with a new
-- redeemer.
--
-- If, for some reason, you really want to generate a 'TxSkelMints' that has
-- both a negative and a positive entry of the same asset class and redeemer,
-- you'll have to do so manually. Note, however, that even if you do so, NO
-- VALIDATOR OR MINTING POLICY WILL EVER GET TO SEE A TRANSACTION WITH SUCH
-- CONFLICTING INFORMATION. This is not a design decision/limitation of
-- cooked-validators: The Cardano API 'TxBodyContent' type, that we're
-- translating everything into eventually, stores minting information as a
-- minted value together with a map from policy IDs to witnesses (which
-- represent the used redeemers). That means that we can only store _one_
-- redeemer per minting policy, and no conflicting mints of the same asset
-- class, since they'll just cancel.
addToTxSkelMints ::
  (Pl.Versioned Pl.MintingPolicy, MintsRedeemer, Pl.TokenName, NonZero Integer) ->
  TxSkelMints ->
  TxSkelMints
addToTxSkelMints (pol, red, tName, NonZero amount) mints =
  case mints Map.!? pol of
    Nothing ->
      -- The policy isn't yet in the given 'TxSkelMints', so we can just add a
      -- new entry:
      Map.insert pol (red, NEMap.singleton tName (NonZero amount)) mints
    Just (_oldRed, innerMap) ->
      -- Ignore the old redeemer: If it's the same as the new one, nothing will
      -- change, if not, the new redeemer will be kept.
      case innerMap NEMap.!? tName of
        Nothing ->
          -- The given token name has not yet occurred for the given
          -- policy. This means that we can just add the new tokens to the
          -- inner map:
          Map.insert pol (red, NEMap.insert tName (NonZero amount) innerMap) mints
        Just (NonZero oldAmount) ->
          let newAmount = oldAmount + amount
           in if newAmount /= 0
                then -- If the sum of the old amount of tokens and the additional
                -- tokens is non-zero, we can just update the amount in the
                -- inner map:
                  Map.insert pol (red, NEMap.insert tName (NonZero newAmount) innerMap) mints
                else -- If the sum is zero, we'll have to delete the token name
                -- from the inner map. If that yields a completely empty
                -- inner map, we'll have to remove the entry altogether:
                case NEMap.nonEmptyMap $ NEMap.delete tName innerMap of
                  Nothing -> Map.delete pol mints
                  Just newInnerMap -> Map.insert pol (red, newInnerMap) mints

txSkelMintsToList :: TxSkelMints -> [(Pl.Versioned Pl.MintingPolicy, MintsRedeemer, Pl.TokenName, NonZero Integer)]
txSkelMintsToList =
  concatMap
    ( \(p, (r, m)) ->
        (\(t, n) -> (p, r, t, n))
          <$> NEList.toList (NEMap.toList m)
    )
    . Map.toList

-- | This function relies on the 'Monoid' instance of 'TxSkelMints'. So, some
-- non-empty lists (where all amounts for a given asset class an redeemer add up
-- to zero) might be translated into the empty 'TxSkelMints'. (See the comment
-- at the 'Semigroup' instance definition of 'TxSkelMints', and at the
-- definition of 'addToTxSkelMints'.)
txSkelMintsFromList :: [(Pl.Versioned Pl.MintingPolicy, MintsRedeemer, Pl.TokenName, NonZero Integer)] -> TxSkelMints
txSkelMintsFromList =
  foldMap
    ( \(policy, red, tName, amount) ->
        Map.singleton policy (red, NEMap.singleton tName amount)
    )

-- | Convert between 'TxSkelMints' and a list of tuples describing eveything
-- that's being minted. This is implemented in terms of 'txSkelMintsFromList'
-- (see the comment at that function). The upshot is that
--
-- > review mintsListIso . view mintsListIso
--
-- is the identity on 'TxSkelMints', but
--
-- > view mintsListIso . review mintsListIso
--
-- is NOT THE IDENTITY on @[(Pl.MintingPolicy, MintsRedeemer, Pl.TokenName,
-- NonZero Integer)]@.
mintsListIso :: Iso' TxSkelMints [(Pl.Versioned Pl.MintingPolicy, MintsRedeemer, Pl.TokenName, NonZero Integer)]
mintsListIso = iso txSkelMintsToList txSkelMintsFromList

-- | The value described by a 'TxSkelMints'
txSkelMintsValue :: TxSkelMints -> Pl.Value
txSkelMintsValue =
  foldMapOf
    (mintsListIso % folded)
    ( \(policy, _, tName, NonZero amount) ->
        Pl.assetClassValue
          ( Pl.assetClass
              (Pl.scriptCurrencySymbol policy)
              tName
          )
          amount
    )

-- * Transaction outputs

class IsTxSkelOutAllowedOwner a where
  toPKHOrValidator :: a -> Either Pl.PubKeyHash (Pl.Versioned Pl.Validator)

instance IsTxSkelOutAllowedOwner Pl.PubKeyHash where
  toPKHOrValidator = Left

instance IsTxSkelOutAllowedOwner (Pl.TypedValidator a) where
  toPKHOrValidator = Right . Pl.vValidatorScript

data TxSkelOut where
  Pays ::
    ( IsOutput o,
      Show (OwnerType o),
      IsTxSkelOutAllowedOwner (OwnerType o),
      Typeable (OwnerType o),
      ToCredential (OwnerType o),
      Show (DatumType o),
      Pretty (DatumType o),
      ToOutputDatum (DatumType o),
      Pl.ToData (DatumType o), -- If this seems redundant with the 'ToOutputDatum' constraint, see the [note on TxSkelOut data].
      Typeable (DatumType o),
      ValueType o ~ Pl.Value -- needed for the 'txSkelOutValueL'
    ) =>
    {producedOutput :: o} ->
    TxSkelOut

deriving instance Show TxSkelOut

-- | The transaction output, as seen by a validator. In particular, see the
-- [note on TxSkelOut data].
txSkelOutToTxOut :: TxSkelOut -> Pl.TxOut
txSkelOutToTxOut (Pays output) = outputTxOut output

-- | Since we care about whether the transaction outputsa are the same on-chain,
-- this is sufficient:
instance Eq TxSkelOut where
  (==) = (==) `on` txSkelOutToTxOut

txSkelOutValueL :: Lens' TxSkelOut Pl.Value
txSkelOutValueL =
  lens
    (\(Pays output) -> outputValue output)
    (\(Pays output) newValue -> Pays $ output & outputValueL .~ newValue)

txSkelOutValue :: TxSkelOut -> Pl.Value
txSkelOutValue = (^. txSkelOutValueL)

txSkelOutValidator :: TxSkelOut -> Maybe (Pl.Versioned Pl.Validator)
txSkelOutValidator (Pays output) = rightToMaybe (toPKHOrValidator $ output ^. outputOwnerL)

paysPK :: Pl.PubKeyHash -> Pl.Value -> TxSkelOut
paysPK pkh value = Pays (ConcreteOutput pkh Nothing value Pl.NoOutputDatum)

-- | See the [note on TxSkelOut data]
data TxSkelOutDatum a
  = TxSkelOutDatumHash {txSkelOutDatum :: a}
  | TxSkelOutInlineDatum {txSkelOutDatum :: a}
  deriving (Show, Eq)

-- | The 'Pretty' instance for 'TxSkelOutDatum' relays the pretty-printing of
-- the datum it contains.
instance Pretty a => Pretty (TxSkelOutDatum a) where
  pretty (TxSkelOutDatumHash datum) = PP.pretty datum
  pretty (TxSkelOutInlineDatum datum) = PP.pretty datum

-- | See the [note on TxSkelOut data]
instance (Pl.ToData a) => ToOutputDatum (TxSkelOutDatum a) where
  toOutputDatum (TxSkelOutDatumHash datum) = Pl.OutputDatumHash . Pl.datumHash . Pl.Datum . Pl.toBuiltinData $ datum
  toOutputDatum (TxSkelOutInlineDatum datum) = Pl.OutputDatum . Pl.Datum . Pl.toBuiltinData $ datum

-- | See the [note on TxSkelOut data]
instance (Pl.ToData a, Pretty a) => Pl.ToData (TxSkelOutDatum a) where
  toBuiltinData (TxSkelOutDatumHash datum) = Pl.toBuiltinData datum
  toBuiltinData (TxSkelOutInlineDatum datum) = Pl.toBuiltinData datum

{- [note on TxSkelOut data]

On transaction outputs, we have the option to use full datums (inline datums) or
datum hashes. In the latter case, in order to simulate a run in which a later
transaction consumes the output, the information about the complete datum would
need to be known anyway, even if it is not part of the actual transaction on the
chain.

This is the purpose of the type 'TxSkelOutDatum': To record the complete datum,
but also the decision whather to use a datum hash or an inline datum. The
'ToOutputDatum' instance will ensure that, during transaction generation, the
correct data is included on the transaction.

On the one hand, there is the function 'txSkelOutDatumComplete' which extracts
the whole datum from a 'TxSkelOut', in order to save it in the
'MockChainSt'ate. On the other side, there is the idiom

> outputOutputDatum . txSkelOutToTxOut

since 'txSkeloutToTxOut' is implemented in terms of 'outputTxOut'.
-}

-- | See the [note on TxSkelOut data]
txSkelOutDatumComplete :: TxSkelOut -> (Pl.Datum, Doc ())
txSkelOutDatumComplete (Pays output) =
  let datum = output ^. outputDatumL
   in (Pl.Datum . Pl.toBuiltinData $ datum, PP.pretty datum)

-- | Pays a script a certain value with a certain datum, which will be included
-- as a datum hash on the transaction.
paysScript ::
  ( Pl.ToData (Pl.DatumType a),
    Show (Pl.DatumType a),
<<<<<<< HEAD
    Typeable (Pl.DatumType a),
=======
    Pretty (Pl.DatumType a),
>>>>>>> fbd884f8
    Typeable a
  ) =>
  Pl.TypedValidator a ->
  Pl.DatumType a ->
  Pl.Value ->
  TxSkelOut
paysScript validator datum value =
  Pays
    ( ConcreteOutput
        validator
        Nothing
        value
        (TxSkelOutDatumHash datum)
    )

-- | Like 'paysScript', but using an inline datum.
paysScriptInlineDatum ::
  ( Pl.ToData (Pl.DatumType a),
    Show (Pl.DatumType a),
<<<<<<< HEAD
    Typeable (Pl.DatumType a),
=======
    Pretty (Pl.DatumType a),
>>>>>>> fbd884f8
    Typeable a
  ) =>
  Pl.TypedValidator a ->
  Pl.DatumType a ->
  Pl.Value ->
  TxSkelOut
paysScriptInlineDatum validator datum value =
  Pays
    ( ConcreteOutput
        validator
        Nothing
        value
        (TxSkelOutInlineDatum datum)
    )

-- * Redeemers for transaction inputs

type SpendsScriptConstrs a =
  ( Pl.ToData (Pl.RedeemerType a),
    Show (Pl.RedeemerType a),
    Pl.Eq (Pl.RedeemerType a),
    Typeable (Pl.RedeemerType a)
  )

data TxSkelRedeemer where
  TxSkelNoRedeemerForPK :: TxSkelRedeemer
  TxSkelNoRedeemerForScript :: TxSkelRedeemer
  TxSkelRedeemerForScript :: SpendsScriptConstrs a => Pl.RedeemerType a -> TxSkelRedeemer

deriving instance (Show TxSkelRedeemer)

instance Eq TxSkelRedeemer where
  TxSkelNoRedeemerForPK == TxSkelNoRedeemerForPK = True
  TxSkelNoRedeemerForScript == TxSkelNoRedeemerForScript = True
  (TxSkelRedeemerForScript r1) == (TxSkelRedeemerForScript r2) =
    case typeOf r1 `eqTypeRep` typeOf r2 of
      Just HRefl -> r1 Pl.== r2
      Nothing -> False
  _ == _ = False

-- * Transaction skeletons

data TxSkel where
  TxSkel ::
    { txSkelLabel :: Set TxLabel,
      txSkelOpts :: TxOpts,
      txSkelMints :: TxSkelMints,
      txSkelValidityRange :: Pl.POSIXTimeRange,
      txSkelSigners :: NonEmpty Wallet,
      txSkelIns :: Map Pl.TxOutRef TxSkelRedeemer,
      txSkelOuts :: [TxSkelOut],
      txSkelFee :: Integer -- Fee in Lovelace
    } ->
    TxSkel
  deriving (Show, Eq)

makeLensesFor
  [ ("txSkelLabel", "txSkelLabelL"),
    ("txSkelOpts", "txSkelOptsL"),
    ("txSkelMints", "txSkelMintsL"),
    ("txSkelValidityRange", "txSkelValidityRangeL"),
    ("txSkelSigners", "txSkelSignersL"),
    ("txSkelIns", "txSkelInsL"),
    ("txSkelInsCollateral", "txSkelInsCollateralL"),
    ("txSkelOuts", "txSkelOutsL"),
    ("txSkelFee", "txSkelFeeL")
  ]
  ''TxSkel

-- | A convenience template where wallet 1 is the default signer of an
-- otherwise empty transaction skeleton.
txSkelTemplate :: TxSkel
txSkelTemplate = txSkelSubmittedBy (wallet 1)

txSkelSubmittedBy :: Wallet -> TxSkel
txSkelSubmittedBy w =
  TxSkel
    { txSkelLabel = Set.empty,
      txSkelOpts = def,
      txSkelMints = Map.empty,
      txSkelValidityRange = Pl.always,
      txSkelSigners = w NEList.:| [],
      txSkelIns = Map.empty,
      txSkelOuts = [],
      txSkelFee = 0
    }

-- | Return all data on transaction outputs.
txSkelOutputData :: TxSkel -> Map Pl.DatumHash (Pl.Datum, Doc ())
txSkelOutputData =
  foldMapOf
    ( txSkelOutsL
        % folded
        % to txSkelOutDatumComplete -- if you're wondering why to use this function, see the [note on TxSkelOut data]
    )
    (\(datum, datumStr) -> Map.singleton (Pl.datumHash datum) (datum, datumStr))

-- | The value in all transaction inputs, plus the negative parts of the minted
-- value. This is the right hand side of the "balancing equation":
--
-- > mints + inputs = fees + burns + outputs
txSkelOutputValue :: TxSkel -> Pl.Value
txSkelOutputValue skel@TxSkel {txSkelMints = mints} =
  negativePart (txSkelMintsValue mints)
    <> foldOf (txSkelOutsL % folded % txSkelOutValueL) skel
    <> Pl.lovelaceValueOf (txSkelFee skel)

txSkelOutValidators :: TxSkel -> Map Pl.ValidatorHash (Pl.Versioned Pl.Validator)
txSkelOutValidators =
  Map.fromList
    . mapMaybe
      ( \txSkelOut ->
          let validator = txSkelOutValidator txSkelOut
           in case validator of
                Nothing -> Nothing
                Just script -> Just (Ledger.Scripts.validatorHash script, script)
      )
    . txSkelOuts

-- -- | All of the '_txSkelRequiredSigners', plus all of the signers required for
-- -- PK inputs on the transaction
-- txSkelAllSigners :: TxSkel -> Set Pl.PubKeyHash
-- txSkelAllSigners skel =
--   (skel ^. txSkelRequiredSignersL)
--     <> foldMapOf
--       (consumedOutputsF % afolding sBelongsToPubKey)
--       Set.singleton
--       skel

-- * Utilities

-- ** Working with 'Value's

flattenValueI :: Iso' Pl.Value [(Pl.AssetClass, Integer)]
flattenValueI =
  iso
    (map (\(cSymbol, tName, amount) -> (Pl.assetClass cSymbol tName, amount)) . Pl.flattenValue)
    (foldl' (\v (ac, amount) -> v <> Pl.assetClassValue ac amount) mempty)

-- | The positive part of a value. For every asset class in the given value,
-- this asset class and its amount are included in the output iff the amount is
-- strictly positive. It holds
--
-- > x == positivePart x <> Pl.negate negativePart x
positivePart :: Pl.Value -> Pl.Value
positivePart = over flattenValueI (filter $ (0 <) . snd)

-- | The negative part of a value. For every asset class in the given value,
-- this asset class and its negated amount are included in the output iff the
-- amount is strictly negative. It holds
--
-- > x == positivePart x <> Pl.negate negativePart x
negativePart :: Pl.Value -> Pl.Value
negativePart = over flattenValueI (mapMaybe (\(ac, n) -> if n < 0 then Just (ac, - n) else Nothing))<|MERGE_RESOLUTION|>--- conflicted
+++ resolved
@@ -41,10 +41,10 @@
 import qualified Plutus.V2.Ledger.Api as Pl hiding (TxOut)
 import qualified Plutus.V2.Ledger.Tx as Pl
 import qualified PlutusTx.Prelude as Pl
+import Prettyprinter (Doc, Pretty)
+import qualified Prettyprinter as PP
 import Test.QuickCheck (NonZero (..))
 import Type.Reflection
-import Prettyprinter (Pretty, Doc)
-import qualified Prettyprinter as PP
 
 -- For Template Haskell reasons, the most intersting thing in this module (the
 -- definition of 'TxSkel') is at the very bottom of this file
@@ -861,11 +861,8 @@
 paysScript ::
   ( Pl.ToData (Pl.DatumType a),
     Show (Pl.DatumType a),
-<<<<<<< HEAD
     Typeable (Pl.DatumType a),
-=======
     Pretty (Pl.DatumType a),
->>>>>>> fbd884f8
     Typeable a
   ) =>
   Pl.TypedValidator a ->
@@ -885,11 +882,8 @@
 paysScriptInlineDatum ::
   ( Pl.ToData (Pl.DatumType a),
     Show (Pl.DatumType a),
-<<<<<<< HEAD
     Typeable (Pl.DatumType a),
-=======
     Pretty (Pl.DatumType a),
->>>>>>> fbd884f8
     Typeable a
   ) =>
   Pl.TypedValidator a ->
