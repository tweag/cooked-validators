{-# LANGUAGE AllowAmbiguousTypes #-}
{-# LANGUAGE ConstraintKinds #-}
{-# LANGUAGE FlexibleContexts #-}
{-# LANGUAGE FlexibleInstances #-}
{-# LANGUAGE GADTs #-}
{-# LANGUAGE LambdaCase #-}
{-# LANGUAGE RankNTypes #-}
{-# LANGUAGE RecordWildCards #-}
{-# LANGUAGE ScopedTypeVariables #-}
{-# LANGUAGE StandaloneDeriving #-}
{-# LANGUAGE TemplateHaskell #-}
{-# LANGUAGE TypeApplications #-}
{-# LANGUAGE TypeFamilies #-}

module Cooked.Tx.Constraints.Type where

import qualified Cardano.Api as C
import Control.Monad
import Cooked.MockChain.Wallet
import Data.Default
import Data.Either.Combinators
import Data.Function
import Data.List
import Data.List.NonEmpty (NonEmpty)
import qualified Data.List.NonEmpty as NEList
import Data.Map (Map)
import qualified Data.Map as Map
import Data.Map.NonEmpty (NEMap)
import qualified Data.Map.NonEmpty as NEMap
import Data.Maybe
import Data.Set (Set)
import qualified Data.Set as Set
import qualified Ledger.Ada as Pl
import qualified Ledger.Scripts (validatorHash)
import qualified Ledger.Scripts as Pl hiding (validatorHash)
import qualified Ledger.Typed.Scripts as Pl
import qualified Ledger.Value as Pl
import Optics.Core
import Optics.TH
import qualified Plutus.V1.Ledger.Interval as Pl
import qualified Plutus.V2.Ledger.Api as Pl hiding (TxOut)
import qualified Plutus.V2.Ledger.Tx as Pl
import qualified PlutusTx.Prelude as Pl
import Test.QuickCheck (NonZero (..))
import Type.Reflection

-- For Template Haskell reasons, the most intersting thing in this module (the
-- definition of 'TxSkel') is at the very bottom of this file
--
-- We'll use TH to generate optics for the types in this file, and the naming
-- convention will be that the optic's names will be the corresponding field's
-- names, followed by
--
-- - an 'L' for lenses
--
-- - an 'AT' for affine traversals

-- * 'IsOutput': UTxOs that can be used as transaction outputs

-- | A generalisation of 'Pl.TxOut': With the two type families, we can lift
-- some information about who owns the output (a public key, a script...?) and
-- the datum (do we have an inline datum, a datum hash, nothing...?) to the type
-- level.
class Show o => IsOutput o where
  -- The owner type can be, in particular, a 'TypedValidator a' or a
  -- 'PubkeyHash'
  type OwnerType o
  type DatumType o
  type ValueType o
  outputOwnerL :: Lens' o (OwnerType o)
  outputStakingCredentialL :: Lens' o (Maybe Pl.StakingCredential)
  outputDatumL :: Lens' o (DatumType o)
  outputValueL :: Lens' o (ValueType o)
  outputAddress :: o -> Pl.Address
  outputOutputDatum :: o -> Pl.OutputDatum
  outputValue :: o -> Pl.Value

-- | Return the output as it is seen by a validator. In particular the
-- correctness of this specification will depend on the 'IsOutput' instance, so
-- make sure you get these instances (in particular the functions 'outputAddress',
-- 'outputOutputDatum', and 'outputValue') right!
outputTxOut :: IsOutput o => o -> Pl.TxOut
outputTxOut o =
  Pl.TxOut
    (outputAddress o)
    (outputValue o)
    (outputOutputDatum o)
    Nothing -- TODO for when we introduce reference scripts

-- ** 'Pl.TxOut's are outputs

instance IsOutput Pl.TxOut where
  type OwnerType Pl.TxOut = Pl.Credential
  type DatumType Pl.TxOut = Pl.OutputDatum
  type ValueType Pl.TxOut = Pl.Value
  outputOwnerL =
    lensVL Pl.outAddress
      % lens
        Pl.addressCredential
        (\addr cred -> addr {Pl.addressCredential = cred})
  outputDatumL = lensVL Pl.outDatum
  outputStakingCredentialL =
    lens
      (Pl.addressStakingCredential . Pl.txOutAddress)
      ( \out mStCred ->
          out {Pl.txOutAddress = (Pl.txOutAddress out) {Pl.addressStakingCredential = mStCred}}
      )
  outputValueL = lensVL Pl.outValue
  outputAddress = Pl.txOutAddress
  outputOutputDatum = Pl.txOutDatum
  outputValue = Pl.txOutValue

-- ** A concrete type for outputs

class ToCredential a where
  toCredential :: a -> Pl.Credential

instance ToCredential Pl.Credential where
  toCredential = id

instance ToCredential (Pl.TypedValidator a) where
  toCredential = Pl.ScriptCredential . Pl.validatorHash

instance ToCredential Pl.PubKeyHash where
  toCredential = Pl.PubKeyCredential

class ToOutputDatum a where
  toOutputDatum :: a -> Pl.OutputDatum

instance ToOutputDatum Pl.OutputDatum where
  toOutputDatum = id

instance ToOutputDatum Pl.Datum where
  toOutputDatum = Pl.OutputDatum

instance ToOutputDatum () where
  toOutputDatum = const Pl.NoOutputDatum

instance ToOutputDatum Pl.DatumHash where
  toOutputDatum = Pl.OutputDatumHash

instance Pl.ToData a => ToOutputDatum (ResolvedOrInlineDatum a) where
  toOutputDatum (ResolvedOrInlineDatum x) = Pl.OutputDatum . Pl.Datum . Pl.toBuiltinData $ x

class ToValue a where
  toValue :: a -> Pl.Value

instance ToValue Pl.Value where
  toValue = id

instance ToValue Pl.Ada where
  toValue = Pl.toValue

data ConcreteOutput ownerType datumType valueType where
  ConcreteOutput ::
    { concreteOutputOwner :: ownerType,
      concreteOutputStakingCredential :: Maybe Pl.StakingCredential,
      concreteOutputValue :: valueType,
      concreteOutputDatum :: datumType
      -- concreteOutputReferenceScript :: Maybe Pl.ScriptHash -- TODO for when we introduce reference scripts
    } ->
    ConcreteOutput ownerType datumType valueType

deriving instance (Show ownerType, Show datumType, Show valueType) => Show (ConcreteOutput ownerType datumType valueType)

deriving instance (Eq ownerType, Eq datumType, Eq valueType) => Eq (ConcreteOutput ownerType datumType valueType)

instance
  ( Show ownerType,
    ToCredential ownerType,
    Show datumType,
    ToOutputDatum datumType,
    Show valueType,
    ToValue valueType
  ) =>
  IsOutput (ConcreteOutput ownerType datumType valueType)
  where
  type OwnerType (ConcreteOutput ownerType datumType valueType) = ownerType
  type DatumType (ConcreteOutput ownerType datumType valueType) = datumType
  type ValueType (ConcreteOutput ownerType datumType valueType) = valueType
  outputOwnerL = lens concreteOutputOwner (\out owner -> out {concreteOutputOwner = owner})
  outputStakingCredentialL = lens concreteOutputStakingCredential (\out mStCred -> out {concreteOutputStakingCredential = mStCred})
  outputDatumL = lens concreteOutputDatum (\out datum -> out {concreteOutputDatum = datum})
  outputValueL = lens concreteOutputValue (\out value -> out {concreteOutputValue = value})
  outputAddress out =
    Pl.Address
      (toCredential $ concreteOutputOwner out)
      (concreteOutputStakingCredential out)
  outputOutputDatum = toOutputDatum . concreteOutputDatum
  outputValue = toValue . concreteOutputValue

-- ** A few special concrete outputs

-- | A public key output without a datum
type PKOutput = ConcreteOutput Pl.PubKeyHash () Pl.Value

-- | A public key output that only has Ada and no datum
type PKAdaOnlyOutput = ConcreteOutput Pl.PubKeyHash () Pl.Ada

-- | A public key output where we don't know anything about the datum: It is a
-- general 'Pl.OutputDatum'
type PKOutputMaybeDatum = ConcreteOutput Pl.PubKeyHash Pl.OutputDatum Pl.Value

-- | An output that belongs to a typed validator and has an inline datum of the
-- appropriate type.
type ScriptOutputWithInlineDatum a = ConcreteOutput (Pl.TypedValidator a) (Pl.DatumType a) Pl.Value

-- TODO et cetera

-- ** Functions to translate between different output types

-- | Test if there is no datum on an output. If there is no datum, return an
-- output with the same 'OwnerType', but with @()@ as its 'DatumType'.
isOutputWithoutDatum ::
  IsOutput output =>
  output ->
  Maybe (ConcreteOutput (OwnerType output) () (ValueType output))
isOutputWithoutDatum out = case outputOutputDatum out of
  Pl.NoOutputDatum ->
    Just $
      ConcreteOutput
        (out ^. outputOwnerL)
        (out ^. outputStakingCredentialL)
        (out ^. outputValueL)
        ()
  _ -> Nothing

-- ** Functions to translate between different output types

-- | Test if the output carries some inlined datum (lose the type information
-- about the datum in favour of Plutus' 'Datum' type).
isOutputWithInlineDatumUntyped ::
  IsOutput output =>
  output ->
  Maybe (ConcreteOutput (OwnerType output) Pl.Datum (ValueType output))
isOutputWithInlineDatumUntyped out =
  case outputOutputDatum out of
    Pl.OutputDatum datum ->
      Just $
        ConcreteOutput
          (out ^. outputOwnerL)
          (out ^. outputStakingCredentialL)
          (out ^. outputValueL)
          datum
    _ -> Nothing

-- | Test if the output carries some inlined datum.
isOutputWithInlineDatum ::
  IsOutput output =>
  output ->
  Maybe output
isOutputWithInlineDatum out =
  case outputOutputDatum out of
    Pl.OutputDatum _ -> Just out
    _ -> Nothing

-- | Test if the output carries some datum hash.
isOutputWithDatumHash ::
  IsOutput output =>
  output ->
  Maybe (ConcreteOutput (OwnerType output) Pl.DatumHash (ValueType output))
isOutputWithDatumHash out =
  case outputOutputDatum out of
    Pl.OutputDatumHash hash ->
      Just $
        ConcreteOutput
          (out ^. outputOwnerL)
          (Pl.addressStakingCredential . outputAddress $ out)
          (out ^. outputValueL)
          hash
    _ -> Nothing

-- | Test if the value carried by an output verifies a given predicate.
isOutputWithValueSuchThat ::
  IsOutput output =>
  (ValueType output -> Bool) ->
  output ->
  Maybe output
isOutputWithValueSuchThat predicate out
  | predicate (out ^. outputValueL) = Just out
  | otherwise = Nothing

-- | Test if the datum carried by an output verifies a given predicate.
isOutputWithDatumSuchThat ::
  IsOutput output =>
  (DatumType output -> Bool) ->
  output ->
  Maybe output
isOutputWithDatumSuchThat predicate out
  | predicate (out ^. outputDatumL) = Just out
  | otherwise = Nothing

-- | Wrapper type to make clear that the datum is a resolved or inline datum
<<<<<<< HEAD
newtype ResolvedOrInlineDatum a = ResolvedOrInlineDatum a deriving (Show)
=======
newtype ResolvedOrInlineDatum a = ResolvedOrInlineDatum a deriving (Show, Eq)
>>>>>>> 3568d93f

-- | Test if an output has an inline datum of a certain type. In most
-- applications, it will make sense to use this with 'filteredUtxosWithDatums',
-- and not with 'filteredUtxos'.
isOutputWithDatumOfType ::
  forall a output.
  ( Pl.FromData a,
    IsOutput output
  ) =>
  output ->
  Maybe (ConcreteOutput (OwnerType output) (ResolvedOrInlineDatum a) (ValueType output))
isOutputWithDatumOfType out = case outputOutputDatum out of
  Pl.OutputDatumHash _ -> Nothing
  Pl.OutputDatum (Pl.Datum datum) ->
    ConcreteOutput
      (out ^. outputOwnerL)
      (out ^. outputStakingCredentialL)
      (out ^. outputValueL)
      . ResolvedOrInlineDatum
      <$> Pl.fromBuiltinData datum
  Pl.NoOutputDatum -> Nothing

-- | Test if the owner an output is a specific script. If it is, return an
-- output with the validator type as its 'OwnerType'.
isScriptOutputFrom ::
  IsOutput output =>
  Pl.TypedValidator a ->
  output ->
  Maybe (ConcreteOutput (Pl.TypedValidator a) (DatumType output) (ValueType output))
isScriptOutputFrom validator out =
  case outputAddress out of
    Pl.Address (Pl.ScriptCredential scriptHash) mStCred ->
      if scriptHash == Pl.validatorHash validator
        then
          Just $
            ConcreteOutput
              validator
              mStCred
              (out ^. outputValueL)
              (out ^. outputDatumL)
        else Nothing
    _ -> Nothing

-- | like 'isScriptOutputFrom', but also makes sure that the output has an
-- inline datum of the correct type. In most applications, it will make sense to
-- use this with 'filteredUtxosWithDatums', and not with 'filteredUtxos'.
isScriptOutputFrom' ::
  forall a output.
  ( IsOutput output,
    Pl.FromData (Pl.DatumType a),
    ToOutputDatum (DatumType output),
    Show (DatumType output),
    ToValue (ValueType output),
    Show (ValueType output)
  ) =>
  Pl.TypedValidator a ->
  output ->
  Maybe (ConcreteOutput (Pl.TypedValidator a) (ResolvedOrInlineDatum (Pl.DatumType a)) (ValueType output))
isScriptOutputFrom' validator =
  -- what's all this madness witht the type annotations?
  isScriptOutputFrom @output @a validator
    >=> isOutputWithDatumOfType @(Pl.DatumType a) @(ConcreteOutput (Pl.TypedValidator a) (DatumType output) (ValueType output))

-- | Test if the owner an output is a specific public key. If it is, return an
-- output of the same 'DatumType', but with 'Pl.PubKeyHash' as its 'OwnerType'.
isPKOutputFrom ::
  IsOutput output =>
  Pl.PubKeyHash ->
  output ->
  Maybe (ConcreteOutput Pl.PubKeyHash (DatumType output) (ValueType output))
isPKOutputFrom pkh out = case outputAddress out of
  Pl.Address (Pl.PubKeyCredential pkh') _mStCred ->
    if pkh == pkh'
      then
        Just $
          ConcreteOutput
            pkh
            (out ^. outputStakingCredentialL)
            (out ^. outputValueL)
            (out ^. outputDatumL)
      else Nothing
  _ -> Nothing

-- | Test if the value on an output contains only Ada, and adapt the return type
-- accordingly if it is so.
isOnlyAdaOutput ::
  IsOutput output =>
  output ->
  Maybe (ConcreteOutput (OwnerType output) (DatumType output) Pl.Ada)
isOnlyAdaOutput out =
  if Pl.isAdaOnlyValue (outputValue out)
    then
      Just $
        ConcreteOutput
          (out ^. outputOwnerL)
          (out ^. outputStakingCredentialL)
          (Pl.fromValue $ outputValue out)
          (out ^. outputDatumL)
    else Nothing

-- TODO et cetera

-- * Transaction labels

type LabelConstrs x = (Show x, Typeable x, Eq x, Ord x)

data TxLabel where
  TxLabel :: LabelConstrs x => x -> TxLabel

instance Eq TxLabel where
  a == x = compare a x == EQ

instance Show TxLabel where
  show (TxLabel x) = show x

{- note: How to write 'Ord' instances for types with existential type variables in
 their constructors?

The idea of the 'Ord' instances for 'TxLabel', 'MintsConstraint', and
'TxSkelIn' is illustrated by the instance for 'TxLabel' below: Sort by the
type representation of the existential type variable first, and then by the
concrete value within each of the possible instances of the existential.

This means:

- If the type(representation) of a is strictly smaller than the type of b, then
  a<b.

- If the types of a and b are the same, compare a and b normally.

- If the type of a is strictly greater than the type of b, then a>b.

-}

instance Ord TxLabel where
  compare (TxLabel a) (TxLabel x) =
    case compare (SomeTypeRep (typeOf a)) (SomeTypeRep (typeOf x)) of
      LT -> LT
      GT -> GT
      EQ -> case typeOf a `eqTypeRep` typeOf x of
        Just HRefl -> compare a x
        -- This can never happen, since 'eqTypeRep' is implemented in terms of
        -- '==' on the type representation:
        Nothing -> error "Type representations compare as EQ, but are not eqTypeRep"

-- * Transaction options

-- | Whether to adjust existing public key outputs during transaction
-- balancing. TODO: Why do we need these two options? Are they just historical
-- baggage?
data BalanceOutputPolicy
  = -- | Try to adjust an existing public key output with the change. If no
    --   suitable output can be found, create a new change output.
    AdjustExistingOutput
  | -- | Do not change the existing outputs, always create a new change
    --   output.
    DontAdjustExistingOutput
  deriving (Eq, Ord, Show)

instance Default BalanceOutputPolicy where
  def = AdjustExistingOutput

-- | Which wallet to use to provide outputs for balancing and collaterals.
-- Either the first signer or an explicit wallet. In the second case, this
-- wallet must be a signer of the transaction.
data BalancingWallet
  = BalanceWithFirstSigner
  | BalanceWith Wallet
  deriving (Eq, Ord, Show)

instance Default BalancingWallet where
  def = BalanceWithFirstSigner

-- | Wraps a function that will be applied to a transaction right before
-- submitting it.
newtype RawModTx
  = -- | Apply modification on transaction after balancing, fee calculation, and
    -- final signing areperformed
    RawModTxAfterBalancing (C.Tx C.BabbageEra -> C.Tx C.BabbageEra)

instance Eq RawModTx where
  _ == _ = False

instance Show RawModTx where
  show (RawModTxAfterBalancing _) = "RawModTxAfterBalancing"

-- | Applies a list of modifications right before the transaction is
-- submitted. The leftmost function in the argument list is applied first.
applyRawModOnBalancedTx :: [RawModTx] -> C.Tx C.BabbageEra -> C.Tx C.BabbageEra
applyRawModOnBalancedTx [] = id
applyRawModOnBalancedTx (RawModTxAfterBalancing f : fs) = applyRawModOnBalancedTx fs . f

-- | Set of options to modify the behavior of generating and validating some transaction. Some of these
-- options only have an effect when running in the 'Plutus.Contract.Contract', some only have an effect when
-- running in 'MockChainT'. If nothing is explicitely stated, the option has an effect independently of the
-- running context.
--
-- IMPORTANT INTERNAL: If you add or remove fields from 'TxOpts', make sure
-- to update the internal @fields@ value from 'Cooked.Tx.Constraints.Pretty'
--
-- TODO Refactor field names to avoid clashes on common terms such as "collateral" or "balance"
data TxOpts = TxOpts
  { -- | Performs an adjustment to unbalanced txs, making sure every UTxO that is produced
    --  has the necessary minimum amount of Ada.
    --
    -- By default, this is set to @False@, given this is the default behavior in Plutus:
    -- https://github.com/input-output-hk/plutus-apps/issues/143#issuecomment-1013012744
    adjustUnbalTx :: Bool,
    -- | When submitting a transaction for real (i.e., running in the 'Plutus.Contract.Contract' monad),
    --  it is common to call 'Plutus.Contract.Request.awaitTxConfirmed' after 'Plutus.Contract.Request.submitTxConstraints'.
    --  If you /do NOT/ wish to do so, please set this to @False@.
    --
    --  /This has NO effect when running outside of 'Plutus.Contract.Contract'/.
    --  By default, this is set to @True@.
    awaitTxConfirmed :: Bool,
    -- | Whether to increase the slot counter automatically on this submission.
    -- This is useful for modelling transactions that could be submitted in parallel in reality, so there
    -- should be no explicit ordering of what comes first. One good example is in the Crowdfunding use case contract.
    --
    -- /This has NO effect when running in 'Plutus.Contract.Contract'/.
    --  By default, this is set to @True@.
    autoSlotIncrease :: Bool,
    -- | Reorders the transaction outputs to fit the ordering of output
    -- constraints. Those outputs are put at the very beginning of the list.
    -- /This has NO effect when running in 'Plutus.Contract.Contract'/.
    --  By default, this is set to @True@.
    forceOutputOrdering :: Bool,
    -- | Applies an arbitrary modification to a transaction after it has been
    -- potentially adjusted ('adjustUnbalTx') and balanced. This is prefixed
    -- with /unsafe/ to draw attention to the fact that modifying a transaction
    -- at that stage might make it invalid. Still, this offers a hook for being
    -- able to alter a transaction in unforeseen ways. It is mostly used to test
    -- contracts that have been written for custom PABs.
    --
    -- One interesting use of this function is to observe a transaction just
    -- before it is being sent for validation, with @unsafeModTx =
    -- [RawModTxAfterBalancing Debug.Trace.traceShowId]@.
    --
    -- /This has NO effect when running in 'Plutus.Contract.Contract'/.  By
    -- default, this is set to the empty list.
    --
    -- The leftmost function in the list is applied first.
    unsafeModTx :: [RawModTx],
    -- | Whether to balance the transaction or not. Balancing
    --  ensures that @input + mint = output + fees + burns@, if you decide to
    --  set @balance = false@ you will have trouble satisfying that equation by
    --  hand because @fees@ are variable. You will likely see a
    --  @ValueNotPreserved@ error and should adjust the fees accordingly.
    --
    -- /This has NO effect when running in 'Plutus.Contract.Contract'/.
    -- By default, this is set to @True@.
    balance :: Bool,
    -- | The 'BalanceOutputPolicy' to apply when balancing the transaction.
    --
    -- /This has NO effect when running in 'Plutus.Contract.Contract'/.
    -- By default, this is set to @AdjustExistingOutput@.
    balanceOutputPolicy :: BalanceOutputPolicy,
    -- | Which wallet to use to provide outputs for balancing and collaterals.
    -- Either the first signer by default, or an explicit wallet. In the second
    -- case, this wallet must be a signer of the transaction. This option WILL
    -- NOT ensure that it is added in case it is not already present in the
    -- list of signers.
    balanceWallet :: BalancingWallet
  }
  deriving (Eq, Show)

instance Default TxOpts where
  def =
    TxOpts
      { adjustUnbalTx = False,
        awaitTxConfirmed = True,
        autoSlotIncrease = True,
        forceOutputOrdering = True,
        unsafeModTx = [],
        balance = True,
        balanceOutputPolicy = def,
        balanceWallet = def
      }

-- * Description of the Minting

type MintsConstrs redeemer =
  ( Pl.ToData redeemer,
    Show redeemer,
    Typeable redeemer
  )

data MintsRedeemer where
  NoMintsRedeemer :: MintsRedeemer
  SomeMintsRedeemer :: MintsConstrs redeemer => redeemer -> MintsRedeemer

instance Show MintsRedeemer where
  show NoMintsRedeemer = "NoMintsRedeemer"
  show (SomeMintsRedeemer x) = "(SomeMintsRedeemer " ++ show x ++ ")"

instance Eq MintsRedeemer where
  a == b = compare a b == EQ

instance Ord MintsRedeemer where
  compare NoMintsRedeemer NoMintsRedeemer = EQ
  -- The next two clauses are ugly, but necessary, since minting with no
  -- redeemer is represented as minting with the unit redeemer on-chain.
  compare NoMintsRedeemer (SomeMintsRedeemer a) =
    if Pl.unitRedeemer == Pl.Redeemer (Pl.toBuiltinData a)
      then EQ
      else LT
  compare (SomeMintsRedeemer a) NoMintsRedeemer =
    if Pl.unitRedeemer == Pl.Redeemer (Pl.toBuiltinData a)
      then EQ
      else GT
  compare (SomeMintsRedeemer a) (SomeMintsRedeemer b) =
    case compare (SomeTypeRep $ typeOf a) (SomeTypeRep $ typeOf b) of
      LT -> LT
      GT -> GT
      EQ -> case typeOf a `eqTypeRep` typeOf b of
        Just HRefl -> compare (Pl.toData a) (Pl.toData b)
        Nothing -> error "Type representations compare as EQ, but are not eqTypeRep"

-- | A description of what a transaction mints: For every policy, there can only
-- be one redeemer, and if there is a redeemer, there mus be some token names,
-- each with a non-zero amount of tokens.
type TxSkelMints =
  Map
    (Pl.Versioned Pl.MintingPolicy)
    (MintsRedeemer, NEMap Pl.TokenName (NonZero Integer))

-- | Combining 'TxSkelMints' in a sensible way. In particular, this means that
--
-- > Map.fromList [(pol, (red, NEMap.fromList [(tName, 1)]))]
--
-- and
--
-- > Map.fromList [(pol, (red, NEMap.fromList [(tName, -1)]))]
--
-- will combine to become the empty 'TxSkelMints' (and similar examples, where
-- the values add up to zero, see the comment at the definition of
-- 'addToTxSkelMints').
instance {-# OVERLAPPING #-} Semigroup TxSkelMints where
  a <> b =
    foldl
      (flip addToTxSkelMints)
      a
      (txSkelMintsToList b)

instance {-# OVERLAPPING #-} Monoid TxSkelMints where
  mempty = Map.empty

-- | Add a new entry to a 'TxSkelMints'. There are a few wrinkles:
--
-- (1) If for a given policy, redeemer, and token name, there are @n@ tokens in
-- the argument 'TxSkelMints', and you add @-n@ tokens, the corresponding entry
-- in the "inner map" of the policy will disappear (obviously, because all of
-- its values have to be non-zero). If that also means that the inner map
-- becomes empty, the policy will disappear from the 'TxSkelMints' altogether.
--
-- (2) If a policy is already present on the argument 'TxSkelMints' with a
-- redeemer @a@, and you add a mint with a different redeemer @b@, the old
-- redeemer is thrown away. This is because, on the plutus-apps 'Tx' type, every
-- minting policy can have only one redeemer per transaction. The values
-- associated with the token names of that policy are added as described above,
-- though. This means that any pre-exixting values will be minted with a new
-- redeemer.
--
-- If, for some reason, you really want to generate a 'TxSkelMints' that has
-- both a negative and a positive entry of the same asset class and redeemer,
-- you'll have to do so manually. Note, however, that even if you do so, NO
-- VALIDATOR OR MINTING POLICY WILL EVER GET TO SEE A TRANSACTION WITH SUCH
-- CONFLICTING INFORMATION. This is not a design decision/limitation of
-- cooked-validators: The Cardano API 'TxBodyContent' type, that we're
-- translating everything into eventually, stores minting information as a
-- minted value together with a map from policy IDs to witnesses (which
-- represent the used redeemers). That means that we can only store _one_
-- redeemer per minting policy, and no conflicting mints of the same asset
-- class, since they'll just cancel.
addToTxSkelMints ::
  (Pl.Versioned Pl.MintingPolicy, MintsRedeemer, Pl.TokenName, NonZero Integer) ->
  TxSkelMints ->
  TxSkelMints
addToTxSkelMints (pol, red, tName, NonZero amount) mints =
  case mints Map.!? pol of
    Nothing ->
      -- The policy isn't yet in the given 'TxSkelMints', so we can just add a
      -- new entry:
      Map.insert pol (red, NEMap.singleton tName (NonZero amount)) mints
    Just (_oldRed, innerMap) ->
      -- Ignore the old redeemer: If it's the same as the new one, nothing will
      -- change, if not, the new redeemer will be kept.
      case innerMap NEMap.!? tName of
        Nothing ->
          -- The given token name has not yet occurred for the given
          -- policy. This means that we can just add the new tokens to the
          -- inner map:
          Map.insert pol (red, NEMap.insert tName (NonZero amount) innerMap) mints
        Just (NonZero oldAmount) ->
          let newAmount = oldAmount + amount
           in if newAmount /= 0
                then -- If the sum of the old amount of tokens and the additional
                -- tokens is non-zero, we can just update the amount in the
                -- inner map:
                  Map.insert pol (red, NEMap.insert tName (NonZero newAmount) innerMap) mints
                else -- If the sum is zero, we'll have to delete the token name
                -- from the inner map. If that yields a completely empty
                -- inner map, we'll have to remove the entry altogether:
                case NEMap.nonEmptyMap $ NEMap.delete tName innerMap of
                  Nothing -> Map.delete pol mints
                  Just newInnerMap -> Map.insert pol (red, newInnerMap) mints

txSkelMintsToList :: TxSkelMints -> [(Pl.Versioned Pl.MintingPolicy, MintsRedeemer, Pl.TokenName, NonZero Integer)]
txSkelMintsToList =
  concatMap
    ( \(p, (r, m)) ->
        (\(t, n) -> (p, r, t, n))
          <$> NEList.toList (NEMap.toList m)
    )
    . Map.toList

-- | This function relies on the 'Monoid' instance of 'TxSkelMints'. So, some
-- non-empty lists (where all amounts for a given asset class an redeemer add up
-- to zero) might be translated into the empty 'TxSkelMints'. (See the comment
-- at the 'Semigroup' instance definition of 'TxSkelMints', and at the
-- definition of 'addToTxSkelMints'.)
txSkelMintsFromList :: [(Pl.Versioned Pl.MintingPolicy, MintsRedeemer, Pl.TokenName, NonZero Integer)] -> TxSkelMints
txSkelMintsFromList =
  foldMap
    ( \(policy, red, tName, amount) ->
        Map.singleton policy (red, NEMap.singleton tName amount)
    )

-- | Convert between 'TxSkelMints' and a list of tuples describing eveything
-- that's being minted. This is implemented in terms of 'txSkelMintsFromList'
-- (see the comment at that function). The upshot is that
--
-- > review mintsListIso . view mintsListIso
--
-- is the identity on 'TxSkelMints', but
--
-- > view mintsListIso . review mintsListIso
--
-- is NOT THE IDENTITY on @[(Pl.MintingPolicy, MintsRedeemer, Pl.TokenName,
-- NonZero Integer)]@.
mintsListIso :: Iso' TxSkelMints [(Pl.Versioned Pl.MintingPolicy, MintsRedeemer, Pl.TokenName, NonZero Integer)]
mintsListIso = iso txSkelMintsToList txSkelMintsFromList

-- | The value described by a 'TxSkelMints'
txSkelMintsValue :: TxSkelMints -> Pl.Value
txSkelMintsValue =
  foldMapOf
    (mintsListIso % folded)
    ( \(policy, _, tName, NonZero amount) ->
        Pl.assetClassValue
          ( Pl.assetClass
              (Pl.scriptCurrencySymbol policy)
              tName
          )
          amount
    )

-- * Transaction outputs

class IsTxSkelOutAllowedOwner a where
  toPKHOrValidator :: a -> Either Pl.PubKeyHash (Pl.Versioned Pl.Validator)

instance IsTxSkelOutAllowedOwner Pl.PubKeyHash where
  toPKHOrValidator = Left

instance IsTxSkelOutAllowedOwner (Pl.TypedValidator a) where
  toPKHOrValidator = Right . Pl.vValidatorScript

data TxSkelOut where
  Pays ::
    ( IsOutput o,
      Show (OwnerType o),
      IsTxSkelOutAllowedOwner (OwnerType o),
      Typeable (OwnerType o),
      ToCredential (OwnerType o),
      Show (DatumType o),
      ToOutputDatum (DatumType o),
      Pl.ToData (DatumType o), -- If this seems redundant with the 'ToOutputDatum' constraint, see the [note on TxSkelOut data].
      Typeable (DatumType o),
      ValueType o ~ Pl.Value -- needed for the 'txSkelOutValueL'
    ) =>
    {producedOutput :: o} ->
    TxSkelOut

deriving instance Show TxSkelOut

-- | The transaction output, as seen by a validator. In particular, see the
-- [note on TxSkelOut data].
txSkelOutToTxOut :: TxSkelOut -> Pl.TxOut
txSkelOutToTxOut (Pays output) = outputTxOut output

-- | Since we care about whether the transaction outputsa are the same on-chain,
-- this is sufficient:
instance Eq TxSkelOut where
  (==) = (==) `on` txSkelOutToTxOut

txSkelOutValueL :: Lens' TxSkelOut Pl.Value
txSkelOutValueL =
  lens
    (\(Pays output) -> outputValue output)
    (\(Pays output) newValue -> Pays $ output & outputValueL .~ newValue)

txSkelOutValue :: TxSkelOut -> Pl.Value
txSkelOutValue = (^. txSkelOutValueL)

txSkelOutValidator :: TxSkelOut -> Maybe (Pl.Versioned Pl.Validator)
txSkelOutValidator (Pays output) = rightToMaybe (toPKHOrValidator $ output ^. outputOwnerL)

paysPK :: Pl.PubKeyHash -> Pl.Value -> TxSkelOut
paysPK pkh value = Pays (ConcreteOutput pkh Nothing value Pl.NoOutputDatum)

-- | See the [note on TxSkelOut data]
data TxSkelOutDatum a
  = TxSkelOutDatumHash {txSkelOutDatum :: a}
  | TxSkelOutInlineDatum {txSkelOutDatum :: a}
  deriving (Show, Eq)

-- | See the [note on TxSkelOut data]
instance Pl.ToData a => ToOutputDatum (TxSkelOutDatum a) where
  toOutputDatum (TxSkelOutDatumHash datum) = Pl.OutputDatumHash . Pl.datumHash . Pl.Datum . Pl.toBuiltinData $ datum
  toOutputDatum (TxSkelOutInlineDatum datum) = Pl.OutputDatum . Pl.Datum . Pl.toBuiltinData $ datum

-- | See the [note on TxSkelOut data]
instance Pl.ToData a => Pl.ToData (TxSkelOutDatum a) where
  toBuiltinData (TxSkelOutDatumHash datum) = Pl.toBuiltinData datum
  toBuiltinData (TxSkelOutInlineDatum datum) = Pl.toBuiltinData datum

{- [note on TxSkelOut data]

On transaction outputs, we have the option to use full datums (inline datums) or
datum hashes. In the latter case, in order to simulate a run in which a later
transaction consumes the output, the information about the complete datum would
need to be known anyway, even if it is not part of the actual transaction on the
chain.

This is the purpose of the type 'TxSkelOutDatum': To record the complete datum,
but also the decision whather to use a datum hash or an inline datum. The
'ToOutputDatum' instance will ensure that, during transaction generation, the
correct data is included on the transaction.

On the one hand, there is the function 'txSkelOutDatumComplete' which extracts
the whole datum from a 'TxSkelOut', in order to save it in the
'MockChainSt'ate. On the other side, there is the idiom

> outputOutputDatum . txSkelOutToTxOut

since 'txSkeloutToTxOut' is implemented in terms of 'outputTxOut'.
-}

-- | See the [note on TxSkelOut data]
txSkelOutDatumComplete :: TxSkelOut -> (Pl.Datum, String)
txSkelOutDatumComplete (Pays output) =
  let datum = output ^. outputDatumL
   in (Pl.Datum . Pl.toBuiltinData $ datum, show datum)

-- | Pays a script a certain value with a certain datum, which will be included
-- as a datum hash on the transaction.
paysScript ::
  ( Pl.ToData (Pl.DatumType a),
    Show (Pl.DatumType a),
    Typeable (Pl.DatumType a),
    Typeable a
  ) =>
  Pl.TypedValidator a ->
  Pl.DatumType a ->
  Pl.Value ->
  TxSkelOut
paysScript validator datum value =
  Pays
    ( ConcreteOutput
        validator
        Nothing
        value
        (TxSkelOutDatumHash datum)
    )

-- | Like 'paysScript', but using an inline datum.
paysScriptInlineDatum ::
  ( Pl.ToData (Pl.DatumType a),
    Show (Pl.DatumType a),
    Typeable (Pl.DatumType a),
    Typeable a
  ) =>
  Pl.TypedValidator a ->
  Pl.DatumType a ->
  Pl.Value ->
  TxSkelOut
paysScriptInlineDatum validator datum value =
  Pays
    ( ConcreteOutput
        validator
        Nothing
        value
        (TxSkelOutInlineDatum datum)
    )

-- * Redeemers for transaction inputs

type SpendsScriptConstrs a =
  ( Pl.ToData (Pl.RedeemerType a),
    Show (Pl.RedeemerType a),
    Pl.Eq (Pl.RedeemerType a),
    Typeable (Pl.RedeemerType a)
  )

data TxSkelRedeemer where
  TxSkelNoRedeemerForPK :: TxSkelRedeemer
  TxSkelNoRedeemerForScript :: TxSkelRedeemer
  TxSkelRedeemerForScript :: SpendsScriptConstrs a => Pl.RedeemerType a -> TxSkelRedeemer

deriving instance (Show TxSkelRedeemer)

instance Eq TxSkelRedeemer where
  TxSkelNoRedeemerForPK == TxSkelNoRedeemerForPK = True
  TxSkelNoRedeemerForScript == TxSkelNoRedeemerForScript = True
  (TxSkelRedeemerForScript r1) == (TxSkelRedeemerForScript r2) =
    case typeOf r1 `eqTypeRep` typeOf r2 of
      Just HRefl -> r1 Pl.== r2
      Nothing -> False
  _ == _ = False

-- * Transaction skeletons

data TxSkel where
  TxSkel ::
    { txSkelLabel :: Set TxLabel,
      txSkelOpts :: TxOpts,
      txSkelMints :: TxSkelMints,
      txSkelValidityRange :: Pl.POSIXTimeRange,
      txSkelSigners :: NonEmpty Wallet,
      txSkelIns :: Map Pl.TxOutRef TxSkelRedeemer,
      txSkelOuts :: [TxSkelOut],
      txSkelFee :: Integer -- Fee in Lovelace
    } ->
    TxSkel
  deriving (Show, Eq)

makeLensesFor
  [ ("txSkelLabel", "txSkelLabelL"),
    ("txSkelOpts", "txSkelOptsL"),
    ("txSkelMints", "txSkelMintsL"),
    ("txSkelValidityRange", "txSkelValidityRangeL"),
    ("txSkelSigners", "txSkelSignersL"),
    ("txSkelIns", "txSkelInsL"),
    ("txSkelInsCollateral", "txSkelInsCollateralL"),
    ("txSkelOuts", "txSkelOutsL"),
    ("txSkelFee", "txSkelFeeL")
  ]
  ''TxSkel

-- | A convenience template where wallet 1 is the default signer of an
-- otherwise empty transaction skeleton.
txSkelTemplate :: TxSkel
txSkelTemplate = txSkelSubmittedBy (wallet 1)

txSkelSubmittedBy :: Wallet -> TxSkel
txSkelSubmittedBy w =
  TxSkel
    { txSkelLabel = Set.empty,
      txSkelOpts = def,
      txSkelMints = Map.empty,
      txSkelValidityRange = Pl.always,
      txSkelSigners = w NEList.:| [],
      txSkelIns = Map.empty,
      txSkelOuts = [],
      txSkelFee = 0
    }

-- | Return all data on transaction outputs.
txSkelOutputData :: TxSkel -> Map Pl.DatumHash (Pl.Datum, String)
txSkelOutputData =
  foldMapOf
    ( txSkelOutsL
        % folded
        % to txSkelOutDatumComplete -- if you're wondering why to use this function, see the [note on TxSkelOut data]
    )
    (\(datum, datumStr) -> Map.singleton (Pl.datumHash datum) (datum, datumStr))

-- | The value in all transaction inputs, plus the negative parts of the minted
-- value. This is the right hand side of the "balancing equation":
--
-- > mints + inputs = fees + burns + outputs
txSkelOutputValue :: TxSkel -> Pl.Value
txSkelOutputValue skel@TxSkel {txSkelMints = mints} =
  negativePart (txSkelMintsValue mints)
    <> foldOf (txSkelOutsL % folded % txSkelOutValueL) skel
    <> Pl.lovelaceValueOf (txSkelFee skel)

txSkelOutValidators :: TxSkel -> Map Pl.ValidatorHash (Pl.Versioned Pl.Validator)
txSkelOutValidators =
  Map.fromList
    . mapMaybe
      ( \txSkelOut ->
          let validator = txSkelOutValidator txSkelOut
           in case validator of
                Nothing -> Nothing
                Just script -> Just (Ledger.Scripts.validatorHash script, script)
      )
    . txSkelOuts

-- -- | All of the '_txSkelRequiredSigners', plus all of the signers required for
-- -- PK inputs on the transaction
-- txSkelAllSigners :: TxSkel -> Set Pl.PubKeyHash
-- txSkelAllSigners skel =
--   (skel ^. txSkelRequiredSignersL)
--     <> foldMapOf
--       (consumedOutputsF % afolding sBelongsToPubKey)
--       Set.singleton
--       skel

-- * Utilities

-- ** Working with 'Value's

flattenValueI :: Iso' Pl.Value [(Pl.AssetClass, Integer)]
flattenValueI =
  iso
    (map (\(cSymbol, tName, amount) -> (Pl.assetClass cSymbol tName, amount)) . Pl.flattenValue)
    (foldl' (\v (ac, amount) -> v <> Pl.assetClassValue ac amount) mempty)

-- | The positive part of a value. For every asset class in the given value,
-- this asset class and its amount are included in the output iff the amount is
-- strictly positive. It holds
--
-- > x == positivePart x <> Pl.negate negativePart x
positivePart :: Pl.Value -> Pl.Value
positivePart = over flattenValueI (filter $ (0 <) . snd)

-- | The negative part of a value. For every asset class in the given value,
-- this asset class and its negated amount are included in the output iff the
-- amount is strictly negative. It holds
--
-- > x == positivePart x <> Pl.negate negativePart x
negativePart :: Pl.Value -> Pl.Value
negativePart = over flattenValueI (mapMaybe (\(ac, n) -> if n < 0 then Just (ac, - n) else Nothing))<|MERGE_RESOLUTION|>--- conflicted
+++ resolved
@@ -291,11 +291,7 @@
   | otherwise = Nothing
 
 -- | Wrapper type to make clear that the datum is a resolved or inline datum
-<<<<<<< HEAD
-newtype ResolvedOrInlineDatum a = ResolvedOrInlineDatum a deriving (Show)
-=======
 newtype ResolvedOrInlineDatum a = ResolvedOrInlineDatum a deriving (Show, Eq)
->>>>>>> 3568d93f
 
 -- | Test if an output has an inline datum of a certain type. In most
 -- applications, it will make sense to use this with 'filteredUtxosWithDatums',
