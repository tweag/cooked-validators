{-# LANGUAGE ConstraintKinds #-}
{-# LANGUAGE EmptyDataDeriving #-}
{-# LANGUAGE FlexibleContexts #-}
{-# LANGUAGE FlexibleInstances #-}
{-# LANGUAGE GADTs #-}
{-# LANGUAGE LambdaCase #-}
{-# LANGUAGE RankNTypes #-}
{-# LANGUAGE ScopedTypeVariables #-}
{-# LANGUAGE StandaloneDeriving #-}
{-# LANGUAGE TemplateHaskell #-}
{-# LANGUAGE TupleSections #-}
{-# LANGUAGE TypeApplications #-}

module Cooked.Tx.Constraints.Type where

import qualified Cardano.Api as C
import Cooked.MockChain.Misc
import Data.Default
import Data.Function
import Data.List
import qualified Data.List.NonEmpty as NE
import Data.Map (Map)
import qualified Data.Map as Map
import Data.Map.NonEmpty (NEMap)
import qualified Data.Map.NonEmpty as NEMap
import Data.Maybe
import Data.Set (Set)
import qualified Data.Set as Set
import qualified Ledger as Pl hiding (validatorHash)
import qualified Ledger.Ada as Pl
import qualified Ledger.Typed.Scripts as Pl
import qualified Ledger.Value as Pl
import Optics.Core
import Optics.TH
import Optics.VL (prismVL)
import qualified Plutus.V2.Ledger.Api as Pl hiding (TxOut)
import qualified PlutusTx.Prelude as Pl
import Test.QuickCheck (NonZero (..))
import Type.Reflection

-- For Template Haskell reasons, the most intersting thing in this module (the
-- definition of 'TxSkel') is at the very bottom of this file
--
-- We'll use TH to generate optics for the types in this file, and the naming
-- convention will be that the optic's names will be the corresponding field's
-- names, followed by
--
-- - an 'L' for lenses
--
-- - an 'AT' for affine traversals

-- * 'SpendableOut': The type of UTxOs

-- | A 'SpendableOut' is an outref that is ready to be spent; with its
--  underlying 'Pl.ChainIndexTxOut'.
data SpendableOut = SpendableOut
  { sOutTxOutRef :: Pl.TxOutRef,
    sOutChainIndexTxOut :: Pl.ChainIndexTxOut
  }
  deriving (Eq, Show)

makeLensesFor
  [ ("sOutTxOutRef", "sOutTxOutRefL"),
    ("sOutChainIndexTxOut", "sOutChainIndexTxOutL")
  ]
  ''SpendableOut

instance Ord SpendableOut where
  -- TODO: Is this sufficient, i.e. can there be well-formed 'SpendableOut's
  -- that have the same 'TxOutRef', but different 'ChainIndexTxOut's?
  (<=) = (<=) `on` sOutTxOutRef

sOutValueL :: Lens' SpendableOut Pl.Value
sOutValueL = sOutChainIndexTxOutL % lensVL Pl.ciTxOutValue

sOutValue :: SpendableOut -> Pl.Value
sOutValue = (^. sOutValueL)

sOutAddressL :: Lens' SpendableOut Pl.Address
sOutAddressL = sOutChainIndexTxOutL % lensVL Pl.ciTxOutAddress

sOutAddress :: SpendableOut -> Pl.Address
sOutAddress = (^. sOutAddressL)

-- | If a 'SpendableOut' belongs to a public key, return its hash.
sBelongsToPubKey :: SpendableOut -> Maybe Pl.PubKeyHash
sBelongsToPubKey s = case Pl.addressCredential (s ^. sOutAddressL) of
  Pl.PubKeyCredential pkh -> Just pkh
  _ -> Nothing

-- | If a 'SpendableOut' belongs to a validator, return its hash.
sBelongsToScript :: SpendableOut -> Maybe Pl.ValidatorHash
sBelongsToScript s = case Pl.addressCredential (s ^. sOutAddressL) of
  Pl.ScriptCredential sh -> Just sh
  _ -> Nothing

-- | If it is a 'SpendableOut' belonging to a public key, extract datum (ot only
-- the hash), if there is one.
sOutPublicKeyDatumOrHashAT :: AffineTraversal' SpendableOut (Pl.DatumHash, Maybe Pl.Datum)
sOutPublicKeyDatumOrHashAT = sOutChainIndexTxOutL % chainIndexTxOutPublicKeyDatumOrHashAT

chainIndexTxOutPublicKeyDatumOrHashAT :: AffineTraversal' Pl.ChainIndexTxOut (Pl.DatumHash, Maybe Pl.Datum)
chainIndexTxOutPublicKeyDatumOrHashAT = prismVL Pl._PublicKeyChainIndexTxOut % _3 % _Just

-- | If it is a 'SpendableOut' belonging to a script, extract datum (or only the
-- hash).
sOutScriptDatumOrHashAT :: AffineTraversal' SpendableOut (Pl.DatumHash, Maybe Pl.Datum)
sOutScriptDatumOrHashAT = sOutChainIndexTxOutL % chainIndexTxOutScriptDatumOrHashAT

chainIndexTxOutScriptDatumOrHashAT :: AffineTraversal' Pl.ChainIndexTxOut (Pl.DatumHash, Maybe Pl.Datum)
chainIndexTxOutScriptDatumOrHashAT = prismVL Pl._ScriptChainIndexTxOut % _3

chainIndexTxOutDatumOrHashAT :: AffineTraversal' Pl.ChainIndexTxOut (Pl.DatumHash, Maybe Pl.Datum)
chainIndexTxOutDatumOrHashAT = unsafeOr chainIndexTxOutPublicKeyDatumOrHashAT chainIndexTxOutScriptDatumOrHashAT
  where
    -- In the best of all possible worlds, I'd write this:
    -- > unsafeOr = singular . adjoin
    -- Alas, @adjoin@ only is available in optics-core >= 0.4, which we can not
    -- use at the moment, because of the compiler and cabal versions from IOHK
    -- that we use (at least that is what I think is going on). TODO: can we change this?
    unsafeOr ::
      (Is k An_AffineTraversal, Is l An_AffineTraversal) =>
      Optic' k is s a ->
      Optic' l js s a ->
      AffineTraversal' s a
    unsafeOr o1 o2 = withAffineTraversal o1 $ \m1 u1 ->
      withAffineTraversal o2 $ \m2 u2 ->
        atraversal
          ( \s -> case m1 s of
              Left _ -> case m2 s of
                Left _ -> Left s
                Right a -> Right a
              Right a -> Right a
          )
          (\s a -> u2 (u1 s a) a)

-- | Extract datum (or only the hash), if there is one
sOutDatumOrHashAT :: AffineTraversal' SpendableOut (Pl.DatumHash, Maybe Pl.Datum)
sOutDatumOrHashAT = sOutChainIndexTxOutL % chainIndexTxOutDatumOrHashAT

sOutDatumHash :: SpendableOut -> Maybe Pl.DatumHash
sOutDatumHash = (^? sOutDatumOrHashAT % _1)

sOutDatum :: SpendableOut -> Maybe Pl.Datum
sOutDatum = (^? sOutDatumOrHashAT % _2 % _Just)

-- | The 'TxOut' corresponding to a 'SpendableOut'
sOutTxOut :: SpendableOut -> Pl.TxOut
sOutTxOut sOut =
  toPlTxOut
    (sOutAddress sOut)
    (sOutValue sOut)
    (sOutDatum sOut)

-- * Transaction labels

type LabelConstrs x = (Show x, Typeable x, Eq x, Ord x)

data TxLabel where
  TxLabel :: LabelConstrs x => x -> TxLabel

instance Eq TxLabel where
  a == x = compare a x == EQ

instance Show TxLabel where
  show (TxLabel x) = show x

{- note: How to write 'Ord' instances for types with existential type variables in
 their constructors?

The idea of the 'Ord' instances for 'TxLabel', 'MintsConstraint', and
'TxSkelIn' is illustrated by the instance for 'TxLabel' below: Sort by the
type representation of the existential type variable first, and then by the
concrete value within each of the possible instances of the existential.

This means:

- If the type(representation) of a is strictly smaller than the type of b, then
  a<b.

- If the types of a and b are the same, compare a and b normally.

- If the type of a is strictly greater than the type of b, then a>b.

-}

instance Ord TxLabel where
  compare (TxLabel a) (TxLabel x) =
    case compare (SomeTypeRep (typeOf a)) (SomeTypeRep (typeOf x)) of
      LT -> LT
      GT -> GT
      EQ -> case typeOf a `eqTypeRep` typeOf x of
        Just HRefl -> compare a x
        -- This can never happen, since 'eqTypeRep' is implemented in terms of
        -- '==' on the type representation:
        Nothing -> error "Type representations compare as EQ, but are not eqTypeRep"

-- * Transaction options

-- | Specifies how to select the collateral input
data Collateral
  = -- | Will select the first Ada-only UTxO we find belonging to 'ownPaymentPubKeyHash'
    CollateralAuto
  | -- | Will use the 'SpendableOut's given in the set. The set can be empty, in
    --  which case no collateral will be used whatsoever.
    CollateralUtxos (Set SpendableOut)
  deriving (Eq, Show)

instance Default Collateral where
  def = CollateralAuto

-- | Any manual adjustment should be kept, and if there are several sets of
-- potential collateral UTxOs, they should combine.
instance Semigroup Collateral where
  CollateralAuto <> a = a
  a <> CollateralAuto = a
  CollateralUtxos l <> CollateralUtxos r = CollateralUtxos (l <> r)

instance Monoid Collateral where
  mempty = def

-- | Whether to adjust existing public key outputs during transaction
-- balancing. TODO: Why do we need these two options? Are they just historical
-- baggage?
data BalanceOutputPolicy
  = -- | Try to adjust an existing public key output with the change. If no
    --   suitable output can be found, create a new change output.
    AdjustExistingOutput
  | -- | Do not change the existing outputs, always create a new change
    --   output.
    DontAdjustExistingOutput
  deriving (Eq, Ord, Show)

instance Default BalanceOutputPolicy where
  def = AdjustExistingOutput

-- | This instance always takes the non-default value, if either of the
-- arguments is non-default.
instance Semigroup BalanceOutputPolicy where
  a <> b = fromMaybe def (find (/= def) [a, b])

instance Monoid BalanceOutputPolicy where
  mempty = def

-- | Wraps a function that will be applied to a transaction right before
-- submitting it.
newtype RawModTx
  = -- | Apply modification on transaction after balancing, fee calculation, and
    -- final signing areperformed
    RawModTxAfterBalancing (C.Tx C.BabbageEra -> C.Tx C.BabbageEra)

instance Eq RawModTx where
  _ == _ = False

instance Show RawModTx where
  show (RawModTxAfterBalancing _) = "RawModTxAfterBalancing"

-- | Applies a list of modifications right before the transaction is
-- submitted. The leftmost function in the argument list is applied first.
applyRawModOnBalancedTx :: [RawModTx] -> C.Tx C.BabbageEra -> C.Tx C.BabbageEra
applyRawModOnBalancedTx [] = id
applyRawModOnBalancedTx (RawModTxAfterBalancing f : fs) = applyRawModOnBalancedTx fs . f

-- | Set of options to modify the behavior of generating and validating some transaction. Some of these
-- options only have an effect when running in the 'Plutus.Contract.Contract', some only have an effect when
-- running in 'MockChainT'. If nothing is explicitely stated, the option has an effect independently of the
-- running context.
--
-- IMPORTANT INTERNAL: If you add or remove fields from 'TxOpts', make sure
-- to update the internal @fields@ value from 'Cooked.Tx.Constraints.Pretty'
--
-- TODO Refactor field names to avoid clashes on common terms such as "collateral" or "balance"
data TxOpts = TxOpts
  { -- | Performs an adjustment to unbalanced txs, making sure every UTxO that is produced
    --  has the necessary minimum amount of Ada.
    --
    -- By default, this is set to @False@, given this is the default behavior in Plutus:
    -- https://github.com/input-output-hk/plutus-apps/issues/143#issuecomment-1013012744
    adjustUnbalTx :: Bool,
    -- | When submitting a transaction for real (i.e., running in the 'Plutus.Contract.Contract' monad),
    --  it is common to call 'Plutus.Contract.Request.awaitTxConfirmed' after 'Plutus.Contract.Request.submitTxConstraints'.
    --  If you /do NOT/ wish to do so, please set this to @False@.
    --
    --  /This has NO effect when running outside of 'Plutus.Contract.Contract'/.
    --  By default, this is set to @True@.
    awaitTxConfirmed :: Bool,
    -- | Whether to increase the slot counter automatically on this submission.
    -- This is useful for modelling transactions that could be submitted in parallel in reality, so there
    -- should be no explicit ordering of what comes first. One good example is in the Crowdfunding use case contract.
    --
    -- /This has NO effect when running in 'Plutus.Contract.Contract'/.
    --  By default, this is set to @True@.
    autoSlotIncrease :: Bool,
    -- | Reorders the transaction outputs to fit the ordering of output
    -- constraints. Those outputs are put at the very beginning of the list.
    -- /This has NO effect when running in 'Plutus.Contract.Contract'/.
    --  By default, this is set to @True@.
    forceOutputOrdering :: Bool,
    -- | Applies an arbitrary modification to a transaction after it has been
    -- potentially adjusted ('adjustUnbalTx') and balanced. This is prefixed
    -- with /unsafe/ to draw attention to the fact that modifying a transaction
    -- at that stage might make it invalid. Still, this offers a hook for being
    -- able to alter a transaction in unforeseen ways. It is mostly used to test
    -- contracts that have been written for custom PABs.
    --
    -- One interesting use of this function is to observe a transaction just
    -- before it is being sent for validation, with @unsafeModTx =
    -- [RawModTxAfterBalancing Debug.Trace.traceShowId]@.
    --
    -- /This has NO effect when running in 'Plutus.Contract.Contract'/.  By
    -- default, this is set to the empty list.
    --
    -- The leftmost function in the list is applied first.
    unsafeModTx :: [RawModTx],
    -- | Whether to balance the transaction or not. Balancing is the process of ensuring that
    --  @input + mint = output + fees@, if you decide to set @balance = false@ you will have trouble
    -- satisfying that equation by hand because @fees@ are variable. You will likely see a @ValueNotPreserved@ error
    -- and should adjust the fees accordingly. For now, there is no option to skip the fee computation because
    -- without it, validation through "Ledger.Validation" would fail with @InsufficientFees@.
    --
    -- /This has NO effect when running in 'Plutus.Contract.Contract'/.
    -- By default, this is set to @True@.
    balance :: Bool,
    -- | Which collateral utxo to use for this transaction. A collateral UTxO must be an Ada-only utxo
    -- and can be specified manually, or it can be chosen automatically, if any is available.
    --
    -- /This has NO effect when running in 'Plutus.Contract.Contract'/.
    -- By default, this is set to @CollateralAuto@.
    collateral :: Collateral,
    -- | The 'BalanceOutputPolicy' to apply when balancing the transaction.
    --
    -- /This has NO effect when running in 'Plutus.Contract.Contract'/.
    -- By default, this is set to @AdjustExistingOutput@.
    balanceOutputPolicy :: BalanceOutputPolicy
  }
  deriving (Eq, Show)

instance Default TxOpts where
  def =
    TxOpts
      { adjustUnbalTx = False,
        awaitTxConfirmed = True,
        autoSlotIncrease = True,
        forceOutputOrdering = True,
        unsafeModTx = [],
        balance = True,
        collateral = def,
        balanceOutputPolicy = def
      }

-- | This instance always takes the non-default value on booleans, if either of
-- the arguments is non-default.
instance Semigroup TxOpts where
  ( TxOpts
      adjustUnbalTx1
      awaitTxConfirmed1
      autoSlotIncrease1
      forceOutputOrdering1
      unsafeModTx1
      balance1
      collateral1
      balanceOutputPolicy1
    )
    <> ( TxOpts
           adjustUnbalTx2
           awaitTxConfirmed2
           autoSlotIncrease2
           forceOutputOrdering2
           unsafeModTx2
           balance2
           collateral2
           balanceOutputPolicy2
         ) =
      TxOpts
        (takeNonDefault (adjustUnbalTx def) adjustUnbalTx1 adjustUnbalTx2)
        (takeNonDefault (awaitTxConfirmed def) awaitTxConfirmed1 awaitTxConfirmed2)
        (takeNonDefault (autoSlotIncrease def) autoSlotIncrease1 autoSlotIncrease2)
        (takeNonDefault (forceOutputOrdering def) forceOutputOrdering1 forceOutputOrdering2)
        (unsafeModTx1 ++ unsafeModTx2) -- this will apply the left modifications first. See the definitions of 'applyRawModOnUnbalancedTx' and 'applyRawModOnBalancedTx'
        (takeNonDefault (balance def) balance1 balance2)
        (collateral1 <> collateral2)
        (balanceOutputPolicy1 <> balanceOutputPolicy2)
      where
        takeNonDefault d a b = if any (/= d) [a, b] then not d else d

instance Monoid TxOpts where
  mempty = def

-- * Description of the Minting

type MintsConstrs a =
  ( Pl.ToData a,
    Show a,
    Typeable a
  )

data MintsRedeemer where
  NoMintsRedeemer :: MintsRedeemer
  SomeMintsRedeemer :: MintsConstrs a => a -> MintsRedeemer

instance Show MintsRedeemer where
  show NoMintsRedeemer = "NoMintsRedeemer"
  show (SomeMintsRedeemer x) = "(SomeMintsRedeemer " ++ show x ++ ")"

instance Eq MintsRedeemer where
  a == b = compare a b == EQ

instance Ord MintsRedeemer where
  compare NoMintsRedeemer NoMintsRedeemer = EQ
  -- The next two clauses are ugly, but necessary, since minting with no
  -- redeemer is represented as minting with the unit redeemer on-chain.
  compare NoMintsRedeemer (SomeMintsRedeemer a) =
    if Pl.unitRedeemer == Pl.Redeemer (Pl.toBuiltinData a)
      then EQ
      else LT
  compare (SomeMintsRedeemer a) NoMintsRedeemer =
    if Pl.unitRedeemer == Pl.Redeemer (Pl.toBuiltinData a)
      then EQ
      else GT
  compare (SomeMintsRedeemer a) (SomeMintsRedeemer b) =
    case compare (SomeTypeRep $ typeOf a) (SomeTypeRep $ typeOf b) of
      LT -> LT
      GT -> GT
      EQ -> case typeOf a `eqTypeRep` typeOf b of
        Just HRefl -> compare (Pl.toData a) (Pl.toData b)
        Nothing -> error "Type representations compare as EQ, but are not eqTypeRep"

-- | A description of what a transaction mints: For every policy, there can only
-- be one redeemer, and if there is a redeemer, there mus be some token names,
-- each with a non-zero amount of tokens.
type TxSkelMints =
  Map
    (Pl.Versioned Pl.MintingPolicy)
    (MintsRedeemer, NEMap Pl.TokenName (NonZero Integer))

-- | Combining 'TxSkelMints' in a sensible way. In particular, this means that
--
-- > Map.fromList [(pol, (red, NEMap.fromList [(tName, 1)]))]
--
-- and
--
-- > Map.fromList [(pol, (red, NEMap.fromList [(tName, -1)]))]
--
-- will combine to become the empty 'TxSkelMints' (and similar examples, where
-- the values add up to zero, see the comment at the definition of
-- 'addToTxSkelMints').
instance {-# OVERLAPPING #-} Semigroup TxSkelMints where
  a <> b =
    foldl
      (flip addToTxSkelMints)
      a
      (txSkelMintsToList b)

instance {-# OVERLAPPING #-} Monoid TxSkelMints where
  mempty = Map.empty

-- | Add a new entry to a 'TxSkelMints'. There are a few wrinkles:
--
-- (1) If for a given policy, redeemer, and token name, there are @n@ tokens in
-- the argument 'TxSkelMints', and you add @-n@ tokens, the corresponding entry
-- in the "inner map" of the policy will disappear (obviously, because all of
-- its values have to be non-zero). If that also means that the inner map
-- becomes empty, the policy will disappear from the 'TxSkelMints' altogether.
--
-- (2) If a policy is already present on the argument 'TxSkelMints' with a
-- redeemer @a@, and you add a mint with a different redeemer @b@, the old
-- redeemer is thrown away. This is because, on the plutus-apps 'Tx' type, every
-- minting policy can have only one redeemer per transaction. The values
-- associated with the token names of that policy are added as described above,
-- though. This means that any pre-exixting values will be minted with a new
-- redeemer.
--
-- If, for some reason, you really want to generate a 'TxSkelMints' that has
-- both a negative and a positive entry of the same asset class and redeemer,
-- you'll have to do so manually. Note, however, that even if you do so, NO
-- VALIDATOR OR MINTING POLICY WILL EVER GET TO SEE A TRANSACTION WITH SUCH
-- CONFLICTING INFORMATION. This is not a design decision/limitation of
-- cooked-validators: The Cardano API 'TxBodyContent' type, that we're
-- translating everything into eventually, stores minting information as a
-- minted value together with a map from policy IDs to witnesses (which
-- represent the used redeemers). That means that we can only store _one_
-- redeemer per minting policy, and no conflicting mints of the same asset
-- class, since they'll just cancel.
addToTxSkelMints ::
  (Pl.Versioned Pl.MintingPolicy, MintsRedeemer, Pl.TokenName, NonZero Integer) ->
  TxSkelMints ->
  TxSkelMints
addToTxSkelMints (pol, red, tName, NonZero amount) mints =
  case mints Map.!? pol of
    Nothing ->
      -- The policy isn't yet in the given 'TxSkelMints', so we can just add a
      -- new entry:
      Map.insert pol (red, NEMap.singleton tName (NonZero amount)) mints
    Just (_oldRed, innerMap) ->
      -- Ignore the old redeemer: If it's the same as the new one, nothing will
      -- change, if not, the new redeemer will be kept.
      case innerMap NEMap.!? tName of
        Nothing ->
          -- The given token name has not yet occurred for the given
          -- policy. This means that we can just add the new tokens to the
          -- inner map:
          Map.insert pol (red, NEMap.insert tName (NonZero amount) innerMap) mints
        Just (NonZero oldAmount) ->
          let newAmount = oldAmount + amount
           in if newAmount /= 0
                then -- If the sum of the old amount of tokens and the additional
                -- tokens is non-zero, we can just update the amount in the
                -- inner map:
                  Map.insert pol (red, NEMap.insert tName (NonZero newAmount) innerMap) mints
                else -- If the sum is zero, we'll have to delete the token name
                -- from the inner map. If that yields a completely empty
                -- inner map, we'll have to remove the entry altogether:
                case NEMap.nonEmptyMap $ NEMap.delete tName innerMap of
                  Nothing -> Map.delete pol mints
                  Just newInnerMap -> Map.insert pol (red, newInnerMap) mints

txSkelMintsToList :: TxSkelMints -> [(Pl.Versioned Pl.MintingPolicy, MintsRedeemer, Pl.TokenName, NonZero Integer)]
txSkelMintsToList =
  concatMap
    ( \(p, (r, m)) ->
        (\(t, n) -> (p, r, t, n))
          <$> NE.toList (NEMap.toList m)
    )
    . Map.toList

-- | This function relies on the 'Monoid' instance of 'TxSkelMints'. So, some
-- non-empty lists (where all amounts for a given asset class an redeemer add up
-- to zero) might be translated into the empty 'TxSkelMints'. (See the comment
-- at the 'Semigroup' instance definition of 'TxSkelMints', and at the
-- definition of 'addToTxSkelMints'.)
txSkelMintsFromList :: [(Pl.Versioned Pl.MintingPolicy, MintsRedeemer, Pl.TokenName, NonZero Integer)] -> TxSkelMints
txSkelMintsFromList =
  foldMap
    ( \(policy, red, tName, amount) ->
        Map.singleton policy (red, NEMap.singleton tName amount)
    )

-- | Convert between 'TxSkelMints' and a list of tuples describing eveything
-- that's being minted. This is implemented in terms of 'txSkelMintsFromList'
-- (see the comment at that function). The upshot is that
--
-- > review mintsListIso . view mintsListIso
--
-- is the identity on 'TxSkelMints', but
--
-- > view mintsListIso . review mintsListIso
--
-- is NOT THE IDENTITY on @[(Pl.MintingPolicy, MintsRedeemer, Pl.TokenName,
-- NonZero Integer)]@.
mintsListIso :: Iso' TxSkelMints [(Pl.Versioned Pl.MintingPolicy, MintsRedeemer, Pl.TokenName, NonZero Integer)]
mintsListIso = iso txSkelMintsToList txSkelMintsFromList

-- | The value described by a 'TxSkelMints'
txSkelMintsValue :: TxSkelMints -> Pl.Value
txSkelMintsValue =
  foldMapOf
    (mintsListIso % folded)
    ( \(policy, _, tName, NonZero amount) ->
        Pl.assetClassValue
          ( Pl.assetClass
              (Pl.scriptCurrencySymbol policy)
              tName
          )
          amount
    )

-- * Transaction inputs

type SpendsScriptConstrs a =
  ( Pl.ToData (Pl.RedeemerType a),
    Pl.UnsafeFromData (Pl.DatumType a),
    Show (Pl.DatumType a),
    Show (Pl.RedeemerType a),
    Pl.Eq (Pl.RedeemerType a),
    Typeable a
  )

data TxSkelIn where
  SpendsScript ::
    SpendsScriptConstrs a =>
    { spendingValidator :: Pl.TypedValidator a,
      inputRedeemer :: Pl.RedeemerType a
    } ->
    TxSkelIn
  SpendsPK :: TxSkelIn

deriving instance Show TxSkelIn

makeLensesFor
  [ ("consumedOutput", "consumedOutputL"),
    ("spendingValidator", "spendingValidatorAT"),
    ("inputRedeemer", "inputRedeemerAT")
  ]
  ''TxSkelIn

instance Eq TxSkelIn where
  s1 == s2 = compare s1 s2 == EQ

instance Ord TxSkelIn where
  compare (SpendsScript v1 r1) (SpendsScript v2 r2) =
    case compare (SomeTypeRep (typeOf v1)) (SomeTypeRep (typeOf v2)) of
      LT -> LT
      GT -> GT
      EQ -> case typeOf v1 `eqTypeRep` typeOf v2 of
        Just HRefl ->
          -- TODO will this suffice, or do we need to compare more components of
          -- the typed validator?
          compare
            (Pl.validatorHash v1, Pl.toData r1)
            (Pl.validatorHash v2, Pl.toData r2)
        Nothing -> error "Type representations compare as EQ, but are not eqTypeRep"
  compare SpendsPK SpendsPK = EQ
<<<<<<< HEAD
  compare SpendsPK {} SpendsScript {} = LT
  compare SpendsScript {} SpendsPK {} = GT
=======
  compare SpendsPK SpendsScript {} = LT
  compare SpendsScript {} SpendsPK = GT
>>>>>>> ca46620c

-- * Transaction outputs

type PaysScriptConstrs a =
  ( Pl.ToData (Pl.DatumType a),
    Show (Pl.DatumType a),
    Pl.Eq (Pl.DatumType a),
    Typeable a
  )

type PaysPKConstrs a =
  ( Pl.ToData a,
    Show a,
    Pl.Eq a,
    Typeable a
  )

data TxSkelOut where
  PaysScript ::
    PaysScriptConstrs a =>
    { recipientValidator :: Pl.TypedValidator a,
      mStakeCred :: Maybe Pl.StakingCredential,
      paysScriptDatum :: Pl.DatumType a,
      outValue :: Pl.Value
    } ->
    TxSkelOut
  PaysPK ::
    PaysPKConstrs a =>
    { recipientPubKeyHash :: Pl.PubKeyHash,
      mStakePubKeyHash :: Maybe Pl.StakePubKeyHash,
      paysPKDatum :: Maybe a,
      outValue :: Pl.Value
    } ->
    TxSkelOut

deriving instance Show TxSkelOut

makeLensesFor
  [ ("outValue", "outValueL"),
    ("recipientPubKeyHash", "recipientPubKeyHashAT")
  ]
  ''TxSkelOut

txSkelOutDatumAT :: AffineFold TxSkelOut Pl.Datum
txSkelOutDatumAT =
  afolding
    ( \case
        PaysScript {paysScriptDatum = datum} -> Just . Pl.Datum . Pl.toBuiltinData $ datum
        PaysPK {paysPKDatum = Just datum} -> Just . Pl.Datum . Pl.toBuiltinData $ datum
        _ -> Nothing
    )

recipientAddress :: TxSkelOut -> Pl.Address
recipientAddress PaysScript {recipientValidator = val} = Pl.validatorAddress val
recipientAddress PaysPK {recipientPubKeyHash = pkh} =
  -- Should/Can we use the '_mStakpkhbKeyHash' here, to generate a staking
  -- credential? TODO
  Pl.Address (Pl.PubKeyCredential pkh) Nothing

instance Eq TxSkelOut where
  (PaysScript v1 sc1 d1 x1) == (PaysScript v2 sc2 d2 x2) =
    case typeOf v1 `eqTypeRep` typeOf v2 of
      Just HRefl -> d1 Pl.== d2 && (v1, sc1, x1) == (v2, sc2, x2)
      Nothing -> False
  (PaysPK h1 sc1 d1 x1) == (PaysPK h2 sc2 d2 x2) =
    case typeOf d1 `eqTypeRep` typeOf d2 of
      Just HRefl -> d1 Pl.== d2 && (h1, sc1, x1) == (h2, sc2, x2)
      Nothing -> False
  _ == _ = False

paysPK :: Pl.PubKeyHash -> Pl.Value -> TxSkelOut
paysPK pkh = PaysPK @() pkh Nothing Nothing

paysScript :: (PaysScriptConstrs a) => Pl.TypedValidator a -> Pl.DatumType a -> Pl.Value -> TxSkelOut
paysScript tv = PaysScript tv Nothing

-- * Transaction skeletons

data TxSkel where
  TxSkel ::
    { txSkelLabel :: Set TxLabel,
      txSkelOpts :: TxOpts,
      txSkelMints :: TxSkelMints,
      txSkelValidityRange :: Pl.POSIXTimeRange,
      txSkelRequiredSigners :: Set Pl.PubKeyHash,
      txSkelIns :: Map SpendableOut TxSkelIn,
      txSkelInsCollateral :: Set SpendableOut,
      txSkelOuts :: [TxSkelOut],
      txSkelFee :: Integer -- Fee in Lovelace
    } ->
    TxSkel
  -- This equality instance should reflect semantic equality; If two 'TxSkel's
  -- are equal in the sense of '==', they specify the same transaction(s).
  deriving (Show, Eq)

makeLensesFor
  [ ("txSkelLabel", "txSkelLabelL"),
    ("txSkelOpts", "txSkelOptsL"),
    ("txSkelMints", "txSkelMintsL"),
    ("txSkelValidityRange", "txSkelValidityRangeL"),
    ("txSkelRequiredSigners", "txSkelRequiredSignersL"),
    ("txSkelIns", "txSkelInsL"),
    ("txSkelInsCollateral", "txSkelInsCollateralL"),
    ("txSkelOuts", "txSkelOutsL"),
    ("txSkelFee", "txSkelFeeL")
  ]
  ''TxSkel

-- | All inputs to the transaction
consumedOutputsF :: Fold TxSkel SpendableOut
consumedOutputsF = folding (Map.keys . txSkelIns)

-- | The idea behind this 'Semigroup' instance is that for two 'TxSkel's @a@ and
-- @b@, the transaction(s) described by @a <> b@ should satisfy all requirements
-- contained in @a@ and all requirements contained in @b@. There are a few
-- wrinkles with regard to this:
--
-- - commutativity: @a <> b@ and @b <> a@ describe different transactions in
--   general. In particular,
--
--   - The output constraints of the right argument are appended to the end of
--     the list of transaction outputs. This matters because some transactions
--     rely on the ordering of outputs.
--
--   - The 'unsafeModTx' contained in the '_txSkelOpts' is also combined
--     non-commutatively. The modifications in the left argument will be applied
--     first.
--
-- - preference for non-defaults: All of the boolean options in '_txSkelOpts',
--   as well as 'collateral' and 'balanceOutputPolicy' combine in a way that if
--   either of the arguments has a non-default value, that value will be
--   kept. In the case of 'collateral', the sets of Collateral UTxOs will be
--   combined (see the 'Semigroup' definitions for 'Collateral' and
--   'BalanceOutputPolicy').
--
-- One property that should hold (TODO: write tests) is that
--
-- > a == x && b == y `implies` a <> b == x <> y
instance Semigroup TxSkel where
  (TxSkel l1 p1 m1 r1 s1 i1 c1 o1 f1) <> (TxSkel l2 p2 m2 r2 s2 i2 c2 o2 f2) =
    TxSkel
      (l1 <> l2)
      (p1 <> p2)
      (m1 <> m2)
      (r1 `Pl.intersection` r2)
      (s1 <> s2)
      (i1 <> i2)
      (c1 <> c2)
      (o1 ++ o2)
      (f1 + f2)

instance Monoid TxSkel where
  mempty =
    TxSkel
      { txSkelLabel = Set.empty,
        txSkelOpts = mempty,
        txSkelMints = Map.empty,
        txSkelValidityRange = Pl.always,
        txSkelRequiredSigners = Set.empty,
        txSkelIns = Map.empty,
        txSkelInsCollateral = Set.empty,
        txSkelOuts = [],
        txSkelFee = 0
      }

-- | All data on the given 'TxSkel', with their hashes
txSkelData :: TxSkel -> Map Pl.DatumHash Pl.Datum
txSkelData sk = txSkelInputData sk <> txSkelOutputData sk

txSkelInputData :: TxSkel -> Map Pl.DatumHash Pl.Datum
txSkelInputData =
  foldMapOf
    (consumedOutputsF % sOutDatumOrHashAT)
    ( \(datumHash, mDatum) ->
        case mDatum of
          Nothing -> Map.empty
          Just datum -> Map.singleton datumHash datum
    )

txSkelInputDatumHashes :: TxSkel -> [Pl.DatumHash]
txSkelInputDatumHashes =
  foldMapOf
    (consumedOutputsF % sOutDatumOrHashAT % _1)
    (: [])

txSkelOutputData :: TxSkel -> Map Pl.DatumHash Pl.Datum
txSkelOutputData =
  foldMapOf
    (txSkelOutsL % folded % txSkelOutDatumAT)
    (\datum -> Map.singleton (Pl.datumHash datum) datum)

-- | All 'TxOutRefs' of transaction inputs, resolved.
txSkelUtxoIndex :: TxSkel -> Map Pl.TxOutRef Pl.TxOut
txSkelUtxoIndex =
  foldMapOf
    consumedOutputsF
    ( \sOut ->
        Map.singleton
          (sOutTxOutRef sOut)
          (sOutTxOut sOut)
    )

-- | The value in all transaction inputs, plus the positive part of the minted
-- value. This is the left hand side of the "balancing equation":
--
-- > mints + inputs = fees + burns + outputs
txSkelInputValue :: TxSkel -> Pl.Value
txSkelInputValue skel@TxSkel {txSkelMints = mints} =
  positivePart (txSkelMintsValue mints)
    <> foldOf (consumedOutputsF % sOutValueL) skel

-- | The value in all transaction inputs, plus the negative parts of the minted
-- value. This is the right hand side of the "balancing equation":
--
-- > mints + inputs = fees + burns + outputs
txSkelOutputValue :: TxSkel -> Pl.Value
txSkelOutputValue skel@TxSkel {txSkelMints = mints} =
  negativePart (txSkelMintsValue mints)
    <> foldOf (txSkelOutsL % folded % outValueL) skel
    <> Pl.lovelaceValueOf (txSkelFee skel)

-- | All of the '_txSkelRequiredSigners', plus all of the signers required for
-- PK inputs on the transaction
txSkelAllSigners :: TxSkel -> Set Pl.PubKeyHash
txSkelAllSigners skel =
  (skel ^. txSkelRequiredSignersL)
    <> foldMapOf
      (consumedOutputsF % afolding sBelongsToPubKey)
      Set.singleton
      skel

-- * Utilities

-- ** Working with 'Value's

flattenValueI :: Iso' Pl.Value [(Pl.AssetClass, Integer)]
flattenValueI =
  iso
    (map (\(cSymbol, tName, amount) -> (Pl.assetClass cSymbol tName, amount)) . Pl.flattenValue)
    (foldl' (\v (ac, amount) -> v <> Pl.assetClassValue ac amount) mempty)

-- | The positive part of a value. For every asset class in the given value,
-- this asset class and its amount are included in the output iff the amount is
-- strictly positive. It holds
--
-- > x == positivePart x <> Pl.negate negativePart x
positivePart :: Pl.Value -> Pl.Value
positivePart = over flattenValueI (filter $ (0 <) . snd)

-- | The negative part of a value. For every asset class in the given value,
-- this asset class and its negated amount are included in the output iff the
-- amount is strictly negative. It holds
--
-- > x == positivePart x <> Pl.negate negativePart x
negativePart :: Pl.Value -> Pl.Value
negativePart = over flattenValueI (mapMaybe (\(ac, n) -> if n < 0 then Just (ac, - n) else Nothing))<|MERGE_RESOLUTION|>--- conflicted
+++ resolved
@@ -610,13 +610,8 @@
             (Pl.validatorHash v2, Pl.toData r2)
         Nothing -> error "Type representations compare as EQ, but are not eqTypeRep"
   compare SpendsPK SpendsPK = EQ
-<<<<<<< HEAD
-  compare SpendsPK {} SpendsScript {} = LT
-  compare SpendsScript {} SpendsPK {} = GT
-=======
   compare SpendsPK SpendsScript {} = LT
   compare SpendsScript {} SpendsPK = GT
->>>>>>> ca46620c
 
 -- * Transaction outputs
 
