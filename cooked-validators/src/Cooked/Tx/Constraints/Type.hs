{-# LANGUAGE AllowAmbiguousTypes #-}
{-# LANGUAGE ConstraintKinds #-}
{-# LANGUAGE FlexibleContexts #-}
{-# LANGUAGE FlexibleInstances #-}
{-# LANGUAGE GADTs #-}
{-# LANGUAGE LambdaCase #-}
{-# LANGUAGE RankNTypes #-}
{-# LANGUAGE RecordWildCards #-}
{-# LANGUAGE ScopedTypeVariables #-}
{-# LANGUAGE StandaloneDeriving #-}
{-# LANGUAGE TemplateHaskell #-}
{-# LANGUAGE TypeApplications #-}
{-# LANGUAGE TypeFamilies #-}

module Cooked.Tx.Constraints.Type where

import qualified Cardano.Api as C
import Control.Monad
import Cooked.MockChain.Wallet
import Data.Default
import Data.Either.Combinators
import Data.Function
import Data.List
import Data.List.NonEmpty (NonEmpty)
import qualified Data.List.NonEmpty as NEList
import Data.Map (Map)
import qualified Data.Map as Map
import Data.Map.NonEmpty (NEMap)
import qualified Data.Map.NonEmpty as NEMap
import Data.Maybe
import Data.Set (Set)
import qualified Data.Set as Set
import qualified Ledger.Ada as Pl
import qualified Ledger.Scripts (validatorHash)
import qualified Ledger.Scripts as Pl hiding (validatorHash)
import qualified Ledger.Typed.Scripts as Pl
import qualified Ledger.Value as Pl
import Optics.Core
import Optics.TH
import qualified Plutus.V1.Ledger.Interval as Pl
import qualified Plutus.V2.Ledger.Api as Pl hiding (TxOut)
import qualified Plutus.V2.Ledger.Tx as Pl
import qualified PlutusTx.Prelude as Pl
import Prettyprinter (Doc, Pretty)
import qualified Prettyprinter as PP
import Test.QuickCheck (NonZero (..))
import Type.Reflection

-- For Template Haskell reasons, the most intersting thing in this module (the
-- definition of 'TxSkel') is at the very bottom of this file
--
-- We'll use TH to generate optics for the types in this file, and the naming
-- convention will be that the optic's names will be the corresponding field's
-- names, followed by
--
-- - an 'L' for lenses
--
-- - an 'AT' for affine traversals

-- * 'IsOutput': UTxOs that can be used as transaction outputs

-- | A generalisation of 'Pl.TxOut': With the two type families, we can lift
-- some information about who owns the output (a public key, a script...?) and
-- the datum (do we have an inline datum, a datum hash, nothing...?) to the type
-- level.
class Show o => IsOutput o where
  -- The owner type can be, in particular, a 'TypedValidator a' or a
  -- 'PubkeyHash'
  type OwnerType o
  type DatumType o
  type ValueType o
  outputOwnerL :: Lens' o (OwnerType o)
  outputStakingCredentialL :: Lens' o (Maybe Pl.StakingCredential)
  outputDatumL :: Lens' o (DatumType o)
  outputValueL :: Lens' o (ValueType o)
  outputAddress :: o -> Pl.Address
  outputOutputDatum :: o -> Pl.OutputDatum
  outputValue :: o -> Pl.Value

-- | Return the output as it is seen by a validator. In particular the
-- correctness of this specification will depend on the 'IsOutput' instance, so
-- make sure you get these instances (in particular the functions 'outputAddress',
-- 'outputOutputDatum', and 'outputValue') right!
outputTxOut :: IsOutput o => o -> Pl.TxOut
outputTxOut o =
  Pl.TxOut
    (outputAddress o)
    (outputValue o)
    (outputOutputDatum o)
    Nothing -- TODO for when we introduce reference scripts

-- ** 'Pl.TxOut's are outputs

instance IsOutput Pl.TxOut where
  type OwnerType Pl.TxOut = Pl.Credential
  type DatumType Pl.TxOut = Pl.OutputDatum
  type ValueType Pl.TxOut = Pl.Value
  outputOwnerL =
    lensVL Pl.outAddress
      % lens
        Pl.addressCredential
        (\addr cred -> addr {Pl.addressCredential = cred})
  outputDatumL = lensVL Pl.outDatum
  outputStakingCredentialL =
    lens
      (Pl.addressStakingCredential . Pl.txOutAddress)
      ( \out mStCred ->
          out {Pl.txOutAddress = (Pl.txOutAddress out) {Pl.addressStakingCredential = mStCred}}
      )
  outputValueL = lensVL Pl.outValue
  outputAddress = Pl.txOutAddress
  outputOutputDatum = Pl.txOutDatum
  outputValue = Pl.txOutValue

-- ** A concrete type for outputs

class ToCredential a where
  toCredential :: a -> Pl.Credential

instance ToCredential Pl.Credential where
  toCredential = id

instance ToCredential (Pl.TypedValidator a) where
  toCredential = Pl.ScriptCredential . Pl.validatorHash

instance ToCredential Pl.PubKeyHash where
  toCredential = Pl.PubKeyCredential

class ToOutputDatum a where
  toOutputDatum :: a -> Pl.OutputDatum

instance ToOutputDatum Pl.OutputDatum where
  toOutputDatum = id

instance ToOutputDatum Pl.Datum where
  toOutputDatum = Pl.OutputDatum

instance ToOutputDatum () where
  toOutputDatum = const Pl.NoOutputDatum

instance ToOutputDatum Pl.DatumHash where
  toOutputDatum = Pl.OutputDatumHash

instance Pl.ToData a => ToOutputDatum (ResolvedOrInlineDatum a) where
  toOutputDatum (ResolvedOrInlineDatum x) = Pl.OutputDatum . Pl.Datum . Pl.toBuiltinData $ x

class ToValue a where
  toValue :: a -> Pl.Value

instance ToValue Pl.Value where
  toValue = id

instance ToValue Pl.Ada where
  toValue = Pl.toValue

data ConcreteOutput ownerType datumType valueType where
  ConcreteOutput ::
    { concreteOutputOwner :: ownerType,
      concreteOutputStakingCredential :: Maybe Pl.StakingCredential,
      concreteOutputValue :: valueType,
      concreteOutputDatum :: datumType
      -- concreteOutputReferenceScript :: Maybe Pl.ScriptHash -- TODO for when we introduce reference scripts
    } ->
    ConcreteOutput ownerType datumType valueType

deriving instance (Show ownerType, Show datumType, Show valueType) => Show (ConcreteOutput ownerType datumType valueType)

deriving instance (Eq ownerType, Eq datumType, Eq valueType) => Eq (ConcreteOutput ownerType datumType valueType)

instance
  ( Show ownerType,
    ToCredential ownerType,
    Show datumType,
    ToOutputDatum datumType,
    Show valueType,
    ToValue valueType
  ) =>
  IsOutput (ConcreteOutput ownerType datumType valueType)
  where
  type OwnerType (ConcreteOutput ownerType datumType valueType) = ownerType
  type DatumType (ConcreteOutput ownerType datumType valueType) = datumType
  type ValueType (ConcreteOutput ownerType datumType valueType) = valueType
  outputOwnerL = lens concreteOutputOwner (\out owner -> out {concreteOutputOwner = owner})
  outputStakingCredentialL = lens concreteOutputStakingCredential (\out mStCred -> out {concreteOutputStakingCredential = mStCred})
  outputDatumL = lens concreteOutputDatum (\out datum -> out {concreteOutputDatum = datum})
  outputValueL = lens concreteOutputValue (\out value -> out {concreteOutputValue = value})
  outputAddress out =
    Pl.Address
      (toCredential $ concreteOutputOwner out)
      (concreteOutputStakingCredential out)
  outputOutputDatum = toOutputDatum . concreteOutputDatum
  outputValue = toValue . concreteOutputValue

-- ** A few special concrete outputs

-- | A public key output without a datum
type PKOutput = ConcreteOutput Pl.PubKeyHash () Pl.Value

-- | A public key output that only has Ada and no datum
type PKAdaOnlyOutput = ConcreteOutput Pl.PubKeyHash () Pl.Ada

-- | A public key output where we don't know anything about the datum: It is a
-- general 'Pl.OutputDatum'
type PKOutputMaybeDatum = ConcreteOutput Pl.PubKeyHash Pl.OutputDatum Pl.Value

-- | An output that belongs to a typed validator and has an inline datum of the
-- appropriate type.
type ScriptOutputWithInlineDatum a = ConcreteOutput (Pl.TypedValidator a) (Pl.DatumType a) Pl.Value

-- TODO et cetera

-- ** Functions to translate between different output types

-- | Test if there is no datum on an output. If there is no datum, return an
-- output with the same 'OwnerType', but with @()@ as its 'DatumType'.
isOutputWithoutDatum ::
  IsOutput output =>
  output ->
  Maybe (ConcreteOutput (OwnerType output) () (ValueType output))
isOutputWithoutDatum out = case outputOutputDatum out of
  Pl.NoOutputDatum ->
    Just $
      ConcreteOutput
        (out ^. outputOwnerL)
        (out ^. outputStakingCredentialL)
        (out ^. outputValueL)
        ()
  _ -> Nothing

-- ** Functions to translate between different output types

-- | Test if the output carries some inlined datum (lose the type information
-- about the datum in favour of Plutus' 'Datum' type).
isOutputWithInlineDatumUntyped ::
  IsOutput output =>
  output ->
  Maybe (ConcreteOutput (OwnerType output) Pl.Datum (ValueType output))
isOutputWithInlineDatumUntyped out =
  case outputOutputDatum out of
    Pl.OutputDatum datum ->
      Just $
        ConcreteOutput
          (out ^. outputOwnerL)
          (out ^. outputStakingCredentialL)
          (out ^. outputValueL)
          datum
    _ -> Nothing

-- | Test if the output carries some inlined datum.
isOutputWithInlineDatum ::
  IsOutput output =>
  output ->
  Maybe output
isOutputWithInlineDatum out =
  case outputOutputDatum out of
    Pl.OutputDatum _ -> Just out
    _ -> Nothing

-- | Test if the output carries some datum hash.
isOutputWithDatumHash ::
  IsOutput output =>
  output ->
  Maybe (ConcreteOutput (OwnerType output) Pl.DatumHash (ValueType output))
isOutputWithDatumHash out =
  case outputOutputDatum out of
    Pl.OutputDatumHash hash ->
      Just $
        ConcreteOutput
          (out ^. outputOwnerL)
          (Pl.addressStakingCredential . outputAddress $ out)
          (out ^. outputValueL)
          hash
    _ -> Nothing

-- | Test if the value carried by an output verifies a given predicate.
isOutputWithValueSuchThat ::
  IsOutput output =>
  (ValueType output -> Bool) ->
  output ->
  Maybe output
isOutputWithValueSuchThat predicate out
  | predicate (out ^. outputValueL) = Just out
  | otherwise = Nothing

-- | Test if the datum carried by an output verifies a given predicate.
isOutputWithDatumSuchThat ::
  IsOutput output =>
  (DatumType output -> Bool) ->
  output ->
  Maybe output
isOutputWithDatumSuchThat predicate out
  | predicate (out ^. outputDatumL) = Just out
  | otherwise = Nothing

-- | Wrapper type to make clear that the datum is a resolved or inline datum
newtype ResolvedOrInlineDatum a = ResolvedOrInlineDatum a deriving (Show, Eq)

-- | Test if an output has an inline datum of a certain type. In most
-- applications, it will make sense to use this with 'filteredUtxosWithDatums',
-- and not with 'filteredUtxos'.
isOutputWithDatumOfType ::
  forall a output.
  ( Pl.FromData a,
    IsOutput output
  ) =>
  output ->
  Maybe (ConcreteOutput (OwnerType output) (ResolvedOrInlineDatum a) (ValueType output))
isOutputWithDatumOfType out = case outputOutputDatum out of
  Pl.OutputDatumHash _ -> Nothing
  Pl.OutputDatum (Pl.Datum datum) ->
    ConcreteOutput
      (out ^. outputOwnerL)
      (out ^. outputStakingCredentialL)
      (out ^. outputValueL)
      . ResolvedOrInlineDatum
      <$> Pl.fromBuiltinData datum
  Pl.NoOutputDatum -> Nothing

-- | Test if the owner an output is a specific script. If it is, return an
-- output with the validator type as its 'OwnerType'.
isScriptOutputFrom ::
  IsOutput output =>
  Pl.TypedValidator a ->
  output ->
  Maybe (ConcreteOutput (Pl.TypedValidator a) (DatumType output) (ValueType output))
isScriptOutputFrom validator out =
  case outputAddress out of
    Pl.Address (Pl.ScriptCredential scriptHash) mStCred ->
      if scriptHash == Pl.validatorHash validator
        then
          Just $
            ConcreteOutput
              validator
              mStCred
              (out ^. outputValueL)
              (out ^. outputDatumL)
        else Nothing
    _ -> Nothing

-- | like 'isScriptOutputFrom', but also makes sure that the output has an
-- inline datum of the correct type. In most applications, it will make sense to
-- use this with 'filteredUtxosWithDatums', and not with 'filteredUtxos'.
isScriptOutputFrom' ::
  forall a output.
  ( IsOutput output,
    Pl.FromData (Pl.DatumType a),
    ToOutputDatum (DatumType output),
    Show (DatumType output),
    ToValue (ValueType output),
    Show (ValueType output)
  ) =>
  Pl.TypedValidator a ->
  output ->
  Maybe (ConcreteOutput (Pl.TypedValidator a) (ResolvedOrInlineDatum (Pl.DatumType a)) (ValueType output))
isScriptOutputFrom' validator =
  -- what's all this madness witht the type annotations?
  isScriptOutputFrom @output @a validator
    >=> isOutputWithDatumOfType @(Pl.DatumType a) @(ConcreteOutput (Pl.TypedValidator a) (DatumType output) (ValueType output))

-- | Test if the owner an output is a specific public key. If it is, return an
-- output of the same 'DatumType', but with 'Pl.PubKeyHash' as its 'OwnerType'.
isPKOutputFrom ::
  IsOutput output =>
  Pl.PubKeyHash ->
  output ->
  Maybe (ConcreteOutput Pl.PubKeyHash (DatumType output) (ValueType output))
isPKOutputFrom pkh out = case outputAddress out of
  Pl.Address (Pl.PubKeyCredential pkh') _mStCred ->
    if pkh == pkh'
      then
        Just $
          ConcreteOutput
            pkh
            (out ^. outputStakingCredentialL)
            (out ^. outputValueL)
            (out ^. outputDatumL)
      else Nothing
  _ -> Nothing

-- | Test if the value on an output contains only Ada, and adapt the return type
-- accordingly if it is so.
isOnlyAdaOutput ::
  IsOutput output =>
  output ->
  Maybe (ConcreteOutput (OwnerType output) (DatumType output) Pl.Ada)
isOnlyAdaOutput out =
  if Pl.isAdaOnlyValue (outputValue out)
    then
      Just $
        ConcreteOutput
          (out ^. outputOwnerL)
          (out ^. outputStakingCredentialL)
          (Pl.fromValue $ outputValue out)
          (out ^. outputDatumL)
    else Nothing

-- TODO et cetera

-- * Transaction labels

type LabelConstrs x = (Show x, Typeable x, Eq x, Ord x)

data TxLabel where
  TxLabel :: LabelConstrs x => x -> TxLabel

instance Eq TxLabel where
  a == x = compare a x == EQ

instance Show TxLabel where
  show (TxLabel x) = show x

{- note: How to write 'Ord' instances for types with existential type variables in
 their constructors?

The idea of the 'Ord' instances for 'TxLabel', 'MintsConstraint', and
'TxSkelIn' is illustrated by the instance for 'TxLabel' below: Sort by the
type representation of the existential type variable first, and then by the
concrete value within each of the possible instances of the existential.

This means:

- If the type(representation) of a is strictly smaller than the type of b, then
  a<b.

- If the types of a and b are the same, compare a and b normally.

- If the type of a is strictly greater than the type of b, then a>b.

-}

instance Ord TxLabel where
  compare (TxLabel a) (TxLabel x) =
    case compare (SomeTypeRep (typeOf a)) (SomeTypeRep (typeOf x)) of
      LT -> LT
      GT -> GT
      EQ -> case typeOf a `eqTypeRep` typeOf x of
        Just HRefl -> compare a x
        -- This can never happen, since 'eqTypeRep' is implemented in terms of
        -- '==' on the type representation:
        Nothing -> error "Type representations compare as EQ, but are not eqTypeRep"

-- * Transaction options

-- | Whether to adjust existing public key outputs during transaction
-- balancing. TODO: Why do we need these two options? Are they just historical
-- baggage?
data BalanceOutputPolicy
  = -- | Try to adjust an existing public key output with the change. If no
    --   suitable output can be found, create a new change output.
    AdjustExistingOutput
  | -- | Do not change the existing outputs, always create a new change
    --   output.
    DontAdjustExistingOutput
  deriving (Eq, Ord, Show)

instance Default BalanceOutputPolicy where
  def = AdjustExistingOutput

-- | Which wallet to use to provide outputs for balancing and collaterals.
-- Either the first signer or an explicit wallet. In the second case, this
-- wallet must be a signer of the transaction.
data BalancingWallet
  = BalanceWithFirstSigner
  | BalanceWith Wallet
  deriving (Eq, Ord, Show)

instance Default BalancingWallet where
  def = BalanceWithFirstSigner

-- | Wraps a function that will be applied to a transaction right before
-- submitting it.
newtype RawModTx
  = -- | Apply modification on transaction after balancing, fee calculation, and
    -- final signing areperformed
    RawModTxAfterBalancing (C.Tx C.BabbageEra -> C.Tx C.BabbageEra)

instance Eq RawModTx where
  _ == _ = False

instance Show RawModTx where
  show (RawModTxAfterBalancing _) = "RawModTxAfterBalancing"

-- | Applies a list of modifications right before the transaction is
-- submitted. The leftmost function in the argument list is applied first.
applyRawModOnBalancedTx :: [RawModTx] -> C.Tx C.BabbageEra -> C.Tx C.BabbageEra
applyRawModOnBalancedTx [] = id
applyRawModOnBalancedTx (RawModTxAfterBalancing f : fs) = applyRawModOnBalancedTx fs . f

-- | Set of options to modify the behavior of generating and validating some transaction. Some of these
-- options only have an effect when running in the 'Plutus.Contract.Contract', some only have an effect when
-- running in 'MockChainT'. If nothing is explicitely stated, the option has an effect independently of the
-- running context.
--
-- IMPORTANT INTERNAL: If you add or remove fields from 'TxOpts', make sure
-- to update the internal @fields@ value from 'Cooked.Tx.Constraints.Pretty'
--
-- TODO Refactor field names to avoid clashes on common terms such as "collateral" or "balance"
data TxOpts = TxOpts
  { -- | Performs an adjustment to unbalanced txs, making sure every UTxO that is produced
    --  has the necessary minimum amount of Ada.
    --
    -- By default, this is set to @False@, given this is the default behavior in Plutus:
    -- https://github.com/input-output-hk/plutus-apps/issues/143#issuecomment-1013012744
    adjustUnbalTx :: Bool,
    -- | When submitting a transaction for real (i.e., running in the 'Plutus.Contract.Contract' monad),
    --  it is common to call 'Plutus.Contract.Request.awaitTxConfirmed' after 'Plutus.Contract.Request.submitTxConstraints'.
    --  If you /do NOT/ wish to do so, please set this to @False@.
    --
    --  /This has NO effect when running outside of 'Plutus.Contract.Contract'/.
    --  By default, this is set to @True@.
    awaitTxConfirmed :: Bool,
    -- | Whether to increase the slot counter automatically on this submission.
    -- This is useful for modelling transactions that could be submitted in parallel in reality, so there
    -- should be no explicit ordering of what comes first. One good example is in the Crowdfunding use case contract.
    --
    -- /This has NO effect when running in 'Plutus.Contract.Contract'/.
    --  By default, this is set to @True@.
    autoSlotIncrease :: Bool,
    -- | Reorders the transaction outputs to fit the ordering of output
    -- constraints. Those outputs are put at the very beginning of the list.
    -- /This has NO effect when running in 'Plutus.Contract.Contract'/.
    --  By default, this is set to @True@.
    forceOutputOrdering :: Bool,
    -- | Applies an arbitrary modification to a transaction after it has been
    -- potentially adjusted ('adjustUnbalTx') and balanced. This is prefixed
    -- with /unsafe/ to draw attention to the fact that modifying a transaction
    -- at that stage might make it invalid. Still, this offers a hook for being
    -- able to alter a transaction in unforeseen ways. It is mostly used to test
    -- contracts that have been written for custom PABs.
    --
    -- One interesting use of this function is to observe a transaction just
    -- before it is being sent for validation, with @unsafeModTx =
    -- [RawModTxAfterBalancing Debug.Trace.traceShowId]@.
    --
    -- /This has NO effect when running in 'Plutus.Contract.Contract'/.  By
    -- default, this is set to the empty list.
    --
    -- The leftmost function in the list is applied first.
    unsafeModTx :: [RawModTx],
    -- | Whether to balance the transaction or not. Balancing
    --  ensures that @input + mint = output + fees + burns@, if you decide to
    --  set @balance = false@ you will have trouble satisfying that equation by
    --  hand because @fees@ are variable. You will likely see a
    --  @ValueNotPreserved@ error and should adjust the fees accordingly.
    --
    -- /This has NO effect when running in 'Plutus.Contract.Contract'/.
    -- By default, this is set to @True@.
    balance :: Bool,
    -- | The 'BalanceOutputPolicy' to apply when balancing the transaction.
    --
    -- /This has NO effect when running in 'Plutus.Contract.Contract'/.
    -- By default, this is set to @AdjustExistingOutput@.
    balanceOutputPolicy :: BalanceOutputPolicy,
    -- | Which wallet to use to provide outputs for balancing and collaterals.
    -- Either the first signer by default, or an explicit wallet. In the second
    -- case, this wallet must be a signer of the transaction. This option WILL
    -- NOT ensure that it is added in case it is not already present in the
    -- list of signers.
    balanceWallet :: BalancingWallet
  }
  deriving (Eq, Show)

instance Default TxOpts where
  def =
    TxOpts
      { adjustUnbalTx = False,
        awaitTxConfirmed = True,
        autoSlotIncrease = True,
        forceOutputOrdering = True,
        unsafeModTx = [],
        balance = True,
        balanceOutputPolicy = def,
        balanceWallet = def
      }

-- * Description of the Minting

type MintsConstrs redeemer =
  ( Pl.ToData redeemer,
    Show redeemer,
    Typeable redeemer
  )

data MintsRedeemer where
  NoMintsRedeemer :: MintsRedeemer
  SomeMintsRedeemer :: MintsConstrs redeemer => redeemer -> MintsRedeemer

instance Show MintsRedeemer where
  show NoMintsRedeemer = "NoMintsRedeemer"
  show (SomeMintsRedeemer x) = "(SomeMintsRedeemer " ++ show x ++ ")"

instance Eq MintsRedeemer where
  a == b = compare a b == EQ

instance Ord MintsRedeemer where
  compare NoMintsRedeemer NoMintsRedeemer = EQ
  -- The next two clauses are ugly, but necessary, since minting with no
  -- redeemer is represented as minting with the unit redeemer on-chain.
  compare NoMintsRedeemer (SomeMintsRedeemer a) =
    if Pl.unitRedeemer == Pl.Redeemer (Pl.toBuiltinData a)
      then EQ
      else LT
  compare (SomeMintsRedeemer a) NoMintsRedeemer =
    if Pl.unitRedeemer == Pl.Redeemer (Pl.toBuiltinData a)
      then EQ
      else GT
  compare (SomeMintsRedeemer a) (SomeMintsRedeemer b) =
    case compare (SomeTypeRep $ typeOf a) (SomeTypeRep $ typeOf b) of
      LT -> LT
      GT -> GT
      EQ -> case typeOf a `eqTypeRep` typeOf b of
        Just HRefl -> compare (Pl.toData a) (Pl.toData b)
        Nothing -> error "Type representations compare as EQ, but are not eqTypeRep"

-- | A description of what a transaction mints: For every policy, there can only
-- be one redeemer, and if there is a redeemer, there mus be some token names,
-- each with a non-zero amount of tokens.
type TxSkelMints =
  Map
    (Pl.Versioned Pl.MintingPolicy)
    (MintsRedeemer, NEMap Pl.TokenName (NonZero Integer))

-- | Combining 'TxSkelMints' in a sensible way. In particular, this means that
--
-- > Map.fromList [(pol, (red, NEMap.fromList [(tName, 1)]))]
--
-- and
--
-- > Map.fromList [(pol, (red, NEMap.fromList [(tName, -1)]))]
--
-- will combine to become the empty 'TxSkelMints' (and similar examples, where
-- the values add up to zero, see the comment at the definition of
-- 'addToTxSkelMints').
instance {-# OVERLAPPING #-} Semigroup TxSkelMints where
  a <> b =
    foldl
      (flip addToTxSkelMints)
      a
      (txSkelMintsToList b)

instance {-# OVERLAPPING #-} Monoid TxSkelMints where
  mempty = Map.empty

-- | Add a new entry to a 'TxSkelMints'. There are a few wrinkles:
--
-- (1) If for a given policy, redeemer, and token name, there are @n@ tokens in
-- the argument 'TxSkelMints', and you add @-n@ tokens, the corresponding entry
-- in the "inner map" of the policy will disappear (obviously, because all of
-- its values have to be non-zero). If that also means that the inner map
-- becomes empty, the policy will disappear from the 'TxSkelMints' altogether.
--
-- (2) If a policy is already present on the argument 'TxSkelMints' with a
-- redeemer @a@, and you add a mint with a different redeemer @b@, the old
-- redeemer is thrown away. This is because, on the plutus-apps 'Tx' type, every
-- minting policy can have only one redeemer per transaction. The values
-- associated with the token names of that policy are added as described above,
-- though. This means that any pre-exixting values will be minted with a new
-- redeemer.
--
-- If, for some reason, you really want to generate a 'TxSkelMints' that has
-- both a negative and a positive entry of the same asset class and redeemer,
-- you'll have to do so manually. Note, however, that even if you do so, NO
-- VALIDATOR OR MINTING POLICY WILL EVER GET TO SEE A TRANSACTION WITH SUCH
-- CONFLICTING INFORMATION. This is not a design decision/limitation of
-- cooked-validators: The Cardano API 'TxBodyContent' type, that we're
-- translating everything into eventually, stores minting information as a
-- minted value together with a map from policy IDs to witnesses (which
-- represent the used redeemers). That means that we can only store _one_
-- redeemer per minting policy, and no conflicting mints of the same asset
-- class, since they'll just cancel.
addToTxSkelMints ::
  (Pl.Versioned Pl.MintingPolicy, MintsRedeemer, Pl.TokenName, NonZero Integer) ->
  TxSkelMints ->
  TxSkelMints
addToTxSkelMints (pol, red, tName, NonZero amount) mints =
  case mints Map.!? pol of
    Nothing ->
      -- The policy isn't yet in the given 'TxSkelMints', so we can just add a
      -- new entry:
      Map.insert pol (red, NEMap.singleton tName (NonZero amount)) mints
    Just (_oldRed, innerMap) ->
      -- Ignore the old redeemer: If it's the same as the new one, nothing will
      -- change, if not, the new redeemer will be kept.
      case innerMap NEMap.!? tName of
        Nothing ->
          -- The given token name has not yet occurred for the given
          -- policy. This means that we can just add the new tokens to the
          -- inner map:
          Map.insert pol (red, NEMap.insert tName (NonZero amount) innerMap) mints
        Just (NonZero oldAmount) ->
          let newAmount = oldAmount + amount
           in if newAmount /= 0
                then -- If the sum of the old amount of tokens and the additional
                -- tokens is non-zero, we can just update the amount in the
                -- inner map:
                  Map.insert pol (red, NEMap.insert tName (NonZero newAmount) innerMap) mints
                else -- If the sum is zero, we'll have to delete the token name
                -- from the inner map. If that yields a completely empty
                -- inner map, we'll have to remove the entry altogether:
                case NEMap.nonEmptyMap $ NEMap.delete tName innerMap of
                  Nothing -> Map.delete pol mints
                  Just newInnerMap -> Map.insert pol (red, newInnerMap) mints

txSkelMintsToList :: TxSkelMints -> [(Pl.Versioned Pl.MintingPolicy, MintsRedeemer, Pl.TokenName, NonZero Integer)]
txSkelMintsToList =
  concatMap
    ( \(p, (r, m)) ->
        (\(t, n) -> (p, r, t, n))
          <$> NEList.toList (NEMap.toList m)
    )
    . Map.toList

-- | This function relies on the 'Monoid' instance of 'TxSkelMints'. So, some
-- non-empty lists (where all amounts for a given asset class an redeemer add up
-- to zero) might be translated into the empty 'TxSkelMints'. (See the comment
-- at the 'Semigroup' instance definition of 'TxSkelMints', and at the
-- definition of 'addToTxSkelMints'.)
txSkelMintsFromList :: [(Pl.Versioned Pl.MintingPolicy, MintsRedeemer, Pl.TokenName, NonZero Integer)] -> TxSkelMints
txSkelMintsFromList =
  foldMap
    ( \(policy, red, tName, amount) ->
        Map.singleton policy (red, NEMap.singleton tName amount)
    )

-- | Convert between 'TxSkelMints' and a list of tuples describing eveything
-- that's being minted. This is implemented in terms of 'txSkelMintsFromList'
-- (see the comment at that function). The upshot is that
--
-- > review mintsListIso . view mintsListIso
--
-- is the identity on 'TxSkelMints', but
--
-- > view mintsListIso . review mintsListIso
--
-- is NOT THE IDENTITY on @[(Pl.MintingPolicy, MintsRedeemer, Pl.TokenName,
-- NonZero Integer)]@.
mintsListIso :: Iso' TxSkelMints [(Pl.Versioned Pl.MintingPolicy, MintsRedeemer, Pl.TokenName, NonZero Integer)]
mintsListIso = iso txSkelMintsToList txSkelMintsFromList

-- | The value described by a 'TxSkelMints'
txSkelMintsValue :: TxSkelMints -> Pl.Value
txSkelMintsValue =
  foldMapOf
    (mintsListIso % folded)
    ( \(policy, _, tName, NonZero amount) ->
        Pl.assetClassValue
          ( Pl.assetClass
              (Pl.scriptCurrencySymbol policy)
              tName
          )
          amount
    )

-- * Transaction outputs

class IsTxSkelOutAllowedOwner a where
  toPKHOrValidator :: a -> Either Pl.PubKeyHash (Pl.Versioned Pl.Validator)

instance IsTxSkelOutAllowedOwner Pl.PubKeyHash where
  toPKHOrValidator = Left

instance IsTxSkelOutAllowedOwner (Pl.TypedValidator a) where
  toPKHOrValidator = Right . Pl.vValidatorScript

data TxSkelOut where
  Pays ::
    ( IsOutput o,
      Show (OwnerType o),
      IsTxSkelOutAllowedOwner (OwnerType o),
      Typeable (OwnerType o),
      ToCredential (OwnerType o),
<<<<<<< HEAD
      DatumType o ~ TxSkelOutDatum, -- see the [note on TxSkelOutData]
=======
      Show (DatumType o),
      Pretty (DatumType o),
      ToOutputDatum (DatumType o),
      Pl.ToData (DatumType o), -- If this seems redundant with the 'ToOutputDatum' constraint, see the [note on TxSkelOut data].
      Typeable (DatumType o),
>>>>>>> 82701af4
      ValueType o ~ Pl.Value -- needed for the 'txSkelOutValueL'
    ) =>
    {producedOutput :: o} ->
    TxSkelOut

deriving instance Show TxSkelOut

-- | Since we mostly care about whether the transaction outputs are the same
-- on-chain, this is sufficient:
instance Eq TxSkelOut where
  (==) = (==) `on` txSkelOutToTxOut

txSkelOutValueL :: Lens' TxSkelOut Pl.Value
txSkelOutValueL =
  lens
    (\(Pays output) -> outputValue output)
    (\(Pays output) newValue -> Pays $ output & outputValueL .~ newValue)

txSkelOutValue :: TxSkelOut -> Pl.Value
txSkelOutValue = (^. txSkelOutValueL)

txSkelOutValidator :: TxSkelOut -> Maybe (Pl.Versioned Pl.Validator)
txSkelOutValidator (Pays output) = rightToMaybe (toPKHOrValidator $ output ^. outputOwnerL)

type TxSkelOutDatumConstrs a = (Show a, Pl.ToData a, Pl.Eq a, Typeable a)

-- | See the [note on TxSkelOut data]
data TxSkelOutDatum where
  -- | use no datum
  TxSkelOutNoDatum :: TxSkelOutDatum
  -- | only include the hash on the transaction
  TxSkelOutDatumHash :: TxSkelOutDatumConstrs a => a -> TxSkelOutDatum
  -- | use a 'Pl.OutputDatumHash' on the transaction output, but generate the
  -- transaction in such a way that the complete datum is included in the
  -- 'txInfoData' seen by validators
  TxSkelOutDatum :: TxSkelOutDatumConstrs a => a -> TxSkelOutDatum
  -- | use an inline datum
  TxSkelOutInlineDatum :: TxSkelOutDatumConstrs a => a -> TxSkelOutDatum

deriving instance Show TxSkelOutDatum

instance Eq TxSkelOutDatum where
  TxSkelOutNoDatum == TxSkelOutNoDatum = True
  TxSkelOutDatumHash datum1 == TxSkelOutDatumHash datum2 =
    case typeOf datum1 `eqTypeRep` typeOf datum2 of
      Just HRefl -> datum1 Pl.== datum2
      Nothing -> False
  TxSkelOutDatum datum1 == TxSkelOutDatum datum2 =
    case typeOf datum1 `eqTypeRep` typeOf datum2 of
      Just HRefl -> datum1 Pl.== datum2
      Nothing -> False
  TxSkelOutInlineDatum datum1 == TxSkelOutInlineDatum datum2 =
    case typeOf datum1 `eqTypeRep` typeOf datum2 of
      Just HRefl -> datum1 Pl.== datum2
      Nothing -> False
  _ == _ = False

<<<<<<< HEAD
{- [note on TxSkelOut data]

On transaction outputs, we have the option to use

1. no datum
2. only a datum hash
3. a "normal" datum
4. an inline datum

These four options are also what the type 'TxSkelOutDatum' records. The
following table explains their differences.

|                | in the simulated chain state | on the 'txInfoData' | 'Pl.OutputDatum' constructor seen by the validator |
|----------------+------------------------------+---------------------+----------------------------------------------------|
| no datum       | no                           | no                  | 'Pl.NoOutputDatum'                                 |
|----------------+------------------------------+---------------------+----------------------------------------------------|
| datum hash     | yes                          | no                  | 'Pl.OutputDatumHash'                               |
|----------------+------------------------------+---------------------+----------------------------------------------------|
| "normal" datum | yes                          | yes                 | 'Pl.OutputDatumHash'                               |
|----------------+------------------------------+---------------------+----------------------------------------------------|
| inline datum   | yes                          | no                  | 'Pl.OutputDatum'                                   |
|----------------+------------------------------+---------------------+----------------------------------------------------|

That is:

- Whenever there is a datum, we'll store it in the state of our simulated
  chain. This will make it possible to retrieve it later, using functions such
  as 'datumFromHash'.

- Both of the 'TxSkelOutDatumHash' and 'TxSkelOutDatum' constructors will create
  an output that scripts see on the 'txInfo' as having a datum hash. The
  difference is whether that hash will be resolvable using validator functions
  like 'findDatum'.

In summary: On the one hand, there is the function 'txSkelOutDatumComplete'
which extracts the whole datum from a 'TxSkelOut', in order to save it in the
simulated chain state. On the other hand, there is 'txSkelOutToTxOut', which
will return the output as seen on the 'txInfo' by a validator, with the correct
'Pl.OutputDatum' on it.
-}
=======
-- | The 'Pretty' instance for 'TxSkelOutDatum' relays the pretty-printing of
-- the datum it contains.
instance Pretty a => Pretty (TxSkelOutDatum a) where
  pretty (TxSkelOutDatumHash datum) = PP.pretty datum
  pretty (TxSkelOutInlineDatum datum) = PP.pretty datum

-- | See the [note on TxSkelOut data]
instance (Pl.ToData a) => ToOutputDatum (TxSkelOutDatum a) where
  toOutputDatum (TxSkelOutDatumHash datum) = Pl.OutputDatumHash . Pl.datumHash . Pl.Datum . Pl.toBuiltinData $ datum
  toOutputDatum (TxSkelOutInlineDatum datum) = Pl.OutputDatum . Pl.Datum . Pl.toBuiltinData $ datum

-- | See the [note on TxSkelOut data]
instance (Pl.ToData a, Pretty a) => Pl.ToData (TxSkelOutDatum a) where
  toBuiltinData (TxSkelOutDatumHash datum) = Pl.toBuiltinData datum
  toBuiltinData (TxSkelOutInlineDatum datum) = Pl.toBuiltinData datum
>>>>>>> 82701af4

-- | The transaction output, as seen by a validator. In particular, see the
-- [note on TxSkelOut data].
txSkelOutToTxOut :: TxSkelOut -> Pl.TxOut
txSkelOutToTxOut (Pays output) = outputTxOut output

-- | See the [note on TxSkelOut data]
txSkelOutDatumComplete :: TxSkelOut -> Maybe (Pl.Datum, String)
txSkelOutDatumComplete (Pays output) = txSkelOutUntypedDatum $ output ^. outputDatumL

-- | See the [note on TxSkelOut data]
instance ToOutputDatum TxSkelOutDatum where
  toOutputDatum TxSkelOutNoDatum = Pl.NoOutputDatum
  toOutputDatum (TxSkelOutDatumHash datum) = Pl.OutputDatumHash . Pl.datumHash . Pl.Datum . Pl.toBuiltinData $ datum
  toOutputDatum (TxSkelOutDatum datum) = Pl.OutputDatumHash . Pl.datumHash . Pl.Datum . Pl.toBuiltinData $ datum
  toOutputDatum (TxSkelOutInlineDatum datum) = Pl.OutputDatum . Pl.Datum . Pl.toBuiltinData $ datum

txSkelOutUntypedDatum :: TxSkelOutDatum -> Maybe (Pl.Datum, String)
txSkelOutUntypedDatum = \case
  TxSkelOutNoDatum -> Nothing
  TxSkelOutDatumHash x -> Just (Pl.Datum $ Pl.toBuiltinData x, show x)
  TxSkelOutDatum x -> Just (Pl.Datum $ Pl.toBuiltinData x, show x)
  TxSkelOutInlineDatum x -> Just (Pl.Datum $ Pl.toBuiltinData x, show x)

txSkelOutTypedDatum :: Pl.FromData a => TxSkelOutDatum -> Maybe a
txSkelOutTypedDatum = Pl.fromBuiltinData . Pl.getDatum . fst <=< txSkelOutUntypedDatum

-- ** Smart constructors for transaction outputs

<<<<<<< HEAD
-- | Pay a certain value to a public key, without using a datum.
paysPK :: Pl.PubKeyHash -> Pl.Value -> TxSkelOut
paysPK pkh value = Pays (ConcreteOutput pkh Nothing value TxSkelOutNoDatum)
=======
-- | See the [note on TxSkelOut data]
txSkelOutDatumComplete :: TxSkelOut -> (Pl.Datum, Doc ())
txSkelOutDatumComplete (Pays output) =
  let datum = output ^. outputDatumL
   in (Pl.Datum . Pl.toBuiltinData $ datum, PP.pretty datum)
>>>>>>> 82701af4

-- | Pays a script a certain value with a certain datum, which will be included
-- as a datum hash on the transaction.
paysScript ::
  ( Pl.ToData (Pl.DatumType a),
    Show (Pl.DatumType a),
    Typeable (Pl.DatumType a),
<<<<<<< HEAD
    Pl.Eq (Pl.DatumType a),
=======
    Pretty (Pl.DatumType a),
>>>>>>> 82701af4
    Typeable a
  ) =>
  Pl.TypedValidator a ->
  Pl.DatumType a ->
  Pl.Value ->
  TxSkelOut
paysScript validator datum value =
  Pays
    ( ConcreteOutput
        validator
        Nothing
        value
        (TxSkelOutDatum datum)
    )

-- | Like 'paysScript', but using an inline datum.
paysScriptInlineDatum ::
  ( Pl.ToData (Pl.DatumType a),
    Show (Pl.DatumType a),
    Typeable (Pl.DatumType a),
<<<<<<< HEAD
    Pl.Eq (Pl.DatumType a),
=======
    Pretty (Pl.DatumType a),
>>>>>>> 82701af4
    Typeable a
  ) =>
  Pl.TypedValidator a ->
  Pl.DatumType a ->
  Pl.Value ->
  TxSkelOut
paysScriptInlineDatum validator datum value =
  Pays
    ( ConcreteOutput
        validator
        Nothing
        value
        (TxSkelOutInlineDatum datum)
    )

-- | Like 'paysScript', but won't include the complete datum on the
-- transaction. This is only useful if there's no script that checks the output
-- datum.
paysScriptDatumHash ::
  ( Pl.ToData (Pl.DatumType a),
    Show (Pl.DatumType a),
    Typeable (Pl.DatumType a),
    Pl.Eq (Pl.DatumType a),
    Typeable a
  ) =>
  Pl.TypedValidator a ->
  Pl.DatumType a ->
  Pl.Value ->
  TxSkelOut
paysScriptDatumHash validator datum value =
  Pays
    ( ConcreteOutput
        validator
        Nothing
        value
        (TxSkelOutDatumHash datum)
    )

-- * Redeemers for transaction inputs

type SpendsScriptConstrs a =
  ( Pl.ToData (Pl.RedeemerType a),
    Show (Pl.RedeemerType a),
    Pl.Eq (Pl.RedeemerType a),
    Typeable (Pl.RedeemerType a)
  )

data TxSkelRedeemer where
  TxSkelNoRedeemerForPK :: TxSkelRedeemer
  TxSkelNoRedeemerForScript :: TxSkelRedeemer
  TxSkelRedeemerForScript :: SpendsScriptConstrs a => Pl.RedeemerType a -> TxSkelRedeemer

txSkelTypedRedeemer :: Pl.FromData (Pl.RedeemerType a) => TxSkelRedeemer -> Maybe (Pl.RedeemerType a)
txSkelTypedRedeemer (TxSkelRedeemerForScript redeemer) = Pl.fromData . Pl.toData $ redeemer
txSkelTypedRedeemer _ = Nothing

deriving instance (Show TxSkelRedeemer)

instance Eq TxSkelRedeemer where
  TxSkelNoRedeemerForPK == TxSkelNoRedeemerForPK = True
  TxSkelNoRedeemerForScript == TxSkelNoRedeemerForScript = True
  (TxSkelRedeemerForScript r1) == (TxSkelRedeemerForScript r2) =
    case typeOf r1 `eqTypeRep` typeOf r2 of
      Just HRefl -> r1 Pl.== r2
      Nothing -> False
  _ == _ = False

-- * Transaction skeletons

data TxSkel where
  TxSkel ::
    { txSkelLabel :: Set TxLabel,
      txSkelOpts :: TxOpts,
      txSkelMints :: TxSkelMints,
      txSkelValidityRange :: Pl.POSIXTimeRange,
      txSkelSigners :: NonEmpty Wallet,
      txSkelIns :: Map Pl.TxOutRef TxSkelRedeemer,
      txSkelOuts :: [TxSkelOut],
      txSkelFee :: Integer -- Fee in Lovelace
    } ->
    TxSkel
  deriving (Show, Eq)

makeLensesFor
  [ ("txSkelLabel", "txSkelLabelL"),
    ("txSkelOpts", "txSkelOptsL"),
    ("txSkelMints", "txSkelMintsL"),
    ("txSkelValidityRange", "txSkelValidityRangeL"),
    ("txSkelSigners", "txSkelSignersL"),
    ("txSkelIns", "txSkelInsL"),
    ("txSkelInsCollateral", "txSkelInsCollateralL"),
    ("txSkelOuts", "txSkelOutsL"),
    ("txSkelFee", "txSkelFeeL")
  ]
  ''TxSkel

-- | A convenience template where wallet 1 is the default signer of an
-- otherwise empty transaction skeleton.
txSkelTemplate :: TxSkel
txSkelTemplate = txSkelSubmittedBy (wallet 1)

txSkelSubmittedBy :: Wallet -> TxSkel
txSkelSubmittedBy w =
  TxSkel
    { txSkelLabel = Set.empty,
      txSkelOpts = def,
      txSkelMints = Map.empty,
      txSkelValidityRange = Pl.always,
      txSkelSigners = w NEList.:| [],
      txSkelIns = Map.empty,
      txSkelOuts = [],
      txSkelFee = 0
    }

-- | Return all data on transaction outputs.
txSkelOutputData :: TxSkel -> Map Pl.DatumHash (Pl.Datum, Doc ())
txSkelOutputData =
  foldMapOf
    ( txSkelOutsL
        % folded
        % afolding txSkelOutDatumComplete -- if you're wondering why to use this function, see the [note on TxSkelOut data]
    )
    (\(datum, datumStr) -> Map.singleton (Pl.datumHash datum) (datum, datumStr))

-- | The value in all transaction inputs, plus the negative parts of the minted
-- value. This is the right hand side of the "balancing equation":
--
-- > mints + inputs = fees + burns + outputs
txSkelOutputValue :: TxSkel -> Pl.Value
txSkelOutputValue skel@TxSkel {txSkelMints = mints} =
  negativePart (txSkelMintsValue mints)
    <> foldOf (txSkelOutsL % folded % txSkelOutValueL) skel
    <> Pl.lovelaceValueOf (txSkelFee skel)

txSkelOutValidators :: TxSkel -> Map Pl.ValidatorHash (Pl.Versioned Pl.Validator)
txSkelOutValidators =
  Map.fromList
    . mapMaybe
      ( \txSkelOut ->
          let validator = txSkelOutValidator txSkelOut
           in case validator of
                Nothing -> Nothing
                Just script -> Just (Ledger.Scripts.validatorHash script, script)
      )
    . txSkelOuts

-- -- | All of the '_txSkelRequiredSigners', plus all of the signers required for
-- -- PK inputs on the transaction
-- txSkelAllSigners :: TxSkel -> Set Pl.PubKeyHash
-- txSkelAllSigners skel =
--   (skel ^. txSkelRequiredSignersL)
--     <> foldMapOf
--       (consumedOutputsF % afolding sBelongsToPubKey)
--       Set.singleton
--       skel

-- * Utilities

-- ** Working with 'Value's

flattenValueI :: Iso' Pl.Value [(Pl.AssetClass, Integer)]
flattenValueI =
  iso
    (map (\(cSymbol, tName, amount) -> (Pl.assetClass cSymbol tName, amount)) . Pl.flattenValue)
    (foldl' (\v (ac, amount) -> v <> Pl.assetClassValue ac amount) mempty)

-- | The positive part of a value. For every asset class in the given value,
-- this asset class and its amount are included in the output iff the amount is
-- strictly positive. It holds
--
-- > x == positivePart x <> Pl.negate negativePart x
positivePart :: Pl.Value -> Pl.Value
positivePart = over flattenValueI (filter $ (0 <) . snd)

-- | The negative part of a value. For every asset class in the given value,
-- this asset class and its negated amount are included in the output iff the
-- amount is strictly negative. It holds
--
-- > x == positivePart x <> Pl.negate negativePart x
negativePart :: Pl.Value -> Pl.Value
negativePart = over flattenValueI (mapMaybe (\(ac, n) -> if n < 0 then Just (ac, - n) else Nothing))<|MERGE_RESOLUTION|>--- conflicted
+++ resolved
@@ -769,15 +769,7 @@
       IsTxSkelOutAllowedOwner (OwnerType o),
       Typeable (OwnerType o),
       ToCredential (OwnerType o),
-<<<<<<< HEAD
       DatumType o ~ TxSkelOutDatum, -- see the [note on TxSkelOutData]
-=======
-      Show (DatumType o),
-      Pretty (DatumType o),
-      ToOutputDatum (DatumType o),
-      Pl.ToData (DatumType o), -- If this seems redundant with the 'ToOutputDatum' constraint, see the [note on TxSkelOut data].
-      Typeable (DatumType o),
->>>>>>> 82701af4
       ValueType o ~ Pl.Value -- needed for the 'txSkelOutValueL'
     ) =>
     {producedOutput :: o} ->
@@ -802,7 +794,7 @@
 txSkelOutValidator :: TxSkelOut -> Maybe (Pl.Versioned Pl.Validator)
 txSkelOutValidator (Pays output) = rightToMaybe (toPKHOrValidator $ output ^. outputOwnerL)
 
-type TxSkelOutDatumConstrs a = (Show a, Pl.ToData a, Pl.Eq a, Typeable a)
+type TxSkelOutDatumConstrs a = (Show a, Pretty a, Pl.ToData a, Pl.Eq a, Typeable a)
 
 -- | See the [note on TxSkelOut data]
 data TxSkelOutDatum where
@@ -835,7 +827,12 @@
       Nothing -> False
   _ == _ = False
 
-<<<<<<< HEAD
+-- -- | The 'Pretty' instance for 'TxSkelOutDatum' relays the pretty-printing of
+-- -- the datum it contains.
+-- instance Pretty a => Pretty (TxSkelOutDatum a) where
+--   pretty (TxSkelOutDatumHash datum) = PP.pretty datum
+--   pretty (TxSkelOutInlineDatum datum) = PP.pretty datum
+
 {- [note on TxSkelOut data]
 
 On transaction outputs, we have the option to use
@@ -871,28 +868,11 @@
   like 'findDatum'.
 
 In summary: On the one hand, there is the function 'txSkelOutDatumComplete'
-which extracts the whole datum from a 'TxSkelOut', in order to save it in the
-simulated chain state. On the other hand, there is 'txSkelOutToTxOut', which
-will return the output as seen on the 'txInfo' by a validator, with the correct
-'Pl.OutputDatum' on it.
+which extracts the whole datum, with its pretty-printed representation, from a
+'TxSkelOut', in order to save it in the simulated chain state. On the other
+hand, there is 'txSkelOutToTxOut', which will return the output as seen on the
+'txInfo' by a validator, with the correct 'Pl.OutputDatum' on it.
 -}
-=======
--- | The 'Pretty' instance for 'TxSkelOutDatum' relays the pretty-printing of
--- the datum it contains.
-instance Pretty a => Pretty (TxSkelOutDatum a) where
-  pretty (TxSkelOutDatumHash datum) = PP.pretty datum
-  pretty (TxSkelOutInlineDatum datum) = PP.pretty datum
-
--- | See the [note on TxSkelOut data]
-instance (Pl.ToData a) => ToOutputDatum (TxSkelOutDatum a) where
-  toOutputDatum (TxSkelOutDatumHash datum) = Pl.OutputDatumHash . Pl.datumHash . Pl.Datum . Pl.toBuiltinData $ datum
-  toOutputDatum (TxSkelOutInlineDatum datum) = Pl.OutputDatum . Pl.Datum . Pl.toBuiltinData $ datum
-
--- | See the [note on TxSkelOut data]
-instance (Pl.ToData a, Pretty a) => Pl.ToData (TxSkelOutDatum a) where
-  toBuiltinData (TxSkelOutDatumHash datum) = Pl.toBuiltinData datum
-  toBuiltinData (TxSkelOutInlineDatum datum) = Pl.toBuiltinData datum
->>>>>>> 82701af4
 
 -- | The transaction output, as seen by a validator. In particular, see the
 -- [note on TxSkelOut data].
@@ -900,7 +880,7 @@
 txSkelOutToTxOut (Pays output) = outputTxOut output
 
 -- | See the [note on TxSkelOut data]
-txSkelOutDatumComplete :: TxSkelOut -> Maybe (Pl.Datum, String)
+txSkelOutDatumComplete :: TxSkelOut -> Maybe (Pl.Datum, Doc ())
 txSkelOutDatumComplete (Pays output) = txSkelOutUntypedDatum $ output ^. outputDatumL
 
 -- | See the [note on TxSkelOut data]
@@ -910,29 +890,21 @@
   toOutputDatum (TxSkelOutDatum datum) = Pl.OutputDatumHash . Pl.datumHash . Pl.Datum . Pl.toBuiltinData $ datum
   toOutputDatum (TxSkelOutInlineDatum datum) = Pl.OutputDatum . Pl.Datum . Pl.toBuiltinData $ datum
 
-txSkelOutUntypedDatum :: TxSkelOutDatum -> Maybe (Pl.Datum, String)
+txSkelOutUntypedDatum :: TxSkelOutDatum -> Maybe (Pl.Datum, Doc ())
 txSkelOutUntypedDatum = \case
   TxSkelOutNoDatum -> Nothing
-  TxSkelOutDatumHash x -> Just (Pl.Datum $ Pl.toBuiltinData x, show x)
-  TxSkelOutDatum x -> Just (Pl.Datum $ Pl.toBuiltinData x, show x)
-  TxSkelOutInlineDatum x -> Just (Pl.Datum $ Pl.toBuiltinData x, show x)
+  TxSkelOutDatumHash x -> Just (Pl.Datum $ Pl.toBuiltinData x, PP.pretty x)
+  TxSkelOutDatum x -> Just (Pl.Datum $ Pl.toBuiltinData x, PP.pretty x)
+  TxSkelOutInlineDatum x -> Just (Pl.Datum $ Pl.toBuiltinData x, PP.pretty x)
 
 txSkelOutTypedDatum :: Pl.FromData a => TxSkelOutDatum -> Maybe a
 txSkelOutTypedDatum = Pl.fromBuiltinData . Pl.getDatum . fst <=< txSkelOutUntypedDatum
 
 -- ** Smart constructors for transaction outputs
 
-<<<<<<< HEAD
 -- | Pay a certain value to a public key, without using a datum.
 paysPK :: Pl.PubKeyHash -> Pl.Value -> TxSkelOut
 paysPK pkh value = Pays (ConcreteOutput pkh Nothing value TxSkelOutNoDatum)
-=======
--- | See the [note on TxSkelOut data]
-txSkelOutDatumComplete :: TxSkelOut -> (Pl.Datum, Doc ())
-txSkelOutDatumComplete (Pays output) =
-  let datum = output ^. outputDatumL
-   in (Pl.Datum . Pl.toBuiltinData $ datum, PP.pretty datum)
->>>>>>> 82701af4
 
 -- | Pays a script a certain value with a certain datum, which will be included
 -- as a datum hash on the transaction.
@@ -940,11 +912,8 @@
   ( Pl.ToData (Pl.DatumType a),
     Show (Pl.DatumType a),
     Typeable (Pl.DatumType a),
-<<<<<<< HEAD
     Pl.Eq (Pl.DatumType a),
-=======
     Pretty (Pl.DatumType a),
->>>>>>> 82701af4
     Typeable a
   ) =>
   Pl.TypedValidator a ->
@@ -965,11 +934,8 @@
   ( Pl.ToData (Pl.DatumType a),
     Show (Pl.DatumType a),
     Typeable (Pl.DatumType a),
-<<<<<<< HEAD
     Pl.Eq (Pl.DatumType a),
-=======
     Pretty (Pl.DatumType a),
->>>>>>> 82701af4
     Typeable a
   ) =>
   Pl.TypedValidator a ->
@@ -993,6 +959,7 @@
     Show (Pl.DatumType a),
     Typeable (Pl.DatumType a),
     Pl.Eq (Pl.DatumType a),
+    Pretty (Pl.DatumType a),
     Typeable a
   ) =>
   Pl.TypedValidator a ->
