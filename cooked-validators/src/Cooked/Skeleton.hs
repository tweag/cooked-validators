--- conflicted
+++ resolved
@@ -757,13 +757,8 @@
     { txSkelLabel :: Set TxLabel,
       txSkelOpts :: TxOpts,
       txSkelMints :: TxSkelMints,
-<<<<<<< HEAD
       txSkelValidityRange :: Pl.SlotRange,
-      txSkelSigners :: NonEmpty Wallet,
-=======
-      txSkelValidityRange :: Pl.POSIXTimeRange,
       txSkelSigners :: [Wallet],
->>>>>>> 5a80132c
       txSkelIns :: Map Pl.TxOutRef TxSkelRedeemer,
       txSkelInsReference :: Set Pl.TxOutRef,
       txSkelOuts :: [TxSkelOut]
