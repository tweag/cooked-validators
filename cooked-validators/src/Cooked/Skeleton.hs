{-# LANGUAGE AllowAmbiguousTypes #-}
{-# LANGUAGE ConstraintKinds #-}
{-# LANGUAGE FlexibleContexts #-}
{-# LANGUAGE FlexibleInstances #-}
{-# LANGUAGE GADTs #-}
{-# LANGUAGE GeneralizedNewtypeDeriving #-}
{-# LANGUAGE LambdaCase #-}
{-# LANGUAGE RankNTypes #-}
{-# LANGUAGE RecordWildCards #-}
{-# LANGUAGE ScopedTypeVariables #-}
{-# LANGUAGE StandaloneDeriving #-}
{-# LANGUAGE TemplateHaskell #-}
{-# LANGUAGE TypeApplications #-}
{-# LANGUAGE TypeFamilies #-}

module Cooked.Skeleton
  ( LabelConstrs,
    TxLabel (..),
    BalanceOutputPolicy (..),
    BalancingWallet (..),
    RawModTx (..),
    applyRawModOnBalancedTx,
    TxOpts (..),
    MintsConstrs,
    MintsRedeemer (..),
    TxSkelMints,
    addToTxSkelMints,
    txSkelMintsToList,
    txSkelMintsFromList,
    txSkelMintsValue,
    txSkelOutValueL,
    txSkelOutDatumL,
    txSkelOutValue,
    txSkelOutValidator,
    TxSkelOutDatumConstrs,
    TxSkelOutDatum (..),
    TxSkelOut (..),
    paysPK,
    paysPKWithReferenceScript,
    txSkelOutTypedDatum,
    txSkelOutUntypedDatum,
    paysScript,
    paysScriptInlineDatum,
    paysScriptDatumHash,
    TxSkelRedeemer (..),
    txSkelTypedRedeemer,
    TxSkel (..),
    txSkelLabelL,
    txSkelOptsL,
    txSkelMintsL,
    txSkelValidityRangeL,
    txSkelSignersL,
    txSkelInsL,
    txSkelInsReferenceL,
    txSkelOutsL,
    txSkelTemplate,
    txSkelOutputData,
    Fee (..),
    txSkelOutputValue,
    txSkelOutValidators,
    txSkelOutOwnerTypeP,
    txSkelOutputDatumTypeAT,
    SkelContext (..),
    txSkelOutReferenceScripts,
  )
where

import qualified Cardano.Api as C
import Control.Monad
import Cooked.Output
import Cooked.Pretty.Class
import Cooked.ValueUtils
import Cooked.Wallet
import Data.Default
import Data.Either.Combinators
import Data.Function
import qualified Data.List.NonEmpty as NEList
import Data.Map (Map)
import qualified Data.Map as Map
import Data.Map.NonEmpty (NEMap)
import qualified Data.Map.NonEmpty as NEMap
import Data.Maybe
import Data.Set (Set)
import qualified Data.Set as Set
import qualified Ledger.Scripts (validatorHash)
import qualified Ledger.Scripts as Pl hiding (validatorHash)
import qualified Ledger.Slot as Pl
import qualified Ledger.Typed.Scripts as Pl
import Optics.Core
import Optics.TH
import qualified Plutus.Script.Utils.Ada as Pl
import qualified Plutus.Script.Utils.Value as Pl hiding (adaSymbol, adaToken)
import qualified Plutus.V1.Ledger.Interval as Pl
import qualified Plutus.V2.Ledger.Api as Pl hiding (TxOut, adaSymbol, adaToken)
import qualified Plutus.V2.Ledger.Tx as Pl
import qualified PlutusTx.Prelude as Pl
import Test.QuickCheck (NonZero (..))
import Type.Reflection

-- * Transaction labels

type LabelConstrs x = (Show x, Typeable x, Eq x, Ord x)

data TxLabel where
  TxLabel :: LabelConstrs x => x -> TxLabel

instance Eq TxLabel where
  a == x = compare a x == EQ

instance Show TxLabel where
  show (TxLabel x) = show x

instance Ord TxLabel where
  compare (TxLabel a) (TxLabel x) =
    case compare (SomeTypeRep (typeOf a)) (SomeTypeRep (typeOf x)) of
      LT -> LT
      GT -> GT
      EQ -> case typeOf a `eqTypeRep` typeOf x of
        Just HRefl -> compare a x
        -- This can never happen, since 'eqTypeRep' is implemented in terms of
        -- '==' on the type representation:
        Nothing -> error "Type representations compare as EQ, but are not eqTypeRep"

-- * Transaction options

-- | Whether to adjust a potentially existing output to the balancing wallet
-- with the change during transaction balancing.
data BalanceOutputPolicy
  = -- | Try to adjust an existing public key output with the change. If no
    --   suitable output can be found, create a new change output.
    AdjustExistingOutput
  | -- | Do not change the existing outputs, always create a new change
    --   output.
    DontAdjustExistingOutput
  deriving (Eq, Ord, Show)

instance Default BalanceOutputPolicy where
  def = AdjustExistingOutput

-- | Which wallet to use to provide outputs for balancing and collaterals.
-- Either the first signer or an explicit wallet. In the second case, this
-- wallet must be a signer of the transaction.
data BalancingWallet
  = BalanceWithFirstSigner
  | BalanceWith Wallet
  deriving (Eq, Ord, Show)

instance Default BalancingWallet where
  def = BalanceWithFirstSigner

-- | Wraps a function that will be applied to a transaction right before
-- submitting it.
newtype RawModTx
  = -- | Apply modification on transaction after balancing, fee calculation, and
    -- final signing are performed
    RawModTxAfterBalancing (C.Tx C.BabbageEra -> C.Tx C.BabbageEra)

instance Eq RawModTx where
  _ == _ = False

instance Show RawModTx where
  show (RawModTxAfterBalancing _) = "RawModTxAfterBalancing"

-- | Applies a list of modifications right before the transaction is
-- submitted. The leftmost function in the argument list is applied first.
applyRawModOnBalancedTx :: [RawModTx] -> C.Tx C.BabbageEra -> C.Tx C.BabbageEra
applyRawModOnBalancedTx [] = id
applyRawModOnBalancedTx (RawModTxAfterBalancing f : fs) = applyRawModOnBalancedTx fs . f

-- | Set of options to modify the behavior of generating and validating some transaction.
data TxOpts = TxOpts
  { -- | Performs an adjustment to unbalanced transactions, making sure every
    -- UTxO that is produced has the necessary minimum amount of Ada.
    --
    -- Default is @False@.
    txOptEnsureMinAda :: Bool,
    -- | Ignore this for now. Deprecated.
    txOptAwaitTxConfirmed :: Bool,
    -- | Whether to increase the slot counter automatically on transaction
    -- submission.  This is useful for modelling transactions that could be
    -- submitted in parallel in reality, so there should be no explicit ordering
    -- of what comes first.
    --
    -- Default is @True@.
    txOptAutoSlotIncrease :: Bool,
    -- | Applies an arbitrary modification to a transaction after it has been
    -- potentially adjusted ('txOptEnsureMinAda') and balanced. The name of this
    -- option contains /unsafe/ to draw attention to the fact that modifying a
    -- transaction at that stage might make it invalid. Still, this offers a
    -- hook for being able to alter a transaction in unforeseen ways. It is
    -- mostly used to test contracts that have been written for custom PABs.
    --
    -- One interesting use of this function is to observe a transaction just
    -- before it is being sent for validation, with
    --
    -- > txOptUnsafeModTx = [RawModTxAfterBalancing Debug.Trace.traceShowId]
    --
    -- The leftmost function in the list is applied first.
    --
    -- Default is @[]@.
    txOptUnsafeModTx :: [RawModTx],
    -- | Whether to balance the transaction or not. Balancing ensures that
    --
    -- > input + mints == output + fees + burns
    --
    -- If you decide to set @txOptBalance = False@ you will have trouble
    -- satisfying that equation by hand because @fees@ are variable. You will
    -- likely see a error about value preservation, and should adjust the fees
    -- accordingly.
    --
    -- Default is @True@, and nobody in their right mind will ever set it
    -- otherwise.
    txOptBalance :: Bool,
    -- | The 'BalanceOutputPolicy' to apply when balancing the transaction.
    --
    -- Default is 'AdjustExistingOutput'.
    txOptBalanceOutputPolicy :: BalanceOutputPolicy,
    -- | Which wallet to use to provide outputs for balancing and collaterals.
    -- Either the first signer by default, or an explicit wallet. In the second
    -- case, this wallet must be a signer of the transaction. This option WILL
    -- NOT ensure that it is added in case it is not already present in the list
    -- of signers.
    --
    -- Default is 'BalanceWithFirstSigner'.
    txOptBalanceWallet :: BalancingWallet
  }
  deriving (Eq, Show)

instance Default TxOpts where
  def =
    TxOpts
      { txOptEnsureMinAda = False,
        txOptAwaitTxConfirmed = True,
        txOptAutoSlotIncrease = True,
        txOptUnsafeModTx = [],
        txOptBalance = True,
        txOptBalanceOutputPolicy = def,
        txOptBalanceWallet = def
      }

-- * Description of the Minting

type MintsConstrs redeemer =
  ( Pl.ToData redeemer,
    Show redeemer,
    PrettyCooked redeemer,
    Typeable redeemer
  )

-- | Which redeemer to use for minting. Note that using 'NoMintsRedeemer'
-- corresponds to the redeemer @()@ on-chain.
data MintsRedeemer where
  NoMintsRedeemer :: MintsRedeemer
  SomeMintsRedeemer :: MintsConstrs redeemer => redeemer -> MintsRedeemer

instance Show MintsRedeemer where
  show NoMintsRedeemer = "NoMintsRedeemer"
  show (SomeMintsRedeemer x) = "(SomeMintsRedeemer " ++ show x ++ ")"

instance Eq MintsRedeemer where
  a == b = compare a b == EQ

instance Ord MintsRedeemer where
  compare NoMintsRedeemer NoMintsRedeemer = EQ
  compare NoMintsRedeemer SomeMintsRedeemer {} = LT
  compare SomeMintsRedeemer {} NoMintsRedeemer = GT
  compare (SomeMintsRedeemer a) (SomeMintsRedeemer b) =
    case compare (SomeTypeRep $ typeOf a) (SomeTypeRep $ typeOf b) of
      LT -> LT
      GT -> GT
      EQ -> case typeOf a `eqTypeRep` typeOf b of
        Just HRefl -> compare (Pl.toData a) (Pl.toData b)
        Nothing -> error "Type representations compare as EQ, but are not eqTypeRep"

-- | A description of what a transaction mints. For every policy, there can only
-- be one 'MintsRedeemer', and if there is, there must be some token names, each
-- with a non-zero amount of tokens.
--
-- You'll probably not construct this by hand, but use 'txSkelMintsFromList'.
type TxSkelMints =
  Map
    (Pl.Versioned Pl.MintingPolicy)
    (MintsRedeemer, NEMap Pl.TokenName (NonZero Integer))

-- | Combining 'TxSkelMints' in a sensible way. In particular, this means that
--
-- > Map.fromList [(pol, (red, NEMap.fromList [(tName, 1)]))]
--
-- and
--
-- > Map.fromList [(pol, (red', NEMap.fromList [(tName, -1)]))]
--
-- will combine to become the empty 'TxSkelMints' (and similar examples, where
-- the values add up to zero, see the comment at the definition of
-- 'addToTxSkelMints').
--
-- In every case, if you add mints with a different redeemer for the same
-- policy, the redeemer used in the right argument takes precedence.
instance {-# OVERLAPPING #-} Semigroup TxSkelMints where
  a <> b =
    foldl
      (flip addToTxSkelMints)
      a
      (txSkelMintsToList b)

instance {-# OVERLAPPING #-} Monoid TxSkelMints where
  mempty = Map.empty

-- | Add a new entry to a 'TxSkelMints'. There are a few wrinkles:
--
-- (1) If for a given policy, redeemer, and token name, there are @n@ tokens in
-- the argument 'TxSkelMints', and you add @-n@ tokens, the corresponding entry
-- in the "inner map" of the policy will disappear (obviously, because all of
-- its values have to be non-zero). If that also means that the inner map
-- becomes empty, the policy will disappear from the 'TxSkelMints' altogether.
--
-- (2) If a policy is already present on the argument 'TxSkelMints' with a
-- redeemer @a@, and you add a mint with a different redeemer @b@, the old
-- redeemer is thrown away. The values associated with the token names of that
-- policy are added as described above, though. This means that any pre-existing
-- values will be minted with a new redeemer.
--
-- If, for some reason, you really want to generate a 'TxSkelMints' that has
-- both a negative and a positive entry of the same asset class and redeemer,
-- you'll have to do so manually. Note, however, that even if you do so, NO
-- VALIDATOR OR MINTING POLICY WILL EVER GET TO SEE A TRANSACTION WITH SUCH
-- CONFLICTING INFORMATION. This is not a design decision/limitation of
-- cooked-validators: The Cardano API 'TxBodyContent' type, that we're
-- translating everything into eventually, stores minting information as a
-- minted value together with a map from policy IDs to witnesses (which
-- represent the used redeemers). That means that we can only store _one_
-- redeemer per minting policy, and no conflicting mints of the same asset
-- class, since they'll just cancel.
addToTxSkelMints ::
  (Pl.Versioned Pl.MintingPolicy, MintsRedeemer, Pl.TokenName, Integer) ->
  TxSkelMints ->
  TxSkelMints
addToTxSkelMints (pol, red, tName, amount) mints
  | 0 == amount = mints
  | otherwise = case mints Map.!? pol of
    Nothing ->
      -- The policy isn't yet in the given 'TxSkelMints', so we can just add a
      -- new entry:
      Map.insert pol (red, NEMap.singleton tName (NonZero amount)) mints
    Just (_oldRed, innerMap) ->
      -- Ignore the old redeemer: If it's the same as the new one, nothing will
      -- change, if not, the new redeemer will be kept.
      case innerMap NEMap.!? tName of
        Nothing ->
          -- The given token name has not yet occurred for the given
          -- policy. This means that we can just add the new tokens to the
          -- inner map:
          Map.insert pol (red, NEMap.insert tName (NonZero amount) innerMap) mints
        Just (NonZero oldAmount) ->
          let newAmount = oldAmount + amount
           in if newAmount /= 0
                then -- If the sum of the old amount of tokens and the additional
                -- tokens is non-zero, we can just update the amount in the
                -- inner map:
                  Map.insert pol (red, NEMap.insert tName (NonZero newAmount) innerMap) mints
                else -- If the sum is zero, we'll have to delete the token name
                -- from the inner map. If that yields a completely empty
                -- inner map, we'll have to remove the entry altogether:
                case NEMap.nonEmptyMap $ NEMap.delete tName innerMap of
                  Nothing -> Map.delete pol mints
                  Just newInnerMap -> Map.insert pol (red, newInnerMap) mints

-- | Convert from 'TxSkelMints' to a list of tuples describing eveything that's
-- being minted.
txSkelMintsToList :: TxSkelMints -> [(Pl.Versioned Pl.MintingPolicy, MintsRedeemer, Pl.TokenName, Integer)]
txSkelMintsToList =
  concatMap
    ( \(p, (r, m)) ->
        (\(t, NonZero n) -> (p, r, t, n))
          <$> NEList.toList (NEMap.toList m)
    )
    . Map.toList

-- | Smart constructor for 'TxSkelMints'. This function relies on
-- 'addToTxSkelMints'. So, some non-empty lists (where all amounts for a given
-- asset class an redeemer add up to zero) might be translated into the empty
-- 'TxSkelMints'.
txSkelMintsFromList :: [(Pl.Versioned Pl.MintingPolicy, MintsRedeemer, Pl.TokenName, Integer)] -> TxSkelMints
txSkelMintsFromList = foldr addToTxSkelMints mempty

-- | The value described by a 'TxSkelMints'
txSkelMintsValue :: TxSkelMints -> Pl.Value
txSkelMintsValue =
  foldMapOf
    (to txSkelMintsToList % folded)
    ( \(policy, _, tName, amount) ->
        Pl.assetClassValue
          ( Pl.assetClass
              (Pl.scriptCurrencySymbol policy)
              tName
          )
          amount
    )

-- * Transaction outputs

class IsTxSkelOutAllowedOwner a where
  toPKHOrValidator :: a -> Either Pl.PubKeyHash (Pl.Versioned Pl.Validator)

instance IsTxSkelOutAllowedOwner Pl.PubKeyHash where
  toPKHOrValidator = Left

instance IsTxSkelOutAllowedOwner (Pl.TypedValidator a) where
  toPKHOrValidator = Right . Pl.vValidatorScript

-- | Transaction outputs. The 'Pays' constructor is really general, and you'll
-- probably want to use one of the smart constructors like 'paysScript' or
-- 'paysPK' in most cases.
data TxSkelOut where
  Pays ::
    ( Show o, -- This is needed only for the 'Show' instance of 'TxSkel', which in turn is only needed in tests.
<<<<<<< HEAD
      Typeable o,
      IsOnchainOutput o,
=======
      IsTxInfoOutput o,
>>>>>>> b63f5541
      IsTxSkelOutAllowedOwner (OwnerType o),
      Typeable (OwnerType o),
      ToCredential (OwnerType o),
      DatumType o ~ TxSkelOutDatum,
      ValueType o ~ Pl.Value, -- needed for the 'txSkelOutValueL'
      ToScript (ReferenceScriptType o)
    ) =>
    {producedOutput :: o} ->
    TxSkelOut

instance Eq TxSkelOut where
  Pays a == Pays b = case typeOf a `eqTypeRep` typeOf b of
    Just HRefl -> outputTxOut a == outputTxOut b
    Nothing -> False

deriving instance Show TxSkelOut

txSkelOutDatumL :: Lens' TxSkelOut TxSkelOutDatum
txSkelOutDatumL =
  lens
    (\(Pays output) -> output ^. outputDatumL)
    (\(Pays output) newDatum -> Pays $ output & outputDatumL .~ newDatum)

txSkelOutValueL :: Lens' TxSkelOut Pl.Value
txSkelOutValueL =
  lens
    (\(Pays output) -> outputValue output)
    (\(Pays output) newValue -> Pays $ output & outputValueL .~ newValue)

txSkelOutValue :: TxSkelOut -> Pl.Value
txSkelOutValue = (^. txSkelOutValueL)

txSkelOutValidator :: TxSkelOut -> Maybe (Pl.Versioned Pl.Validator)
txSkelOutValidator (Pays output) = rightToMaybe (toPKHOrValidator $ output ^. outputOwnerL)

type TxSkelOutDatumConstrs a = (Show a, PrettyCooked a, Pl.ToData a, Pl.Eq a, Typeable a)

-- | On transaction outputs, we have the options to use
--
-- 1. no datum
-- 2. only a datum hash
-- 3. a "normal" datum
-- 4. an inline datum
--
-- These four options are also what the type 'TxSkelOutDatum' records. The
-- following table explains their differences.
--
-- +------------------------+------------------+---------------------+-----------------------+
-- |                        | datum stored in  |                     | 'Pl.OutputDatum'      |
-- |                        | in the simulated | datum resolved      | constructor           |
-- |                        | chain state      | on the 'txInfoData' | seen by the validator |
-- +========================+==================+=====================+=======================+
-- | 'TxSkelOutNoDatum'     | no               | no                  | 'Pl.NoOutputDatum'    |
-- +------------------------+------------------+---------------------+-----------------------+
-- | 'TxSkelOutDatumHash'   | yes              | no                  | 'Pl.OutputDatumHash'  |
-- +------------------------+------------------+---------------------+-----------------------+
-- | 'TxSkelOutDatum'       | yes              | yes                 | 'Pl.OutputDatumHash'  |
-- +------------------------+------------------+---------------------+-----------------------+
-- | 'TxSkelOutInlineDatum' | yes              | no                  | 'Pl.OutputDatum'      |
-- +------------------------+------------------+---------------------+-----------------------+
--
-- That is:
--
-- - Whenever there is a datum, we'll store it in the state of our simulated
--   chain. This will make it possible to retrieve it later, using functions such
--   as 'datumFromHash'.
--
-- - Both of the 'TxSkelOutDatumHash' and 'TxSkelOutDatum' constructors will create
--   an output that scripts see on the 'txInfo' as having a datum hash. The
--   difference is whether that hash will be resolvable using validator functions
--   like 'findDatum'.
data TxSkelOutDatum where
  -- | use no datum
  TxSkelOutNoDatum :: TxSkelOutDatum
  -- | only include the hash on the transaction
  TxSkelOutDatumHash :: TxSkelOutDatumConstrs a => a -> TxSkelOutDatum
  -- | use a 'Pl.OutputDatumHash' on the transaction output, but generate the
  -- transaction in such a way that the complete datum is included in the
  -- 'txInfoData' seen by validators
  TxSkelOutDatum :: TxSkelOutDatumConstrs a => a -> TxSkelOutDatum
  -- | use an inline datum
  TxSkelOutInlineDatum :: TxSkelOutDatumConstrs a => a -> TxSkelOutDatum

deriving instance Show TxSkelOutDatum

instance Eq TxSkelOutDatum where
  x == y = compare x y == EQ

instance Ord TxSkelOutDatum where
  compare TxSkelOutNoDatum TxSkelOutNoDatum = EQ
  compare (TxSkelOutDatumHash d1) (TxSkelOutDatumHash d2) =
    case compare (SomeTypeRep (typeOf d1)) (SomeTypeRep (typeOf d2)) of
      LT -> LT
      GT -> GT
      EQ -> case typeOf d1 `eqTypeRep` typeOf d2 of
        Just HRefl -> compare (Pl.toBuiltinData d1) (Pl.toBuiltinData d2)
        Nothing -> error "This branch cannot happen: un-equal type representations that compare to EQ"
  compare (TxSkelOutDatum d1) (TxSkelOutDatum d2) =
    compare (TxSkelOutDatumHash d1) (TxSkelOutDatumHash d2)
  compare (TxSkelOutInlineDatum d1) (TxSkelOutInlineDatum d2) =
    compare (TxSkelOutDatumHash d1) (TxSkelOutDatumHash d2)
  compare TxSkelOutDatumHash {} TxSkelOutNoDatum = GT
  compare TxSkelOutDatum {} TxSkelOutNoDatum = GT
  compare TxSkelOutDatum {} TxSkelOutDatumHash {} = GT
  compare TxSkelOutInlineDatum {} _ = GT
  compare _ _ = LT

instance ToOutputDatum TxSkelOutDatum where
  toOutputDatum TxSkelOutNoDatum = Pl.NoOutputDatum
  toOutputDatum (TxSkelOutDatumHash datum) = Pl.OutputDatumHash . Pl.datumHash . Pl.Datum . Pl.toBuiltinData $ datum
  toOutputDatum (TxSkelOutDatum datum) = Pl.OutputDatumHash . Pl.datumHash . Pl.Datum . Pl.toBuiltinData $ datum
  toOutputDatum (TxSkelOutInlineDatum datum) = Pl.OutputDatum . Pl.Datum . Pl.toBuiltinData $ datum

txSkelOutUntypedDatum :: TxSkelOutDatum -> Maybe Pl.Datum
txSkelOutUntypedDatum = \case
  TxSkelOutNoDatum -> Nothing
  TxSkelOutDatumHash x -> Just (Pl.Datum $ Pl.toBuiltinData x)
  TxSkelOutDatum x -> Just (Pl.Datum $ Pl.toBuiltinData x)
  TxSkelOutInlineDatum x -> Just (Pl.Datum $ Pl.toBuiltinData x)

txSkelOutTypedDatum :: Pl.FromData a => TxSkelOutDatum -> Maybe a
txSkelOutTypedDatum = Pl.fromBuiltinData . Pl.getDatum <=< txSkelOutUntypedDatum

-- ** Smart constructors for transaction outputs

-- | Pay a certain value to a public key.
paysPK :: Pl.PubKeyHash -> Pl.Value -> TxSkelOut
paysPK pkh value =
  Pays
    ( ConcreteOutput
        pkh
        Nothing
        value
        TxSkelOutNoDatum
        (Nothing @(Pl.Versioned Pl.Script))
    )

-- | Pay a certain value to a public key, including a reference script. This can
-- be used to put reference scripts on chain.
paysPKWithReferenceScript :: Typeable a => Pl.PubKeyHash -> Pl.Value -> Pl.TypedValidator a -> TxSkelOut
paysPKWithReferenceScript pkh value refScript =
  Pays
    ( ConcreteOutput
        pkh
        Nothing
        value
        TxSkelOutNoDatum
        (Just refScript)
    )

-- | Pays a script a certain value with a certain datum, using the
-- 'TxSkelOutDatum' constructor. (See the documentation of 'TxSkelOutDatum'.)
paysScript ::
  ( Pl.ToData (Pl.DatumType a),
    Show (Pl.DatumType a),
    Typeable (Pl.DatumType a),
    Pl.Eq (Pl.DatumType a),
    PrettyCooked (Pl.DatumType a),
    Typeable a
  ) =>
  Pl.TypedValidator a ->
  Pl.DatumType a ->
  Pl.Value ->
  TxSkelOut
paysScript validator datum value =
  Pays
    ( ConcreteOutput
        validator
        Nothing
        value
        (TxSkelOutDatum datum)
        (Nothing @(Pl.Versioned Pl.Script))
    )

-- | Like 'paysScript', but using the 'TxSkelOutInlineDatum' constructor for the
-- datum.
paysScriptInlineDatum ::
  ( Pl.ToData (Pl.DatumType a),
    Show (Pl.DatumType a),
    Typeable (Pl.DatumType a),
    Pl.Eq (Pl.DatumType a),
    PrettyCooked (Pl.DatumType a),
    Typeable a
  ) =>
  Pl.TypedValidator a ->
  Pl.DatumType a ->
  Pl.Value ->
  TxSkelOut
paysScriptInlineDatum validator datum value =
  Pays
    ( ConcreteOutput
        validator
        Nothing
        value
        (TxSkelOutInlineDatum datum)
        (Nothing @(Pl.Versioned Pl.Script))
    )

-- | Like 'paysScript', but using the 'TxSkelOutDatumHash' constructor. This is
-- only useful if there's no script that checks the output datum.
paysScriptDatumHash ::
  ( Pl.ToData (Pl.DatumType a),
    Show (Pl.DatumType a),
    Typeable (Pl.DatumType a),
    Pl.Eq (Pl.DatumType a),
    PrettyCooked (Pl.DatumType a),
    Typeable a
  ) =>
  Pl.TypedValidator a ->
  Pl.DatumType a ->
  Pl.Value ->
  TxSkelOut
paysScriptDatumHash validator datum value =
  Pays
    ( ConcreteOutput
        validator
        Nothing
        value
        (TxSkelOutDatumHash datum)
        (Nothing @(Pl.Versioned Pl.Script))
    )

-- * Redeemers for transaction inputs

type SpendsScriptConstrs redeemer =
  ( Pl.ToData redeemer,
    Show redeemer,
    PrettyCooked redeemer,
    Pl.Eq redeemer,
    Typeable redeemer
  )

data TxSkelRedeemer where
  TxSkelNoRedeemerForPK :: TxSkelRedeemer
  TxSkelRedeemerForScript :: SpendsScriptConstrs redeemer => redeemer -> TxSkelRedeemer
  TxSkelRedeemerForReferencedScript :: SpendsScriptConstrs redeemer => redeemer -> TxSkelRedeemer

txSkelTypedRedeemer :: Pl.FromData (Pl.RedeemerType a) => TxSkelRedeemer -> Maybe (Pl.RedeemerType a)
txSkelTypedRedeemer (TxSkelRedeemerForScript redeemer) = Pl.fromData . Pl.toData $ redeemer
txSkelTypedRedeemer (TxSkelRedeemerForReferencedScript redeemer) = Pl.fromData . Pl.toData $ redeemer
txSkelTypedRedeemer _ = Nothing

deriving instance (Show TxSkelRedeemer)

instance Eq TxSkelRedeemer where
  TxSkelNoRedeemerForPK == TxSkelNoRedeemerForPK = True
  (TxSkelRedeemerForScript r1) == (TxSkelRedeemerForScript r2) =
    case typeOf r1 `eqTypeRep` typeOf r2 of
      Just HRefl -> r1 Pl.== r2
      Nothing -> False
  (TxSkelRedeemerForReferencedScript r1) == (TxSkelRedeemerForReferencedScript r2) =
    TxSkelRedeemerForScript r1 == TxSkelRedeemerForScript r2
  _ == _ = False

-- * Transaction skeletons

data TxSkel where
  TxSkel ::
    { -- | Labels do not influence the transaction generation at all; they are
      -- pretty-printed whenever cooked-validators prints a transaction, and can
      -- therefore make the output more informative (and greppable).
      txSkelLabel :: Set TxLabel,
      -- | Some options that control transaction generation.
      txSkelOpts :: TxOpts,
      -- | Any value minted or burned by the transaction. You'll probably want
      -- to use 'txSkelMintsFromList' to construct this.
      txSkelMints :: TxSkelMints,
      -- | The wallets signing the transaction. This list must contain at least
      -- one element. By default, the first signer will pay for fees and
      -- balancing. You can change that with 'txOptBalanceWallet'.
      txSkelSigners :: [Wallet],
      txSkelValidityRange :: Pl.SlotRange,
      -- | To each 'TxOutRef' the transaction should consume, add a redeemer
      -- specifying how to spend it. You must make sure that
      --
      -- - On 'TxOutRef's referencing UTxOs belonging to public keys, you use
      --   the 'TxSkelNoRedeemerForPK' constructor.
      --
      -- - On 'TxOutRef's referencing UTxOs belonging to scripts, you must make
      --   sure that the type of the redeemer is appropriate for the script.
      --
      -- - On 'TxOutRef's belonging to /referenced/ scripts, you must make sure
      --   that the UTxO where the referenced script is stored is included in
      --   the 'txSkelInsReference'.
      txSkelIns :: Map Pl.TxOutRef TxSkelRedeemer,
      -- | All outputs referenced by the transaction.
      txSkelInsReference :: Set Pl.TxOutRef,
      -- | The outputs of the transaction. These will occur in exactly this
      -- order on the transaction.
      txSkelOuts :: [TxSkelOut]
    } ->
    TxSkel
  deriving (Show, Eq)

makeLensesFor
  [ ("txSkelLabel", "txSkelLabelL"),
    ("txSkelOpts", "txSkelOptsL"),
    ("txSkelMints", "txSkelMintsL"),
    ("txSkelValidityRange", "txSkelValidityRangeL"),
    ("txSkelSigners", "txSkelSignersL"),
    ("txSkelIns", "txSkelInsL"),
    ("txSkelInsReference", "txSkelInsReferenceL"),
    ("txSkelInsCollateral", "txSkelInsCollateralL"),
    ("txSkelOuts", "txSkelOutsL"),
    ("txSkelFee", "txSkelFeeL")
  ]
  ''TxSkel

-- | A convenience template of an empty transaction skeleton.
txSkelTemplate :: TxSkel
txSkelTemplate =
  TxSkel
    { txSkelLabel = Set.empty,
      txSkelOpts = def,
      txSkelMints = Map.empty,
      txSkelValidityRange = Pl.always,
      txSkelSigners = [],
      txSkelIns = Map.empty,
      txSkelInsReference = Set.empty,
      txSkelOuts = []
    }

-- | The missing information on a 'TxSkel' that can only be resolved by querying
-- the state of the blockchain.
data SkelContext = SkelContext
  { skelContextTxOuts :: Map Pl.TxOutRef Pl.TxOut,
    skelContextTxSkelOutDatums :: Map Pl.DatumHash TxSkelOutDatum
  }

-- | Return all data on transaction outputs.
txSkelOutputData :: TxSkel -> Map Pl.DatumHash TxSkelOutDatum
txSkelOutputData =
  foldMapOf
    ( txSkelOutsL
        % folded
        % txSkelOutDatumL
    )
    ( \txSkelOutDatum -> do
        maybe
          Map.empty
          (\datum -> Map.singleton (Pl.datumHash datum) txSkelOutDatum)
          (txSkelOutUntypedDatum txSkelOutDatum)
    )

newtype Fee = Fee {feeLovelace :: Integer} deriving (Eq, Ord, Show, Num)

-- | The value in all transaction inputs, plus the negative parts of the minted
-- value. This is the right hand side of the "balancing equation":
--
-- > mints + inputs = fees + burns + outputs
txSkelOutputValue :: TxSkel -> Fee -> Pl.Value
txSkelOutputValue skel@TxSkel {txSkelMints = mints} fees =
  negativePart (txSkelMintsValue mints)
    <> foldOf (txSkelOutsL % folded % txSkelOutValueL) skel
    <> Pl.lovelaceValueOf (feeLovelace fees)

-- | All validators which will receive transaction outputs
txSkelOutValidators :: TxSkel -> Map Pl.ValidatorHash (Pl.Versioned Pl.Validator)
txSkelOutValidators =
  Map.fromList
    . mapMaybe (fmap (\script -> (Ledger.Scripts.validatorHash script, script)) . txSkelOutValidator)
    . txSkelOuts

-- | All validators in the reference script field of transaction outputs
txSkelOutReferenceScripts :: TxSkel -> Map Pl.ValidatorHash (Pl.Versioned Pl.Validator)
txSkelOutReferenceScripts =
  mconcat
    . map
      ( \(Pays output) ->
          case output ^. outputReferenceScriptL of
            Nothing -> Map.empty
            Just x ->
              let vScript@(Pl.Versioned script version) = toScript x
                  Pl.ScriptHash hash = toScriptHash vScript
               in Map.singleton (Pl.ValidatorHash hash) $ Pl.Versioned (Pl.Validator script) version
      )
    . txSkelOuts

-- * Various Optics on 'TxSkels' and all the other types defined here

-- | Decide if a transaction output has a certain owner and datum type.
txSkelOutOwnerTypeP ::
  forall ownerType.
  ( ToCredential ownerType,
    Show ownerType,
    IsTxSkelOutAllowedOwner ownerType,
    Typeable ownerType
  ) =>
  Prism' TxSkelOut (ConcreteOutput ownerType TxSkelOutDatum Pl.Value (Pl.Versioned Pl.Script))
txSkelOutOwnerTypeP =
  prism'
    Pays
    ( \(Pays output) ->
        let owner = output ^. outputOwnerL
         in case typeOf owner `eqTypeRep` typeRep @ownerType of
              Just HRefl ->
                Just $
                  ConcreteOutput
                    owner
                    (output ^. outputStakingCredentialL)
                    (output ^. outputValueL)
                    (output ^. outputDatumL)
                    (toScript <$> output ^. outputReferenceScriptL)
              Nothing -> Nothing
    )

txSkelOutputDatumTypeAT ::
  (Pl.FromData a, Typeable a) =>
  AffineTraversal' TxSkelOut a
txSkelOutputDatumTypeAT =
  atraversal
    ( \txSkelOut -> case txSkelOutDatumComplete txSkelOut of
        Nothing -> Left txSkelOut
        Just (Pl.Datum datum) -> case Pl.fromBuiltinData datum of
          Just tyDatum -> Right tyDatum
          Nothing -> Left txSkelOut
    )
    ( \(Pays output) newTyDatum ->
        Pays $
          over
            outputDatumL
            ( \case
                TxSkelOutNoDatum -> TxSkelOutNoDatum
                TxSkelOutDatum tyDatum -> TxSkelOutDatum $ replaceDatumOnCorrectType tyDatum newTyDatum
                TxSkelOutDatumHash tyDatum -> TxSkelOutDatumHash $ replaceDatumOnCorrectType tyDatum newTyDatum
                TxSkelOutInlineDatum tyDatum -> TxSkelOutInlineDatum $ replaceDatumOnCorrectType tyDatum newTyDatum
            )
            output
    )
  where
    replaceDatumOnCorrectType :: (Typeable b, Typeable a) => b -> a -> b
    replaceDatumOnCorrectType old new = case typeOf old `eqTypeRep` typeOf new of
      Just HRefl -> new
      Nothing -> old

    txSkelOutDatumComplete :: TxSkelOut -> Maybe Pl.Datum
    txSkelOutDatumComplete (Pays output) = txSkelOutUntypedDatum $ output ^. outputDatumL<|MERGE_RESOLUTION|>--- conflicted
+++ resolved
@@ -414,12 +414,8 @@
 data TxSkelOut where
   Pays ::
     ( Show o, -- This is needed only for the 'Show' instance of 'TxSkel', which in turn is only needed in tests.
-<<<<<<< HEAD
       Typeable o,
-      IsOnchainOutput o,
-=======
       IsTxInfoOutput o,
->>>>>>> b63f5541
       IsTxSkelOutAllowedOwner (OwnerType o),
       Typeable (OwnerType o),
       ToCredential (OwnerType o),
