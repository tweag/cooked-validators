--- conflicted
+++ resolved
@@ -725,15 +725,11 @@
       -- | Any value minted or burned by the transaction. You'll probably want
       -- to use 'txSkelMintsFromList' to construct this.
       txSkelMints :: TxSkelMints,
-<<<<<<< HEAD
-      txSkelValidityRange :: Pl.POSIXTimeRange,
       -- | The wallets signing the transaction. This list must contain at least
       -- one element. By default, the first signer will pay for fees and
       -- balancing. You can change that with 'txOptBalanceWallet'.
-=======
+      txSkelSigners :: [Wallet],
       txSkelValidityRange :: Pl.SlotRange,
->>>>>>> 29b7646e
-      txSkelSigners :: [Wallet],
       -- | To each 'TxOutRef' the transaction should consume, add a redeemer
       -- specifying how to spend it. You must make sure that
       --
