{-# LANGUAGE DerivingStrategies #-}
{-# LANGUAGE FlexibleContexts #-}
{-# LANGUAGE OverloadedStrings #-}
{-# LANGUAGE RankNTypes #-}
{-# LANGUAGE ScopedTypeVariables #-}
{-# LANGUAGE TupleSections #-}
{-# LANGUAGE TypeApplications #-}
{-# OPTIONS_GHC -Wno-name-shadowing #-}

<<<<<<< HEAD
module Cooked.MockChain (
  module Cooked.MockChain.Base,
  module Cooked.MockChain.Wallet,
  module Cooked.MockChain.UtxoState,
  -- Our type for UTxOS
  SpendableOut,
  spendableRef,

  -- * Validating Transactions
  validateTx,

  -- * Selecting UTxO's
  utxosSuchThat,
  pkUtxosSuchThat,
  pkUtxos,
  pkUtxos',
  scriptUtxosSuchThat,
  outFromOutRef,

  -- * Slot Management
  slot,
) where
=======
module Cooked.MockChain
  ( module Cooked.MockChain.Base,
    module Cooked.MockChain.Time,
    module Cooked.MockChain.UtxoState,
    module Cooked.MockChain.Wallet,
    -- Our type for UTxOS
    SpendableOut,
    spendableRef,

    -- * Validating Transactions
    validateTx,

    -- * Selecting UTxO's
    utxosSuchThat,
    pkUtxosSuchThat,
    pkUtxos,
    pkUtxos',
    scriptUtxosSuchThat,
    outFromOutRef,

    -- * Time Management
    slot,
    freezeTime,
    waitSlots,
    waitTime,
    slotIs,
    timeIs,
  )
where
>>>>>>> 413deb79

import Control.Arrow (second)
import Control.Monad.Except
import Control.Monad.State
import Cooked.MockChain.Base
import Cooked.MockChain.Time
import Cooked.MockChain.UtxoState
import Cooked.MockChain.Wallet
import qualified Data.Map.Strict as M
import Data.Maybe (catMaybes, fromJust, mapMaybe)
import qualified Data.Set as S
import Data.Void
import qualified Ledger as Pl
import qualified Ledger.Credential as Pl
import qualified Ledger.Typed.Scripts as Pl (DatumType, TypedValidator, validatorScript)
import qualified PlutusTx as Pl

-- | A 'SpendableOut' is an outref that is ready to be spend; with its
--  underlying 'Pl.ChainIndexTxOut'.
type SpendableOut = (Pl.TxOutRef, Pl.ChainIndexTxOut)

spendableRef :: (Monad m) => Pl.TxOutRef -> MockChainT m SpendableOut
spendableRef txORef = do
  Just txOut <- gets (M.lookup txORef . Pl.getIndex . mcstIndex)
  return (txORef, fromJust (Pl.fromTxOut txOut))
-- * Validating Transactions

-- | Validates a transaction and, upon success, updates the utxo map; You can generate
--  transactions with the helpers from "Cooked.Tx.Generator".
validateTx :: (Monad m) => Pl.Tx -> MockChainT m ()
validateTx tx = do
  s <- slot
  ix <- gets mcstIndex
  let res = Pl.runValidation (Pl.validateTransaction s tx) ix
  -- case trace (show $ snd res) $ fst res of
  case fst res of
    (Just err, _) -> throwError (MCEValidationError err)
    (Nothing, ix') -> do
      -- Validation succeeded; now we update the indexes and the managed datums.
      -- The new mcstIndex is just `ix'`; the new mcstDatums is computed by
      -- removing the datum hashes have been consumed and adding
      -- those that have been created in `tx`.
      let consumedIns = map Pl.txInRef $ S.toList (Pl.txInputs tx) ++ S.toList (Pl.txCollateral tx)
      consumedDHs <- catMaybes <$> mapM (fmap Pl.txOutDatumHash . outFromOutRef) consumedIns
      let consumedDHs' = M.fromList $ zip consumedDHs (repeat ())
      modify'
        ( \st ->
            st
              { mcstIndex = ix'
              , mcstDatums =
                  (mcstDatums st `M.difference` consumedDHs')
                    `M.union` Pl.txData tx
              }
        )

-- * Selecting UTxO's

-- | Returns a list of spendable outputs that belong to a given address and satisfy a given predicate;
--  Additionally, return the datum present in there if it happened to be a script output. It is important
--  to use @-XTypeApplications@ and pass a value for type variable @a@ below.
utxosSuchThat ::
  forall a m.
  (Monad m, Pl.FromData a) =>
  Pl.Address ->
  (Maybe a -> Pl.Value -> Bool) ->
  MockChainT m [(SpendableOut, Maybe a)]
utxosSuchThat addr datumPred = do
  ix <- gets (Pl.getIndex . mcstIndex)
  let ix' = M.filter ((== addr) . Pl.txOutAddress) ix
  mapMaybe (fmap assocl . rstr) <$> mapM (\(oref, out) -> (oref,) <$> go oref out) (M.toList ix')
  where
    go :: Pl.TxOutRef -> Pl.TxOut -> MockChainT m (Maybe (Pl.ChainIndexTxOut, Maybe a))
    go oref (Pl.TxOut oaddr val mdatumH) =
      case Pl.addressCredential oaddr of
        -- A PK credential has no datum; just check whether we want to select this output or not.
        Pl.PubKeyCredential _ ->
          if datumPred Nothing val
            then return . Just $ (Pl.PublicKeyChainIndexTxOut oaddr val, Nothing)
            else return Nothing
        -- A script credential, on the other hand, must have a datum. Hence, we'll go look on our map of
        -- managed datum for a relevant datum, try to convert it to a value of type @a@ then see
        -- if the user wants to select said output.
        Pl.ScriptCredential (Pl.ValidatorHash vh) -> do
          managedDatums <- gets mcstDatums
          datumH <- maybe (fail $ "ScriptCredential with no datum hash: " ++ show oref) return mdatumH
          datum <-
            maybe
              (fail $ "Unmanaged datum with hash: " ++ show datumH ++ " at: " ++ show oref)
              return
              $ M.lookup datumH managedDatums
          a <-
            maybe
              (fail $ "Can't convert from builtin data at: " ++ show oref ++ "; are you sure this is the right type?")
              return
              (Pl.fromBuiltinData (Pl.getDatum datum))
          if datumPred (Just a) val
            then return . Just $ (Pl.ScriptChainIndexTxOut oaddr (Left $ Pl.ValidatorHash vh) (Right datum) val, Just a)
            else return Nothing

-- | Public-key UTxO's have no datum, hence, can be selected easily with
--  a simpler variant of 'utxosSuchThat'
pkUtxosSuchThat :: (Monad m) => Pl.PubKeyHash -> (Pl.Value -> Bool) -> MockChainT m [SpendableOut]
pkUtxosSuchThat pkh pred =
  map fst
    <$> utxosSuchThat @Void
      (Pl.Address (Pl.PubKeyCredential pkh) Nothing)
      (maybe pred absurd)

-- | Return all utxos belonging to a pubkey
pkUtxos :: (Monad m) => Pl.PubKeyHash -> MockChainT m [SpendableOut]
pkUtxos = flip pkUtxosSuchThat (const True)

-- | Return all utxos belonging to a pubkey, but keep them as 'Pl.TxOut'. This is
--  for internal use.
pkUtxos' :: (Monad m) => Pl.PubKeyHash -> MockChainT m [(Pl.TxOutRef, Pl.TxOut)]
pkUtxos' pkh = map (second go) <$> pkUtxos pkh
  where
    go (Pl.PublicKeyChainIndexTxOut a v) = Pl.TxOut a v Nothing
    go _ = error "pkUtxos must return only Pl.PublicKeyChainIndexTxOut's"

-- | Script UTxO's always have a datum, hence, can be selected easily with
--  a simpler variant of 'utxosSuchThat'. It is important to pass a value for type variable @a@
--  with an explicit type application to make sure the conversion to and from 'Pl.Datum' happens correctly.
scriptUtxosSuchThat ::
  forall tv m.
  (Monad m, Pl.FromData (Pl.DatumType tv)) =>
  Pl.TypedValidator tv ->
  (Pl.DatumType tv -> Pl.Value -> Bool) ->
  MockChainT m [(SpendableOut, Pl.DatumType tv)]
scriptUtxosSuchThat v pred =
  map (second fromJust)
    <$> utxosSuchThat
      (Pl.Address (Pl.ScriptCredential $ Pl.validatorHash $ Pl.validatorScript v) Nothing)
      (maybe (const False) pred)

-- | Returns the output associated with a given reference
outFromOutRef :: (Monad m) => Pl.TxOutRef -> MockChainT m Pl.TxOut
outFromOutRef outref = do
  mo <- gets (M.lookup outref . Pl.getIndex . mcstIndex)
  case mo of
    Just o -> return o
    Nothing -> fail ("No output associated with: " ++ show outref)

-- * Time management in the monad.

-- | Returns the current internal slot count.
slot :: (Monad m) => MockChainT m Pl.Slot
slot = gets (Pl.Slot . currentSlot . mcstSlotCtr)

freezeTime :: (Monad m) => MockChainT m ()
freezeTime = modify (onSlot scFreezeTime)

waitSlots :: (Monad m) => Integer -> MockChainT m ()
waitSlots n = modify (onSlot (scWaitSlots n))

waitTime :: (Monad m) => Pl.POSIXTime -> MockChainT m ()
waitTime mSec = modify (onSlot (scWait mSec))

slotIs :: (Monad m) => Integer -> MockChainT m ()
slotIs n = modify (onSlot (scSlotIs n))

timeIs :: (Monad m) => Pl.POSIXTime -> MockChainT m ()
timeIs t = modify (onSlot (scTimeIs t))

-- * Utilities

rstr :: (Monad m) => (a, m b) -> m (a, b)
rstr (a, mb) = (a,) <$> mb

assocl :: (a, (b, c)) -> ((a, b), c)
assocl (a, (b, c)) = ((a, b), c)<|MERGE_RESOLUTION|>--- conflicted
+++ resolved
@@ -7,11 +7,11 @@
 {-# LANGUAGE TypeApplications #-}
 {-# OPTIONS_GHC -Wno-name-shadowing #-}
 
-<<<<<<< HEAD
 module Cooked.MockChain (
   module Cooked.MockChain.Base,
+  module Cooked.MockChain.Time,
+  module Cooked.MockChain.UtxoState,
   module Cooked.MockChain.Wallet,
-  module Cooked.MockChain.UtxoState,
   -- Our type for UTxOS
   SpendableOut,
   spendableRef,
@@ -27,40 +27,14 @@
   scriptUtxosSuchThat,
   outFromOutRef,
 
-  -- * Slot Management
+  -- * Time Management
   slot,
+  freezeTime,
+  waitSlots,
+  waitTime,
+  slotIs,
+  timeIs,
 ) where
-=======
-module Cooked.MockChain
-  ( module Cooked.MockChain.Base,
-    module Cooked.MockChain.Time,
-    module Cooked.MockChain.UtxoState,
-    module Cooked.MockChain.Wallet,
-    -- Our type for UTxOS
-    SpendableOut,
-    spendableRef,
-
-    -- * Validating Transactions
-    validateTx,
-
-    -- * Selecting UTxO's
-    utxosSuchThat,
-    pkUtxosSuchThat,
-    pkUtxos,
-    pkUtxos',
-    scriptUtxosSuchThat,
-    outFromOutRef,
-
-    -- * Time Management
-    slot,
-    freezeTime,
-    waitSlots,
-    waitTime,
-    slotIs,
-    timeIs,
-  )
-where
->>>>>>> 413deb79
 
 import Control.Arrow (second)
 import Control.Monad.Except
@@ -224,7 +198,6 @@
 
 timeIs :: (Monad m) => Pl.POSIXTime -> MockChainT m ()
 timeIs t = modify (onSlot (scTimeIs t))
-
 -- * Utilities
 
 rstr :: (Monad m) => (a, m b) -> m (a, b)
