--- conflicted
+++ resolved
@@ -1,12 +1,5 @@
-<<<<<<< HEAD
-{-# LANGUAGE BangPatterns #-}
 {-# LANGUAGE DerivingStrategies #-}
 {-# LANGUAGE FlexibleContexts #-}
-{-# LANGUAGE GeneralizedNewtypeDeriving #-}
-=======
-{-# LANGUAGE DerivingStrategies #-}
-{-# LANGUAGE FlexibleContexts #-}
->>>>>>> 363631ac
 {-# LANGUAGE OverloadedStrings #-}
 {-# LANGUAGE RankNTypes #-}
 {-# LANGUAGE ScopedTypeVariables #-}
@@ -16,15 +9,12 @@
 
 module Cooked.MockChain
   ( module Cooked.MockChain.Base,
+    module Cooked.MockChain.Time,
+    module Cooked.MockChain.UtxoState,
     module Cooked.MockChain.Wallet,
-<<<<<<< HEAD
-    module Cooked.MockChain.Time,
-=======
-    module Cooked.MockChain.UtxoState,
     -- Our type for UTxOS
     SpendableOut,
     spendableRef,
->>>>>>> 363631ac
 
     -- * Validating Transactions
     validateTx,
@@ -37,7 +27,6 @@
     scriptUtxosSuchThat,
     outFromOutRef,
 
-<<<<<<< HEAD
     -- * Time Management
     slot,
     freezeTime,
@@ -45,10 +34,6 @@
     waitTime,
     slotIs,
     timeIs,
-=======
-    -- * Slot Management
-    slot,
->>>>>>> 363631ac
   )
 where
 
@@ -56,16 +41,10 @@
 import Control.Monad.Except
 import Control.Monad.State
 import Cooked.MockChain.Base
-<<<<<<< HEAD
 import Cooked.MockChain.Time
-import Cooked.MockChain.Wallet
-import Cooked.Tx.Constraints
-import qualified Data.Map as M
-=======
 import Cooked.MockChain.UtxoState
 import Cooked.MockChain.Wallet
 import qualified Data.Map.Strict as M
->>>>>>> 363631ac
 import Data.Maybe (catMaybes, fromJust, mapMaybe)
 import qualified Data.Set as S
 import Data.Void
@@ -73,8 +52,6 @@
 import qualified Ledger.Credential as Pl
 import qualified Ledger.Typed.Scripts as Pl (DatumType, TypedValidator, validatorScript)
 import qualified PlutusTx as Pl
-<<<<<<< HEAD
-=======
 
 -- | A 'SpendableOut' is an outref that is ready to be spend; with its
 --  underlying 'Pl.ChainIndexTxOut'.
@@ -84,7 +61,6 @@
 spendableRef txORef = do
   Just txOut <- gets (M.lookup txORef . Pl.getIndex . mcstIndex)
   return (txORef, fromJust (Pl.fromTxOut txOut))
->>>>>>> 363631ac
 
 -- * Validating Transactions
 
@@ -106,11 +82,7 @@
       let consumedIns = map Pl.txInRef $ S.toList (Pl.txInputs tx) ++ S.toList (Pl.txCollateral tx)
       consumedDHs <- catMaybes <$> mapM (fmap Pl.txOutDatumHash . outFromOutRef) consumedIns
       let consumedDHs' = M.fromList $ zip consumedDHs (repeat ())
-<<<<<<< HEAD
-      modify
-=======
       modify'
->>>>>>> 363631ac
         ( \st ->
             st
               { mcstIndex = ix',
@@ -208,11 +180,8 @@
     Just o -> return o
     Nothing -> fail ("No output associated with: " ++ show outref)
 
-<<<<<<< HEAD
 -- * Time management in the monad.
 
-=======
->>>>>>> 363631ac
 -- | Returns the current internal slot count.
 slot :: (Monad m) => MockChainT m Pl.Slot
 slot = gets (Pl.Slot . currentSlot . mcstSlotCtr)
