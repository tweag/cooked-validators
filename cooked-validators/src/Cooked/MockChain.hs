{-# OPTIONS_GHC -Wno-dodgy-exports #-}

-- | Exports all the machinery necessary for using 'MonadBlockChain' and
--  'MonadMockChain' for writing and testing contracts.
module Cooked.MockChain
<<<<<<< HEAD
  ( module Cooked.MockChain.Time,
    module Cooked.MockChain.UtxoPredicate,
=======
  ( module Cooked.MockChain.Constraints,
    module Cooked.MockChain.Time,
>>>>>>> b6564c63
    module Cooked.MockChain.UtxoState,
    module Cooked.MockChain.UtxoState.Testing,
    module Cooked.MockChain.Wallet,
    module Cooked.MockChain.Monad.Staged,
    module Cooked.MockChain.Monad.Direct,
    module Cooked.MockChain.Monad.Contract, -- you're wrong GHC, it exports an important instance.
    module Cooked.MockChain.Monad,
    module Cooked.MockChain.RawUPLC,
    module Cooked.MockChain.Testing,
    SpendableOut,
  )
where

import Cooked.MockChain.Constraints
import Cooked.MockChain.Monad
import Cooked.MockChain.Monad.Contract ()
import Cooked.MockChain.Monad.Direct
import Cooked.MockChain.Monad.Staged
import Cooked.MockChain.RawUPLC
import Cooked.MockChain.Testing
import Cooked.MockChain.Time
import Cooked.MockChain.UtxoPredicate
import Cooked.MockChain.UtxoState
import Cooked.MockChain.UtxoState.Testing
import Cooked.MockChain.Wallet
import Cooked.Tx.Constraints.Type (SpendableOut)<|MERGE_RESOLUTION|>--- conflicted
+++ resolved
@@ -3,13 +3,9 @@
 -- | Exports all the machinery necessary for using 'MonadBlockChain' and
 --  'MonadMockChain' for writing and testing contracts.
 module Cooked.MockChain
-<<<<<<< HEAD
-  ( module Cooked.MockChain.Time,
-    module Cooked.MockChain.UtxoPredicate,
-=======
   ( module Cooked.MockChain.Constraints,
     module Cooked.MockChain.Time,
->>>>>>> b6564c63
+    module Cooked.MockChain.UtxoPredicate,
     module Cooked.MockChain.UtxoState,
     module Cooked.MockChain.UtxoState.Testing,
     module Cooked.MockChain.Wallet,
