{-# LANGUAGE GADTs #-}
{-# LANGUAGE LambdaCase #-}
{-# LANGUAGE RecordWildCards #-}
{-# LANGUAGE TupleSections #-}
{-# OPTIONS_GHC -Wno-unrecognised-pragmas #-}

{-# HLINT ignore "Use section" #-}

module Cooked.MockChain.GenerateTx where

import qualified Cardano.Api as C
import qualified Cardano.Api.Shelley as C
import qualified Cardano.Node.Emulator.Params as Emulator
import qualified Cardano.Node.Emulator.TimeSlot as Emulator
import Control.Arrow
import Cooked.Output
import Cooked.Skeleton
import Cooked.Wallet
import Data.Bifunctor
import Data.Default
import Data.Foldable
import qualified Data.List.NonEmpty as NEList
import Data.Map (Map)
import qualified Data.Map as Map
import qualified Data.Maybe as Maybe
import Data.Set (Set)
import qualified Data.Set as Set
import qualified Ledger as Pl hiding (TxOut, validatorHash)
import qualified Ledger.Tx as Ledger
import qualified Ledger.Tx.CardanoAPI as Pl
import Optics.Core
import qualified Plutus.Script.Utils.Ada as Pl
import qualified Plutus.V2.Ledger.Api as Pl
import qualified Wallet.API as Pl

data GenerateTxError
  = ToCardanoError String Pl.ToCardanoError
  | TxBodyError String C.TxBodyError
  | GenerateTxErrorGeneral String
  deriving (Show, Eq)

-- | The internal (do-not-modify unless you know what you're doing) parameters
-- for 'generateTxBodyContent'.
data GenTxParams = GenTxParams
  { -- | The collateral UTxOs to use for the transaction.
    --
    -- It is the duty of the caller to choose and set the collateral UTxOs.
    -- 'generateTxBodyContent' will not do it.
    gtpCollateralIns :: Set Pl.TxOutRef,
    -- | The transaction fee (in Lovelace)
    gtpFee :: Fee
  }

instance Default GenTxParams where
  def = GenTxParams {gtpCollateralIns = mempty, gtpFee = 0}

generateTxBodyContent ::
  -- | Parameters controlling transaction generation.
  GenTxParams ->
  -- | Some parameters, coming from the 'MockChain'.
  Pl.Params ->
  -- | All of the currently known data on transaction inputs, also coming from the 'MockChain'.
  Map Pl.DatumHash Pl.Datum ->
  -- | All of the currently known UTxOs which will be used as transaction inputs or referenced, also coming from the 'MockChain'.
  Map Pl.TxOutRef Pl.TxOut ->
  -- | All of the currently known validators which protect transaction inputs, also coming from the 'MockChain'.
  Map Pl.ValidatorHash (Pl.Versioned Pl.Validator) ->
  -- | The transaction skeleton to translate.
  TxSkel ->
  Either
    GenerateTxError
    (C.TxBodyContent C.BuildTx C.BabbageEra)
generateTxBodyContent GenTxParams {..} theParams managedData managedTxOuts managedValidators skel = do
  txIns <- mapM txSkelInToTxIn $ Map.toList (txSkelIns skel)
  txInsReference <- txOutRefsToTxInsReference $ Set.toList (txSkelInsReference skel)
  txInsCollateral <- txOutRefsToTxSkelInsCollateral $ Set.toList gtpCollateralIns
  txOuts <- mapM (txSkelOutToCardanoTxOut theParams) $ txSkelOuts skel
  txValidityRange <-
    left
      (ToCardanoError "translating the transaction validity range")
      . Pl.toCardanoValidityRange
      . Emulator.posixTimeRangeToContainedSlotRange (Pl.pSlotConfig theParams)
      $ txSkelValidityRange skel
  txMintValue <- txSkelMintsToTxMintValue $ txSkelMints skel
  txExtraKeyWits <-
    bimap
      (ToCardanoError "translating the required signers")
      (C.TxExtraKeyWitnesses C.ExtraKeyWitnessesInBabbageEra)
      $ mapM
        (Pl.toCardanoPaymentKeyHash . Pl.PaymentPubKeyHash . walletPKHash)
        (NEList.toList $ txSkelSigners skel)
  txTotalCollateral <-
    right
      ( C.TxTotalCollateral (Maybe.fromJust (C.totalAndReturnCollateralSupportedInEra C.BabbageEra))
          . C.Lovelace
          . Pl.getLovelace
          . Pl.fromValue
          . mconcat
      )
      ( mapM
          ( \txOutRef -> do
              Pl.TxOut _ outValue _ _ <-
                throwOnNothing
                  (GenerateTxErrorGeneral $ "computing the total collateral: Unknown TxOutRef" ++ show txOutRef)
                  (Map.lookup txOutRef managedTxOuts)
              Right outValue
          )
          $ Set.toList gtpCollateralIns
      )
  Right $
    C.TxBodyContent
      { C.txIns = txIns,
        C.txInsCollateral = txInsCollateral,
        C.txInsReference = txInsReference,
        C.txOuts = txOuts,
        C.txTotalCollateral = txTotalCollateral,
        -- WARN For now we are not dealing with return collateral
        C.txReturnCollateral = C.TxReturnCollateralNone, -- That's what plutus-apps does as well
        C.txFee = C.TxFeeExplicit C.TxFeesExplicitInBabbageEra $ C.Lovelace $ feeLovelace gtpFee,
        C.txValidityRange = txValidityRange,
        C.txMetadata = C.TxMetadataNone, -- That's what plutus-apps does as well
        C.txAuxScripts = C.TxAuxScriptsNone, -- That's what plutus-apps does as well
        C.txExtraKeyWits = txExtraKeyWits,
        C.txProtocolParams = C.BuildTxWith . Just . Emulator.pProtocolParams $ theParams, -- That's what plutus-apps does as well
        C.txWithdrawals = C.TxWithdrawalsNone, -- That's what plutus-apps does as well
        C.txCertificates = C.TxCertificatesNone, -- That's what plutus-apps does as well
        C.txUpdateProposal = C.TxUpdateProposalNone, -- That's what plutus-apps does as well
        C.txMintValue = txMintValue,
        C.txScriptValidity = C.TxScriptValidityNone -- That's what plutus-apps does as well
      }
  where
    -- Helper function to throw errors.
    throwOnNothing :: e -> Maybe a -> Either e a
    throwOnNothing err = maybe (Left err) Right

    -- Convert a 'TxSkel' input, which consists of a 'Pl.TxOutRef' and a
    -- 'TxSkelIn', into a 'C.TxIn', together with the appropriate witness. If
    -- you add reference inputs, don't forget to also update the
    -- 'txInsReference'!
    txSkelInToTxIn ::
      (Pl.TxOutRef, TxSkelRedeemer) ->
      Either
        GenerateTxError
        ( C.TxIn,
          C.BuildTxWith
            C.BuildTx
            (C.Witness C.WitCtxTxIn C.BabbageEra)
        )
    txSkelInToTxIn (txOutRef, txSkelRedeemer) = do
      witness <- mkWitness txSkelRedeemer
      bimap
        (ToCardanoError "txSkelIntoTxIn, translating TxOutRef")
        (,C.BuildTxWith witness)
        $ Pl.toCardanoTxIn txOutRef
      where
        resolveScriptOutputOwnerAndDatum ::
          Either
            GenerateTxError
            ( Pl.ValidatorHash,
              Pl.Versioned Pl.Validator,
              C.ScriptDatum C.WitCtxTxIn
            )
        resolveScriptOutputOwnerAndDatum = do
          txOut <-
            throwOnNothing
              (GenerateTxErrorGeneral "txSkelInToTxIn: Unknown txOutRef")
              (Map.lookup txOutRef managedTxOuts)
          validatorHash <-
            case outputAddress txOut of
              (Pl.Address (Pl.ScriptCredential validatorHash) _) -> Right validatorHash
              _ -> Left (GenerateTxErrorGeneral "txSkelInToTxIn: Output is not a script output")
          validator <-
            throwOnNothing
              (GenerateTxErrorGeneral "txSkelInToTxIn: Unknown validator")
              (Map.lookup validatorHash managedValidators)
          datum <-
            case outputOutputDatum txOut of
              Pl.NoOutputDatum -> Left (GenerateTxErrorGeneral "txSkelInToTxIn: No datum found on script output")
              Pl.OutputDatum _datum -> Right C.InlineScriptDatum
              Pl.OutputDatumHash datumHash ->
                throwOnNothing
                  (GenerateTxErrorGeneral "txSkelInToTxIn: Datum hash could not be resolved")
<<<<<<< HEAD
                  (C.ScriptDatumForTxIn . Pl.toCardanoScriptData . Pl.getDatum <$> Map.lookup datumHash managedData)
=======
                  (C.ScriptDatumForTxIn . Pl.toCardanoScriptData . Pl.getDatum <$> managedData Map.!? datumHash)
>>>>>>> 7588f97e
          return (validatorHash, validator, datum)

        mkWitness :: TxSkelRedeemer -> Either GenerateTxError (C.Witness C.WitCtxTxIn C.BabbageEra)
        mkWitness TxSkelNoRedeemerForPK = Right $ C.KeyWitness C.KeyWitnessForSpending
        mkWitness (TxSkelRedeemerForReferencedScript redeemer) = do
          (validatorHash, validator, datum) <- resolveScriptOutputOwnerAndDatum
          validatorOref <-
            throwOnNothing
              (GenerateTxErrorGeneral "txSkelInToTxIn: Can't find reference script. In order to use a reference script, you must include the output where it is stored in the 'txSkelInsReference'.")
              $ find
                ( \oref -> case Map.lookup oref managedTxOuts of
                    Nothing -> False
                    Just output -> case output ^. outputReferenceScriptL of
                      Nothing -> False
                      Just scriptHash -> scriptHash == toScriptHash validator
                )
                (txSkelInsReference skel)
          validatorTxIn <-
            left
              (ToCardanoError "txSkelIntoTxIn: translating TxOutRef where the reference script sits")
              $ Pl.toCardanoTxIn validatorOref
          scriptHash <-
            left
              (ToCardanoError "txSkelInToTxIn: could not convert script hash of referenced script")
              (Pl.toCardanoScriptHash validatorHash)
          let scriptWitnessBuilder = case validator of
                Pl.Versioned _ Pl.PlutusV1 ->
                  C.PlutusScriptWitness
                    C.PlutusScriptV1InBabbage
                    C.PlutusScriptV1
                    (C.PReferenceScript validatorTxIn (Just scriptHash))
                Pl.Versioned _ Pl.PlutusV2 ->
                  C.PlutusScriptWitness
                    C.PlutusScriptV2InBabbage
                    C.PlutusScriptV2
                    (C.PReferenceScript validatorTxIn (Just scriptHash))
          return $
            C.ScriptWitness C.ScriptWitnessForSpending $
              scriptWitnessBuilder
                datum
                (Pl.toCardanoScriptData $ Pl.toBuiltinData redeemer)
                Pl.zeroExecutionUnits -- We can't guess that yet, no?
        mkWitness (TxSkelRedeemerForScript redeemer) = do
          (_validatorHash, validator, datum) <- resolveScriptOutputOwnerAndDatum
          scriptWitnessBuilder <-
            case validator of
              Pl.Versioned (Pl.Validator script) Pl.PlutusV1 ->
                bimap
                  (ToCardanoError "txSkelIntoTxIn, translating to Cardano API PlutusV1 script")
                  (C.PlutusScriptWitness C.PlutusScriptV1InBabbage C.PlutusScriptV1 . C.PScript)
                  (Pl.toCardanoPlutusScript (C.AsPlutusScript C.AsPlutusScriptV1) script)
              Pl.Versioned (Pl.Validator script) Pl.PlutusV2 ->
                bimap
                  (ToCardanoError "txSkelIntoTxIn, translating to Cardano API PlutusV2 script")
                  (C.PlutusScriptWitness C.PlutusScriptV2InBabbage C.PlutusScriptV2 . C.PScript)
                  (Pl.toCardanoPlutusScript (C.AsPlutusScript C.AsPlutusScriptV2) script)
          return $
            C.ScriptWitness C.ScriptWitnessForSpending $
              scriptWitnessBuilder
                datum
                (Pl.toCardanoScriptData $ Pl.toBuiltinData redeemer)
                Pl.zeroExecutionUnits -- We can't guess that yet, no?

    -- Convert a list of 'Pl.TxOutRef' into a 'C.TxInsReference'
    txOutRefsToTxInsReference :: [Pl.TxOutRef] -> Either GenerateTxError (C.TxInsReference C.BuildTx C.BabbageEra)
    txOutRefsToTxInsReference =
      bimap
        (ToCardanoError "txOutRefsToTxInsReference")
        ( \case
            [] -> C.TxInsReferenceNone
            txIns -> C.TxInsReference C.ReferenceTxInsScriptsInlineDatumsInBabbageEra txIns
        )
        . mapM Pl.toCardanoTxIn

    -- Convert a list of 'Pl.TxOutRef' into a 'C.TxInsCollateral'
    txOutRefsToTxSkelInsCollateral :: [Pl.TxOutRef] -> Either GenerateTxError (C.TxInsCollateral C.BabbageEra)
    txOutRefsToTxSkelInsCollateral =
      left (ToCardanoError "txOutRefsToTxInCollateral")
        . Pl.toCardanoTxInsCollateral
        . (toPKTxInput <$>)
      where
        toPKTxInput :: Pl.TxOutRef -> Pl.TxInput
        toPKTxInput txOutRef = Pl.TxInput txOutRef Pl.TxConsumePublicKeyAddress

    -- Convert the 'TxSkelMints' into a 'TxMintValue'
    txSkelMintsToTxMintValue :: TxSkelMints -> Either GenerateTxError (C.TxMintValue C.BuildTx C.BabbageEra)
    txSkelMintsToTxMintValue mints =
      if mints == Map.empty
        then Right C.TxMintNone
        else C.TxMintValue C.MultiAssetInBabbageEra <$> mintVal <*> (C.BuildTxWith <$> witnessMap)
      where
        mintVal :: Either GenerateTxError C.Value
        mintVal =
          left (ToCardanoError "txSkelMintsToTxMintValue, translating minted value")
            . Pl.toCardanoValue
            . txSkelMintsValue
            $ mints

        witnessMap :: Either GenerateTxError (Map C.PolicyId (C.ScriptWitness C.WitCtxMint C.BabbageEra))
        witnessMap =
          right mconcat $
            mapM
              ( \(policy, redeemer, _tName, _amount) ->
                  Map.singleton
                    <$> left
                      (ToCardanoError "txSkelMintsToTxMintValue, calculating the witness map")
                      (Pl.toCardanoPolicyId (Pl.mintingPolicyHash policy))
                    <*> mkMintWitness policy redeemer
              )
              $ txSkelMintsToList mints

        mkMintWitness ::
          Pl.Versioned Pl.MintingPolicy ->
          MintsRedeemer ->
          Either
            GenerateTxError
            (C.ScriptWitness C.WitCtxMint C.BabbageEra)
        mkMintWitness (Pl.Versioned (Pl.MintingPolicy script) version) redeemer = do
          scriptWitnessBuilder <-
            case version of
              Pl.PlutusV1 ->
                bimap
                  (ToCardanoError "txSkelMintsToTxMintValue, translating to Cardano API PlutusV1 script")
                  (C.PlutusScriptWitness C.PlutusScriptV1InBabbage C.PlutusScriptV1 . C.PScript)
                  (Pl.toCardanoPlutusScript (C.AsPlutusScript C.AsPlutusScriptV1) script)
              Pl.PlutusV2 ->
                bimap
                  (ToCardanoError "txSkelMintsToTxMintValue, translating to Cardano API PlutusV2 script")
                  (C.PlutusScriptWitness C.PlutusScriptV2InBabbage C.PlutusScriptV2 . C.PScript)
                  (Pl.toCardanoPlutusScript (C.AsPlutusScript C.AsPlutusScriptV2) script)
          return $
            scriptWitnessBuilder
              C.NoScriptDatumForMint -- This seems to be the only well-typed option (?)
              ( case redeemer of
                  NoMintsRedeemer -> Pl.toCardanoScriptData $ Pl.toBuiltinData () -- This is also how plutus-apps is doing it: Using no redeemer means using '()' on-chain
                  SomeMintsRedeemer red -> Pl.toCardanoScriptData $ Pl.toBuiltinData red
              )
              Pl.zeroExecutionUnits -- This is what plutus-apps does as well, we can't know this yet, no?

-- Convert a 'TxSkelOut' to the corresponding 'C.TxOut'.
txSkelOutToCardanoTxOut :: Pl.Params -> TxSkelOut -> Either GenerateTxError (C.TxOut C.CtxTx C.BabbageEra)
txSkelOutToCardanoTxOut theParams (Pays output) =
  left (ToCardanoError "txSkelOutToTxOut") $
    C.TxOut
      <$> Pl.toCardanoAddressInEra (Pl.pNetworkId theParams) (outputAddress output)
      <*> (Pl.toCardanoTxOutValue <$> Pl.toCardanoValue (outputValue output))
      <*> ( case output ^. outputDatumL of
              TxSkelOutNoDatum -> Right Pl.toCardanoTxOutNoDatum
              TxSkelOutDatumHash datum -> Pl.toCardanoTxOutDatumHash . Pl.datumHash . Pl.Datum . Pl.toBuiltinData $ datum
              TxSkelOutDatum datum -> Right . Pl.toCardanoTxOutDatumInTx . Pl.Datum . Pl.toBuiltinData $ datum
              TxSkelOutInlineDatum datum -> Right . Pl.toCardanoTxOutDatumInline . Pl.Datum . Pl.toBuiltinData $ datum
          )
      <*> Pl.toCardanoReferenceScript (toScript <$> output ^. outputReferenceScriptL)

generateTx ::
  -- | Parameters controlling transaction generation.
  GenTxParams ->
  -- | Some parameters, coming from the 'MockChain'.
  Pl.Params ->
  -- | All of the currently known data on transaction inputs, also coming from the 'MockChain'.
  Map Pl.DatumHash Pl.Datum ->
  -- | All of the currently known UTxOs which will be used as transaction inputs or referenced, also coming from the 'MockChain'.
  Map Pl.TxOutRef Pl.TxOut ->
  -- | All of the currently known validators which protect transaction inputs, also coming from the 'MockChain'.
  Map Pl.ValidatorHash (Pl.Versioned Pl.Validator) ->
  -- | The transaction skeleton to translate.
  TxSkel ->
  Either
    GenerateTxError
    (C.Tx C.BabbageEra)
generateTx genTxParams params datums txOuts validators skel = do
  txBodyContent <- generateTxBodyContent genTxParams params datums txOuts validators skel
  cardanoTxUnsigned <-
    bimap
      (TxBodyError "generateTx: ")
      (flip C.Tx [])
      -- WARN 'makeTransactionBody' will be deprecated in newer versions of
      -- cardano-api
      -- The new name (which is more fitting as well) is
      -- 'createAndValidateTransactionBody'.
      (C.makeTransactionBody txBodyContent)
  let cardanoTxSigned = foldl' txAddSignature cardanoTxUnsigned (txSkelSigners skel)
  return $ applyRawModOnBalancedTx (txOptUnsafeModTx . txSkelOpts $ skel) cardanoTxSigned
  where
    txAddSignature :: C.Tx C.BabbageEra -> Wallet -> C.Tx C.BabbageEra
    txAddSignature tx wal = case Ledger.addCardanoTxSignature
      (walletSK wal)
      (Ledger.CardanoApiTx $ Ledger.CardanoApiEmulatorEraTx tx) of
      Ledger.CardanoApiTx (Ledger.CardanoApiEmulatorEraTx tx') -> tx'
      -- Looking at the implementation of Ledger.addCardanoTxSignature:
      -- It never changes the constructor used, so the above branch
      -- will never happen
      _ -> error "generateTx: expected CardanoApiTx"<|MERGE_RESOLUTION|>--- conflicted
+++ resolved
@@ -180,11 +180,7 @@
               Pl.OutputDatumHash datumHash ->
                 throwOnNothing
                   (GenerateTxErrorGeneral "txSkelInToTxIn: Datum hash could not be resolved")
-<<<<<<< HEAD
                   (C.ScriptDatumForTxIn . Pl.toCardanoScriptData . Pl.getDatum <$> Map.lookup datumHash managedData)
-=======
-                  (C.ScriptDatumForTxIn . Pl.toCardanoScriptData . Pl.getDatum <$> managedData Map.!? datumHash)
->>>>>>> 7588f97e
           return (validatorHash, validator, datum)
 
         mkWitness :: TxSkelRedeemer -> Either GenerateTxError (C.Witness C.WitCtxTxIn C.BabbageEra)
