{-# LANGUAGE DerivingStrategies #-}
{-# LANGUAGE GeneralizedNewtypeDeriving #-}
<<<<<<< HEAD

module Cooked.MockChain.Base where

import Control.Arrow (second)
import Control.Monad.Except
import Control.Monad.Identity
import Control.Monad.State
import Cooked.MockChain.Time
import Cooked.MockChain.Wallet
import qualified Data.Map as M
=======
{-# LANGUAGE StrictData #-}

module Cooked.MockChain.Base where

import Control.Arrow (second)
import Control.Monad.Except
import Control.Monad.Identity
import Control.Monad.State.Strict
import Cooked.MockChain.UtxoState
import Cooked.MockChain.Wallet
import qualified Data.Map.Strict as M
>>>>>>> 363631ac
import qualified Ledger.Address as Pl
import qualified Ledger.Blockchain as Pl
import qualified Ledger.Constraints as Pl
import qualified Ledger.Contexts as Pl
import qualified Ledger.Index as Pl
import Ledger.Orphans ()
import qualified Ledger.Scripts as Pl
import qualified Ledger.Value as Pl

-- * Direct Emulation

<<<<<<< HEAD
--

=======
>>>>>>> 363631ac
-- $mockchaindocstr
--
-- The MockChainT monad provides a direct emulator; that is, it gives us a simple way to call
-- validator scripts directly, without the need for all the complexity the 'Contract'
-- monad introduces.
--
-- Running a 'MockChain' produces a 'UtxoState', which is a map from 'Pl.Address' to
-- @(Pl.Value, Maybe Pl.Datum)@, and corresponds to the utxo mental model most people have.
-- Internally, however, we keep a 'Pl.UtxoIndex' in our state and feeding it to 'Pl.validateTx'.
-- For convenience, we also keep a map of 'Pl.Address' to 'Pl.Datum', giving is a simple
-- way of managing the current utxo state.

<<<<<<< HEAD
-- | A 'UtxoState' provides us with the mental picture of the state of the UTxO graph
type UtxoState = M.Map Pl.Address [(Pl.Value, Maybe Pl.Datum)]

=======
>>>>>>> 363631ac
mcstToUtxoState :: MockChainSt -> UtxoState
mcstToUtxoState s =
  UtxoState . M.fromListWith (++) . map (uncurry go1) . M.toList . Pl.getIndex . mcstIndex $ s
  where
<<<<<<< HEAD
    go1 :: Pl.TxOutRef -> Pl.TxOut -> (Pl.Address, [(Pl.Value, Maybe Pl.Datum)])
    go1 _ (Pl.TxOut addr val mdh) = (addr, [(val, mdh >>= (`M.lookup` mcstDatums s))])

-- | Slightly more concrete version of 'UtxoState', used to actually run the monster.
--  We keep a map from datum hash to datum, then a map from txOutRef to datumhash
data MockChainSt = MockChainSt
  { mcstIndex :: Pl.UtxoIndex,
    mcstDatums :: M.Map Pl.DatumHash Pl.Datum,
    mcstSlotCtr :: SlotCounter
=======
    go1 :: Pl.TxOutRef -> Pl.TxOut -> (Pl.Address, [(Pl.Value, Maybe UtxoDatum)])
    go1 _ (Pl.TxOut addr val mdh) = do
      (addr, [(val, mdh >>= go2)])

    go2 :: Pl.DatumHash -> Maybe UtxoDatum
    go2 datumHash = do
      datumStr <- M.lookup datumHash (mcstStrDatums s)
      datum <- M.lookup datumHash (mcstDatums s)
      return $ UtxoDatum datum datumStr

-- | Slightly more concrete version of 'UtxoState', used to actually run the simulation.
--  We keep a map from datum hash to datum, then a map from txOutRef to datumhash
--  Additionally, we also keep a map from datum hash to the underlying value's "show" result,
--  in order to display the contents of the state to the user.
data MockChainSt = MockChainSt
  { mcstIndex :: Pl.UtxoIndex,
    mcstDatums :: M.Map Pl.DatumHash Pl.Datum,
    mcstStrDatums :: M.Map Pl.DatumHash String,
    mcstSlotCtr :: MockChainSlotCounter
>>>>>>> 363631ac
  }
  deriving (Show)

-- | The errors that can be produced by the 'MockChainT' monad
data MockChainError
  = MCEValidationError Pl.ValidationErrorInPhase
  | MCETxError Pl.MkTxError
  | FailWith String
  deriving (Show, Eq)

-- | The actual 'MockChainT' is a trivial combination of 'StateT' and 'ExceptT'
newtype MockChainT m a = MockChainT
  {unMockChain :: StateT MockChainSt (ExceptT MockChainError m) a}
  deriving newtype (Functor, Applicative, MonadState MockChainSt, MonadError MockChainError)

-- | Non-transformer variant
type MockChain = MockChainT Identity

-- Custom monad instance made to increase the slot count automatically
instance (Monad m) => Monad (MockChainT m) where
  return = pure
  MockChainT x >>= f =
    MockChainT $ do
      xres <- x
<<<<<<< HEAD
      modify (\st -> st {mcstSlotCtr = scIncrease (mcstSlotCtr st)})
=======
      modify' (\st -> st {mcstSlotCtr = mcscIncrease (mcstSlotCtr st)})
>>>>>>> 363631ac
      unMockChain (f xres)

instance (Monad m) => MonadFail (MockChainT m) where
  fail = throwError . FailWith

<<<<<<< HEAD
onSlot :: (SlotCounter -> SlotCounter) -> MockChainSt -> MockChainSt
onSlot f mcst = mcst {mcstSlotCtr = f (mcstSlotCtr mcst)}

=======
>>>>>>> 363631ac
-- | Executes a 'MockChainT' from some initial state.
runMockChainTFrom ::
  (Monad m) =>
  MockChainSt ->
  MockChainT m a ->
  m (Either MockChainError (a, UtxoState))
runMockChainTFrom i0 = runExceptT . fmap (second mcstToUtxoState) . flip runStateT i0 . unMockChain

runMockChainFrom :: MockChainSt -> MockChain a -> Either MockChainError (a, UtxoState)
runMockChainFrom i0 = runIdentity . runMockChainTFrom i0

-- | Executes a 'MockChainT' from the cannonical initial state.
runMockChainT :: (Monad m) => MockChainT m a -> m (Either MockChainError (a, UtxoState))
runMockChainT = runMockChainTFrom mockChainSt0

runMockChain :: MockChain a -> Either MockChainError (a, UtxoState)
runMockChain = runIdentity . runMockChainT

<<<<<<< HEAD
-- TODO: make the IO versions that pretty print the resulting UtxoState. It should
-- look something like:
--
-- pubkey abc1#8741:
--   - utxoRef1: val1
--   - utxoRef2: val2
-- script fff#1234:
--   - utxoRef3: val3
--               datum1
--
=======
data MockChainSlotCounter = MockChainSlotCounter
  { mcscAutoIncrease :: Bool,
    mcscCurrentSlot :: Integer
  }
  deriving (Eq, Show)

mcscIncrease :: MockChainSlotCounter -> MockChainSlotCounter
mcscIncrease mcsc =
  let auto = mcscAutoIncrease mcsc
   in mcsc {mcscCurrentSlot = (if auto then (+ 1) else id) $ mcscCurrentSlot mcsc}
>>>>>>> 363631ac

-- Canonical initial values

utxoState0 :: UtxoState
utxoState0 = mcstToUtxoState mockChainSt0

mockChainSt0 :: MockChainSt
<<<<<<< HEAD
mockChainSt0 = MockChainSt utxoIndex0 M.empty slotCounter0
=======
mockChainSt0 = MockChainSt utxoIndex0 M.empty M.empty (MockChainSlotCounter True 0)
>>>>>>> 363631ac

utxoIndex0From :: InitialDistribution -> Pl.UtxoIndex
utxoIndex0From i0 = Pl.initialise [[Pl.Valid $ initialTxFor i0]]

utxoIndex0 :: Pl.UtxoIndex
utxoIndex0 = utxoIndex0From initialDistribution<|MERGE_RESOLUTION|>--- conflicted
+++ resolved
@@ -1,17 +1,5 @@
 {-# LANGUAGE DerivingStrategies #-}
 {-# LANGUAGE GeneralizedNewtypeDeriving #-}
-<<<<<<< HEAD
-
-module Cooked.MockChain.Base where
-
-import Control.Arrow (second)
-import Control.Monad.Except
-import Control.Monad.Identity
-import Control.Monad.State
-import Cooked.MockChain.Time
-import Cooked.MockChain.Wallet
-import qualified Data.Map as M
-=======
 {-# LANGUAGE StrictData #-}
 
 module Cooked.MockChain.Base where
@@ -20,10 +8,10 @@
 import Control.Monad.Except
 import Control.Monad.Identity
 import Control.Monad.State.Strict
+import Cooked.MockChain.Time
 import Cooked.MockChain.UtxoState
 import Cooked.MockChain.Wallet
 import qualified Data.Map.Strict as M
->>>>>>> 363631ac
 import qualified Ledger.Address as Pl
 import qualified Ledger.Blockchain as Pl
 import qualified Ledger.Constraints as Pl
@@ -35,11 +23,6 @@
 
 -- * Direct Emulation
 
-<<<<<<< HEAD
---
-
-=======
->>>>>>> 363631ac
 -- $mockchaindocstr
 --
 -- The MockChainT monad provides a direct emulator; that is, it gives us a simple way to call
@@ -52,27 +35,10 @@
 -- For convenience, we also keep a map of 'Pl.Address' to 'Pl.Datum', giving is a simple
 -- way of managing the current utxo state.
 
-<<<<<<< HEAD
--- | A 'UtxoState' provides us with the mental picture of the state of the UTxO graph
-type UtxoState = M.Map Pl.Address [(Pl.Value, Maybe Pl.Datum)]
-
-=======
->>>>>>> 363631ac
 mcstToUtxoState :: MockChainSt -> UtxoState
 mcstToUtxoState s =
   UtxoState . M.fromListWith (++) . map (uncurry go1) . M.toList . Pl.getIndex . mcstIndex $ s
   where
-<<<<<<< HEAD
-    go1 :: Pl.TxOutRef -> Pl.TxOut -> (Pl.Address, [(Pl.Value, Maybe Pl.Datum)])
-    go1 _ (Pl.TxOut addr val mdh) = (addr, [(val, mdh >>= (`M.lookup` mcstDatums s))])
-
--- | Slightly more concrete version of 'UtxoState', used to actually run the monster.
---  We keep a map from datum hash to datum, then a map from txOutRef to datumhash
-data MockChainSt = MockChainSt
-  { mcstIndex :: Pl.UtxoIndex,
-    mcstDatums :: M.Map Pl.DatumHash Pl.Datum,
-    mcstSlotCtr :: SlotCounter
-=======
     go1 :: Pl.TxOutRef -> Pl.TxOut -> (Pl.Address, [(Pl.Value, Maybe UtxoDatum)])
     go1 _ (Pl.TxOut addr val mdh) = do
       (addr, [(val, mdh >>= go2)])
@@ -91,8 +57,7 @@
   { mcstIndex :: Pl.UtxoIndex,
     mcstDatums :: M.Map Pl.DatumHash Pl.Datum,
     mcstStrDatums :: M.Map Pl.DatumHash String,
-    mcstSlotCtr :: MockChainSlotCounter
->>>>>>> 363631ac
+    mcstSlotCtr :: SlotCounter
   }
   deriving (Show)
 
@@ -117,22 +82,15 @@
   MockChainT x >>= f =
     MockChainT $ do
       xres <- x
-<<<<<<< HEAD
-      modify (\st -> st {mcstSlotCtr = scIncrease (mcstSlotCtr st)})
-=======
-      modify' (\st -> st {mcstSlotCtr = mcscIncrease (mcstSlotCtr st)})
->>>>>>> 363631ac
+      modify' (\st -> st {mcstSlotCtr = scIncrease (mcstSlotCtr st)})
       unMockChain (f xres)
 
 instance (Monad m) => MonadFail (MockChainT m) where
   fail = throwError . FailWith
 
-<<<<<<< HEAD
 onSlot :: (SlotCounter -> SlotCounter) -> MockChainSt -> MockChainSt
 onSlot f mcst = mcst {mcstSlotCtr = f (mcstSlotCtr mcst)}
 
-=======
->>>>>>> 363631ac
 -- | Executes a 'MockChainT' from some initial state.
 runMockChainTFrom ::
   (Monad m) =>
@@ -151,41 +109,13 @@
 runMockChain :: MockChain a -> Either MockChainError (a, UtxoState)
 runMockChain = runIdentity . runMockChainT
 
-<<<<<<< HEAD
--- TODO: make the IO versions that pretty print the resulting UtxoState. It should
--- look something like:
---
--- pubkey abc1#8741:
---   - utxoRef1: val1
---   - utxoRef2: val2
--- script fff#1234:
---   - utxoRef3: val3
---               datum1
---
-=======
-data MockChainSlotCounter = MockChainSlotCounter
-  { mcscAutoIncrease :: Bool,
-    mcscCurrentSlot :: Integer
-  }
-  deriving (Eq, Show)
-
-mcscIncrease :: MockChainSlotCounter -> MockChainSlotCounter
-mcscIncrease mcsc =
-  let auto = mcscAutoIncrease mcsc
-   in mcsc {mcscCurrentSlot = (if auto then (+ 1) else id) $ mcscCurrentSlot mcsc}
->>>>>>> 363631ac
-
 -- Canonical initial values
 
 utxoState0 :: UtxoState
 utxoState0 = mcstToUtxoState mockChainSt0
 
 mockChainSt0 :: MockChainSt
-<<<<<<< HEAD
-mockChainSt0 = MockChainSt utxoIndex0 M.empty slotCounter0
-=======
-mockChainSt0 = MockChainSt utxoIndex0 M.empty M.empty (MockChainSlotCounter True 0)
->>>>>>> 363631ac
+mockChainSt0 = MockChainSt utxoIndex0 M.empty M.empty slotCounter0
 
 utxoIndex0From :: InitialDistribution -> Pl.UtxoIndex
 utxoIndex0From i0 = Pl.initialise [[Pl.Valid $ initialTxFor i0]]
