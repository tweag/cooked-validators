--- conflicted
+++ resolved
@@ -237,15 +237,13 @@
 
   utxosSuchThat = utxosSuchThat'
 
-<<<<<<< HEAD
   utxosSuchThisAndThat = utxosSuchThisAndThat'
-=======
+
   datumFromTxOut Pl.PublicKeyChainIndexTxOut {} = pure Nothing
   datumFromTxOut (Pl.ScriptChainIndexTxOut _ _ (Right d) _) = pure $ Just d
   -- datum is always present in the nominal case, guaranteed by chain-index
   datumFromTxOut (Pl.ScriptChainIndexTxOut _ _ (Left dh) _) =
     M.lookup dh <$> gets mcstDatums
->>>>>>> 8b264fea
 
   currentSlot = gets mcstCurrentSlot
 
