{-# LANGUAGE DerivingStrategies #-}
{-# LANGUAGE GeneralizedNewtypeDeriving #-}
{-# LANGUAGE LambdaCase #-}
{-# LANGUAGE RankNTypes #-}
{-# LANGUAGE ScopedTypeVariables #-}
{-# LANGUAGE StrictData #-}
{-# LANGUAGE TypeApplications #-}
{-# LANGUAGE TypeFamilies #-}
{-# LANGUAGE ViewPatterns #-}
{-# OPTIONS_GHC -Wno-name-shadowing #-}
{-# OPTIONS_GHC -Wno-orphans #-}
{-# OPTIONS_GHC -Wno-unrecognised-pragmas #-}
{-# OPTIONS_GHC -Wno-unused-matches #-}

{-# HLINT ignore "Use section" #-}

module Cooked.MockChain.Monad.Direct where

import qualified Cardano.Api as Api
import qualified Cardano.Api as C
import Control.Applicative
import Control.Arrow
import Control.Monad.Except
import Control.Monad.Identity
import Control.Monad.Reader
import Control.Monad.State.Strict
import Cooked.MockChain.Misc
import Cooked.MockChain.Monad
import Cooked.MockChain.Monad.GenerateTx
import Cooked.MockChain.UtxoPredicate
import Cooked.MockChain.UtxoState
import Cooked.MockChain.Wallet
import Cooked.Tx.Constraints.Type
import Data.Default
import Data.Function (on)
import Data.List
import qualified Data.List as L
import qualified Data.List.NonEmpty as NE
import Data.Map.Strict (Map)
import qualified Data.Map.Strict as Map
import Data.Maybe
import Data.Set (Set)
import qualified Data.Set as Set
import Data.Void (Void)
import qualified Ledger as Pl
import qualified Ledger.Ada as Pl
import qualified Ledger.Constraints as Pl
import Ledger.Orphans ()
import qualified Ledger.TimeSlot as Pl
import qualified Ledger.Tx.CardanoAPI as Pl hiding (makeTransactionBody)
import qualified Ledger.Validation as Pl
import qualified Ledger.Value as Value
import Optics.Core
import qualified Plutus.V2.Ledger.Tx as Pl2
import qualified PlutusTx as Pl
import qualified PlutusTx.Numeric as Pl

-- * Direct Emulation

-- $mockchaindocstr
--
-- The MockChainT monad provides a direct emulator; that is, it gives us a simple way to call
-- validator scripts directly, without the need for all the complexity the 'Contract'
-- monad introduces.
--
-- Running a 'MockChain' produces a 'UtxoState', which is a map from 'Pl.Address' to
-- @(Pl.Value, Maybe Pl.Datum)@, and corresponds to the utxo mental model most people have.
-- Internally, however, we keep a 'Pl.UtxoIndex' in our state and feeding it to 'Pl.validateTx'.
-- For convenience, we also keep a map of 'Pl.Address' to 'Pl.Datum', giving is a simple
-- way of managing the current utxo state.

mcstToUtxoState :: MockChainSt -> UtxoState
mcstToUtxoState s =
  UtxoState . Map.fromListWith (<>) . map (uncurry go1) . Map.toList . Pl.getIndex . mcstIndex $ s
  where
    go1 :: Pl.TxOutRef -> Pl.TxOut -> (Pl.Address, UtxoValueSet)
    go1 _ (Pl.TxOut (Pl.fromCardanoTxOutToPV2TxInfoTxOut -> Pl2.TxOut addr val mdh _)) = do
      (addr, UtxoValueSet [(val, od2dh mdh >>= dh2datum)])

    od2dh :: Pl2.OutputDatum -> Maybe Pl.DatumHash
    od2dh Pl2.NoOutputDatum = Nothing
    od2dh (Pl2.OutputDatumHash dh) = Just dh
    od2dh (Pl2.OutputDatum datum) = Just $ Pl.datumHash datum

    dh2datum :: Pl.DatumHash -> Maybe UtxoDatum
    dh2datum datumHash = do
      datumStr <- Map.lookup datumHash (mcstStrDatums s)
      datum <- Map.lookup datumHash (mcstDatums s)
      return $ UtxoDatum datum datumStr

-- | Slightly more concrete version of 'UtxoState', used to actually run the simulation.
--  We keep a map from datum hash to datum, then a map from txOutRef to datumhash
--  Additionally, we also keep a map from datum hash to the underlying value's "show" result,
--  in order to display the contents of the state to the user.
data MockChainSt = MockChainSt
  { mcstIndex :: Pl.UtxoIndex,
    mcstDatums :: Map Pl.DatumHash Pl.Datum,
    mcstStrDatums :: Map Pl.DatumHash String,
    mcstCurrentSlot :: Pl.Slot
  }
  deriving (Show, Eq)

instance Default Pl.Slot where
  def = Pl.Slot 0

-- | The errors that can be produced by the 'MockChainT' monad
data MockChainError
  = MCEValidationError Pl.ValidationErrorInPhase
  | MCETxError Pl.MkTxError
  | MCEUnbalanceable String BalanceStage TxSkel
  | MCENoSuitableCollateral
  | MCEGenerationError GenerateTxError
  | MCECalcFee MockChainError
  | FailWith String
  deriving (Show, Eq)

-- | Describes us which stage of the balancing process are we at. This is needed
--  to distinguish the successive calls to balancing while computing fees from
--  the final call to balancing
data BalanceStage
  = BalCalcFee
  | BalFinalizing
  deriving (Show, Eq)

data MockChainEnv = MockChainEnv
  { mceParams :: Pl.Params,
    mceSigners :: NE.NonEmpty Wallet
  }
  deriving (Show)

instance Default MockChainEnv where
  def = MockChainEnv def (wallet 1 NE.:| [])

-- | The actual 'MockChainT' is a trivial combination of 'StateT' and 'ExceptT'
newtype MockChainT m a = MockChainT
  {unMockChain :: ReaderT MockChainEnv (StateT MockChainSt (ExceptT MockChainError m)) a}
  deriving newtype (Functor, Applicative, MonadState MockChainSt, MonadError MockChainError, MonadReader MockChainEnv)

-- | Non-transformer variant
type MockChain = MockChainT Identity

-- Custom monad instance made to increase the slot count automatically
instance (Monad m) => Monad (MockChainT m) where
  return = pure
  MockChainT x >>= f = MockChainT $ x >>= unMockChain . f

instance (Monad m) => MonadFail (MockChainT m) where
  fail = throwError . FailWith

instance MonadTrans MockChainT where
  lift = MockChainT . lift . lift . lift

instance (Monad m, Alternative m) => Alternative (MockChainT m) where
  empty = MockChainT $ ReaderT $ const $ StateT $ const $ ExceptT empty
  (<|>) = combineMockChainT (<|>)

combineMockChainT ::
  (Monad m) =>
  (forall a. m a -> m a -> m a) ->
  MockChainT m x ->
  MockChainT m x ->
  MockChainT m x
combineMockChainT f ma mb = MockChainT $
  ReaderT $ \r ->
    StateT $ \s ->
      let resA = runExceptT $ runStateT (runReaderT (unMockChain ma) r) s
          resB = runExceptT $ runStateT (runReaderT (unMockChain mb) r) s
       in ExceptT $ f resA resB

mapMockChainT ::
  (m (Either MockChainError (a, MockChainSt)) -> n (Either MockChainError (b, MockChainSt))) ->
  MockChainT m a ->
  MockChainT n b
mapMockChainT f = MockChainT . mapReaderT (mapStateT (mapExceptT f)) . unMockChain

-- | Executes a 'MockChainT' from some initial state and environment; does /not/
-- convert the 'MockChainSt' into a 'UtxoState'.
runMockChainTRaw ::
  (Monad m) =>
  MockChainEnv ->
  MockChainSt ->
  MockChainT m a ->
  m (Either MockChainError (a, MockChainSt))
runMockChainTRaw e0 i0 =
  runExceptT
    . flip runStateT i0
    . flip runReaderT e0
    . unMockChain

-- | Executes a 'MockChainT' from an initial state set up with the given initial value distribution.
-- Similar to 'runMockChainT', uses the default environment. Returns a 'UtxoState' instead of
-- a 'MockChainSt'. If you need the later, use 'runMockChainTRaw'
runMockChainTFrom ::
  (Monad m) =>
  InitialDistribution ->
  MockChainT m a ->
  m (Either MockChainError (a, UtxoState))
runMockChainTFrom i0 =
  fmap (fmap $ second mcstToUtxoState) . runMockChainTRaw def (mockChainSt0From i0)

-- | Executes a 'MockChainT' from the canonical initial state and environment. The canonical
--  environment uses the default 'SlotConfig' and @[Cooked.MockChain.Wallet.wallet 1]@ as the sole
--  wallet signing transactions.
runMockChainT :: (Monad m) => MockChainT m a -> m (Either MockChainError (a, UtxoState))
runMockChainT = runMockChainTFrom def

-- | See 'runMockChainTRaw'
runMockChainRaw :: MockChainEnv -> MockChainSt -> MockChain a -> Either MockChainError (a, MockChainSt)
runMockChainRaw e0 i0 = runIdentity . runMockChainTRaw e0 i0

-- | See 'runMockChainTFrom'
runMockChainFrom ::
  InitialDistribution -> MockChain a -> Either MockChainError (a, UtxoState)
runMockChainFrom i0 = runIdentity . runMockChainTFrom i0

-- | See 'runMockChainT'
runMockChain :: MockChain a -> Either MockChainError (a, UtxoState)
runMockChain = runIdentity . runMockChainT

-- Canonical initial values

utxoState0 :: UtxoState
utxoState0 = mcstToUtxoState mockChainSt0

mockChainSt0 :: MockChainSt
mockChainSt0 = MockChainSt utxoIndex0 Map.empty Map.empty def

mockChainSt0From :: InitialDistribution -> MockChainSt
mockChainSt0From i0 = MockChainSt (utxoIndex0From i0) Map.empty Map.empty def

instance Default MockChainSt where
  def = mockChainSt0

utxoIndex0From :: InitialDistribution -> Pl.UtxoIndex
utxoIndex0From i0 = Pl.initialise [[Pl.Valid $ Pl.EmulatorTx $ initialTxFor i0]]

utxoIndex0 :: Pl.UtxoIndex
utxoIndex0 = utxoIndex0From def

-- ** Direct Interpretation of Operations

instance (Monad m) => MonadBlockChain (MockChainT m) where
  validateTxSkel skelUnbal = do
    -- TODO We use the first signer as a default wallet for fees and
    -- collaterals. These should become parameters of validateTxSkel in the
    -- future
    firstSigner NE.:| _ <- askSigners
    let balancingWallet = firstSigner
    let balancingWalletPkh = walletPKHash firstSigner
    let collateralWallet = firstSigner
    skel <-
<<<<<<< HEAD
      if balance . txSkelOpts $ skelUnbal
        then
          setFeeAndBalance
            balancingWalletPkh
            -- We need to add the balancing wallet to the signers before
            -- calculating the fees. The fees depend on the number of signers: they
            -- make the transaction heavier.
            ( skelUnbal
                & txSkelRequiredSignersL
                %~ (<> Set.singleton balancingWalletPkh)
            )
        else return skelUnbal
    collateralInputs <- calcCollateral collateralWallet (collateral . txSkelOpts $ skel)
=======
      setFeeAndBalance
        balancingWalletPkh
        -- We need to add the balancing wallet to the signers before
        -- calculating the fees. The fees depend on the number of signers: they
        -- make the transaction heavier.
        ( skelUnbal
            & txSkelRequiredSignersL
            %~ (<> Set.singleton balancingWalletPkh)
        )
    collateralInputs <- calcCollateral collateralWallet
>>>>>>> 2ea00b91
    params <- askParams
    managedData <- gets mcstDatums
    -- See the comment at the arguments of 'runTransactionValidation' on why we
    -- have to use 'generateTxBodyContentWithoutInputDatums' here. The
    -- documentation of the 'generateTxBodyContent*' functions might also be
    -- informative.
    case generateTxBodyContent withoutDatums {gtpCollateralIns = collateralInputs} params managedData skel of
      Left err -> throwError $ MCEGenerationError err
      Right txBodyContent -> do
        slot <- currentSlot
        index <- gets mcstIndex
        someCardanoTx <-
          runTransactionValidation
            slot
            params
            index
            [balancingWallet, collateralWallet]
            txBodyContent
            (txSkelInputData skel)
            (txSkelOutputData skel)
            (unsafeModTx $ txSkelOpts skel)
        when (autoSlotIncrease $ txSkelOpts skel) $
          modify' (\st -> st {mcstCurrentSlot = mcstCurrentSlot st + 1})
        return (Pl.CardanoApiTx someCardanoTx)

  txOutByRef outref = gets (Map.lookup outref . Pl.getIndex . mcstIndex)

  ownPaymentPubKeyHash = asks (walletPKHash . NE.head . mceSigners)

  utxosSuchThat = utxosSuchThat'

  utxosSuchThisAndThat = utxosSuchThisAndThat'

  datumFromHash datumHash = Map.lookup datumHash <$> gets mcstDatums

  currentSlot = gets mcstCurrentSlot

  currentTime = asks (Pl.slotToEndPOSIXTime . Pl.pSlotConfig . mceParams) <*> gets mcstCurrentSlot

  awaitSlot s = modify' (\st -> st {mcstCurrentSlot = max s (mcstCurrentSlot st)}) >> currentSlot

  awaitTime t = do
    sc <- slotConfig
    s <- awaitSlot (1 + Pl.posixTimeToEnclosingSlot sc t)
    return $ Pl.slotToBeginPOSIXTime sc s

instance (Monad m) => MonadMockChain (MockChainT m) where
  signingWith ws = local $ \env -> env {mceSigners = ws}

  askSigners = asks mceSigners

  askParams = asks mceParams

  localParams f = local (\e -> e {mceParams = f (mceParams e)})

runTransactionValidation ::
  (Monad m) =>
  -- | The current slot
  Pl.Slot ->
  -- | The parameters of the MockChain
  Pl.Params ->
  -- | The currently known UTxOs
  Pl.UtxoIndex ->
  -- | List of signers that have to be on the transaction in order for it to be
  -- Phase 1 - valid. This will be the list that contains the ballancing wallet
  -- and the collateral wallet.
  [Wallet] ->
  -- | The transaction to validate. It should already be balanced and have
  -- appropriate collateral.
  --
  -- The witnesses in script inputs must use the 'C.InlineScriptDatum'
  -- constructor. We've not really understood why this is required by
  -- 'Pl.validateCardanoTx', but if the 'C.ScriptDatumForTxIn' constructor with
  -- an explicit datum is used, we see an error about
  -- 'NonOutputSupplimentaryDatums'.
  C.TxBodyContent C.BuildTx C.BabbageEra ->
  -- | The data on transaction inputs. If the transaction is successful, these
  -- will be deleted from the 'mcstDatums'.
  Map Pl.DatumHash Pl.Datum ->
  -- | The data on transaction outputs. If the transaction is successful, these
  -- will be added to the 'mcstDatums'.
  Map Pl.DatumHash Pl.Datum ->
  -- | Modifications to apply to the transaction right before it is submitted.
  [RawModTx] ->
  MockChainT m Pl.SomeCardanoApiTx
runTransactionValidation slot parms utxoIndex signers txBodyContent consumedData producedData rawModTx =
  let cardanoIndex :: Pl.UTxO Pl.EmulatorEra
      cardanoIndex = either (error . show) id $ Pl.fromPlutusIndex utxoIndex

      cardanoTx, cardanoTxSigned, cardanoTxModified :: C.Tx C.BabbageEra
      cardanoTx =
        either
          (error . ("Error building Cardano Tx: " <>) . show)
          (flip C.Tx [])
          -- TODO 'makeTransactionBody' will be deprecated in newer versions of
          -- cardano-api
          -- The new name (which is more fitting as well) is
          -- 'createAndValidateTransactionBody'.
          (C.makeTransactionBody txBodyContent)
      cardanoTxSigned = L.foldl' (flip txAddSignatureAPI) cardanoTx signers
        where
          txAddSignatureAPI :: Wallet -> C.Tx C.BabbageEra -> C.Tx C.BabbageEra
          txAddSignatureAPI w tx = case signedTx of
            Pl.CardanoApiTx (Pl.CardanoApiEmulatorEraTx tx') -> tx'
            Pl.EmulatorTx _ -> error "Expected CardanoApiTx but got EmulatorTx"
            -- looking at the implementation of Pl.addCardanoTxSignature
            -- it never changes the constructor used, so the above branch
            -- shall never happen
            where
              signedTx =
                Pl.addCardanoTxSignature
                  (walletSK w)
                  (Pl.CardanoApiTx $ Pl.CardanoApiEmulatorEraTx tx)
      cardanoTxModified = applyRawModOnBalancedTx rawModTx cardanoTxSigned

      -- "Pl.CardanoTx" is a plutus-apps type
      -- "Tx BabbageEra" is a cardano-api type with the information we need
      -- This wraps the latter inside the former
      txWrapped :: Pl.CardanoTx
      txWrapped = Pl.CardanoApiTx $ Pl.CardanoApiEmulatorEraTx cardanoTxModified

      mValidationError :: Maybe Pl.ValidationErrorInPhase
      mValidationError = Pl.validateCardanoTx parms slot cardanoIndex txWrapped

      newUtxoIndex :: Pl.UtxoIndex
      newUtxoIndex = case mValidationError of
        Just (Pl.Phase1, _) -> utxoIndex
        Just (Pl.Phase2, _) ->
          -- Despite its name, this actually deletes the collateral Utxos from
          -- the index
          Pl.insertCollateral txWrapped utxoIndex
        Nothing -> Pl.insert txWrapped utxoIndex
   in case mValidationError of
        Just err -> throwError (MCEValidationError err)
        Nothing -> do
          -- Validation succeeded; now we update the indexes and the managed
          -- datums. The new mcstIndex is just `newUtxoIndex`; the new
          -- mcstDatums is computed by removing the datum hashes have been
          -- consumed and adding those that have been created in the
          -- transaction.
          modify'
            ( \st ->
                st
                  { mcstIndex = newUtxoIndex,
                    mcstDatums = (mcstDatums st Map.\\ consumedData) `Map.union` producedData
                  }
            )

          return (Pl.CardanoApiEmulatorEraTx cardanoTxModified)

utxosSuchThisAndThat' ::
  forall a m.
  (Monad m, Pl.FromData a) =>
  (Pl.Address -> Bool) ->
  (Maybe a -> Pl.Value -> Bool) ->
  MockChainT m [(SpendableOut, Maybe a)]
utxosSuchThisAndThat' addrPred datumPred = do
  ix <- gets (Pl.getIndex . mcstIndex)
  let ix' = Map.filter (addrPred . Pl.txOutAddress) ix
  -- TODO: Make this less ugly
  catMaybes
    <$> mapM
      (\(oref, out) -> (first (SpendableOut oref) <$>) <$> go oref out)
      (Map.toList ix')
  where
    go :: Pl.TxOutRef -> Pl.TxOut -> MockChainT m (Maybe (Pl.ChainIndexTxOut, Maybe a))
    go oref out@(Pl.TxOut (Api.TxOut _ _ cDatum _)) =
      pure (cTxOutToCito out)
        >>= \case
          Nothing -> pure Nothing
          Just cito -> do
            mDatum <- extractDatum oref cito $ Pl.fromCardanoTxOutDatumHash cDatum
            pure $
              if datumPred mDatum (Pl._ciTxOutValue cito)
                then Just (cito, mDatum)
                else Nothing

    extractDatum :: Pl.TxOutRef -> Pl.ChainIndexTxOut -> Maybe Pl.DatumHash -> MockChainT m (Maybe a)
    extractDatum oref cito Nothing
      | isScriptCito cito = fail $ "ScriptCredential with no datum hash: " ++ show oref
      | otherwise = pure Nothing
    extractDatum oref _ (Just dh) = do
      managedDatums <- gets mcstDatums
      Just <$> case dh `Map.lookup` managedDatums of
        -- TODO PORT previously this was an error only for script datums,
        -- but I think it should be an error for any datum hash
        -- that's mentioned but cannot be found in managedDatums.
        Nothing -> fail $ "Unmanaged datum with hash: " ++ show dh ++ " at: " ++ show oref
        Just datum -> maybe failBadConvert pure (Pl.fromBuiltinData $ Pl.getDatum datum)
      where
        failBadConvert = fail $ "Can't convert from builtin data at: " ++ show oref ++ "; are you sure this is the right type?"

-- | Check 'utxosSuchThat' for details
utxosSuchThat' ::
  forall a m.
  (Monad m, Pl.FromData a) =>
  Pl.Address ->
  (Maybe a -> Pl.Value -> Bool) ->
  MockChainT m [(SpendableOut, Maybe a)]
utxosSuchThat' addr = utxosSuchThisAndThat' (== addr)

ensureTxSkelOutsMinAda :: TxSkel -> TxSkel
ensureTxSkelOutsMinAda = txSkelOutsL % traversed % outValueL %~ ensureHasMinAda

-- | Sets the '_txSkelFee' according to our environment. The transaction fee
-- gets set realistically, based on a fixpoint calculation taken from
-- /plutus-apps/.
setFeeAndBalance :: (Monad m) => Pl.PubKeyHash -> TxSkel -> MockChainT m TxSkel
setFeeAndBalance balancePK skel0 = do
  let skel =
        if adjustUnbalTx $ txSkelOpts skel0
          then ensureTxSkelOutsMinAda skel0
          else skel0
  utxos <- map (sOutTxOutRef &&& sOutTxOut) <$> pkUtxos balancePK
  mockChainParams <- asks mceParams
  case Pl.fromPlutusIndex $ Pl.UtxoIndex $ txSkelUtxoIndex skel <> Map.fromList utxos of
    Left err -> throwError $ FailWith $ "setFeeAndValidRange: " ++ show err
    Right cUtxoIndex -> do
      -- We start with a high startingFee, but theres a chance that 'w' doesn't have enough funds
      -- so we'll see an unbalanceable error; in that case, we switch to the minimum fee and try again.
      -- That feels very much like a hack, and it is. Maybe we should witch to starting with a small
      -- fee and then increasing, but that might require more iterations until its settled.
      -- For now, let's keep it just like the folks from plutus-apps did it.
      let startingFee = 3000000
      calcFee 5 startingFee cUtxoIndex mockChainParams skel
        `catchError` \case
          -- Impossible to balance the transaction
          MCEUnbalanceable _ BalCalcFee _ ->
            -- WARN
            -- "Pl.minFee" takes an actual Tx but we no longer provide it
            -- since we work on "TxSkel". However, for now, the
            -- implementation of "Pl.minFee" is a constant of 10 lovelace.
            -- https://github.com/input-output-hk/plutus-apps/blob/d4255f05477fd8477ee9673e850ebb9ebb8c9657/plutus-ledger/src/Ledger/Index.hs#L116
            let minFee = 10 -- forall tx. Pl.minFee tx = 10 lovelace
             in calcFee 5 minFee cUtxoIndex mockChainParams skel
          -- Impossible to generate the Cardano transaction at all
          e -> throwError e
  where
    -- Inspired by https://github.com/input-output-hk/plutus-apps/blob/d4255f05477fd8477ee9673e850ebb9ebb8c9657/plutus-contract/src/Wallet/Emulator/Wallet.hs#L329

    calcFee ::
      (Monad m) =>
      Int ->
      Integer ->
      Pl.UTxO Pl.EmulatorEra ->
      Pl.Params ->
      TxSkel ->
      MockChainT m TxSkel
    calcFee n fee cUtxoIndex parms skel = do
      let skelWithFee = skel & txSkelFeeL .~ fee
          bPol = balanceOutputPolicy $ txSkelOpts skel
      attemptedSkel <- balanceTxFromAux bPol BalCalcFee balancePK skelWithFee
      manageData <- gets mcstDatums
      case estimateTxSkelFee parms cUtxoIndex manageData attemptedSkel of
        -- necessary to capture script failure for failed cases
        Left err@MCEValidationError {} -> throwError err
        Left err -> throwError $ MCECalcFee err
        Right newFee
          | newFee == fee -> do
            -- Debug.Trace.traceM "Reached fixpoint:"
            -- Debug.Trace.traceM $ "- fee = " <> show fee
            -- Debug.Trace.traceM $ "- skeleton = " <> show (attemptedSkel {_txSkelFee = fee})
            pure attemptedSkel {txSkelFee = fee} -- reached fixpoint
          | n == 0 -> do
            -- Debug.Trace.traceM $ "Max iteration reached: newFee = " <> show newFee
            pure attemptedSkel {txSkelFee = max newFee fee} -- maximum number of iterations
          | otherwise -> do
            -- Debug.Trace.traceM $ "New iteration: newfee = " <> show newFee
            calcFee (n - 1) newFee cUtxoIndex parms skel

-- | This funcion is essentially a copy of
-- https://github.com/input-output-hk/plutus-apps/blob/d4255f05477fd8477ee9673e850ebb9ebb8c9657/plutus-ledger/src/Ledger/Fee.hs#L19
estimateTxSkelFee :: Pl.Params -> Pl.UTxO Pl.EmulatorEra -> Map Pl.DatumHash Pl.Datum -> TxSkel -> Either MockChainError Integer
estimateTxSkelFee params utxo managedData skel = do
  txBodyContent <- left MCEGenerationError $ generateTxBodyContent withDatums params managedData skel
  let nkeys = C.estimateTransactionKeyWitnessCount txBodyContent
  txBody <-
    left
      ( \case
          Left err -> MCEValidationError err
          Right err -> MCEGenerationError (ToCardanoError "makeTransactionBody" err)
      )
      $ Pl.makeTransactionBody params utxo (Pl.CardanoBuildTx txBodyContent)
  case C.evaluateTransactionFee (Pl.pProtocolParams params) txBody nkeys 0 of
    C.Lovelace fee -> pure fee

-- | Calculates the collateral for a transaction
calcCollateral :: (Monad m) => Wallet -> MockChainT m (Set SpendableOut)
calcCollateral w = do
  souts <- pkUtxosSuchThat @Void (walletPKHash w) (noDatum .&& valueSat hasOnlyAda)
  when (null souts) $
    throwError MCENoSuitableCollateral
  -- TODO We only keep one element of the list because we are limited on
  -- how many collateral inputs a transaction can have. Should this be
  -- investigated further for a better approach?
  return $ Set.fromList $ take 1 (fst <$> souts)

balanceTxFromAux :: (Monad m) => BalanceOutputPolicy -> BalanceStage -> Pl.PubKeyHash -> TxSkel -> MockChainT m TxSkel
balanceTxFromAux utxoPolicy stage balancePK txskel = do
  bres <- calcBalanceTx stage balancePK txskel
  case applyBalanceTx balancePK bres txskel of
    Just txskel' -> return txskel'
    Nothing -> throwError $ MCEUnbalanceable (show bres) stage txskel

data BalanceTxRes = BalanceTxRes
  { -- | Inputs that need to be added in order to cover the value in the
    -- transaction outputs
    newInputs :: Set SpendableOut,
    -- | The 'newInputs' will add _at least_ the missing value to cover the
    -- outputs, this is the difference @inputvalue with 'newInputs' -
    -- outputValue@. This value must be nonnegative in every asset class.
    returnValue :: Pl.Value,
    -- | Some additional UTxOs that could be used as extra inputs. These all
    -- belong to the same wallet that was passed to 'calcBalanceTx' as an
    -- argument, and are sorted in decreasing order of their Ada value.
    availableUtxos :: [SpendableOut]
  }
  deriving (Eq, Show)

-- | Calculate the changes needed to balance a transaction with money from a
-- given wallet.  Every transaction that is sent to the chain must be balanced,
-- that is: @inputs + mints == outputs + fee + burns@.
calcBalanceTx :: Monad m => BalanceStage -> Pl.PubKeyHash -> TxSkel -> MockChainT m BalanceTxRes
calcBalanceTx balanceStage balancePK skel = do
  -- Get all Utxos that belong to the given wallet, and that are not yet being
  -- consumed on the transaction.
  --
  -- These UTxOs are sorted in decreasing order of their Ada value, which will
  -- make 'selectNewInputs' will more likely select additional inputs that
  -- contain a lot of Ada. The hope behind this heuristic is that it'll
  -- therefore become less likely for the 'returnValue' to be less than the
  -- minimum Ada amount required for each output. See this comment for context:
  -- https://github.com/tweag/plutus-libs/issues/71#issuecomment-1016406041
  candidateUtxos <-
    sortBy (flip compare `on` Pl.fromValue . sOutValue)
      . filter (`notElem` inUtxos)
      <$> pkUtxos balancePK
  case selectNewInputs candidateUtxos Set.empty initialExcess missingValue of
    Nothing ->
      throwError $
        MCEUnbalanceable
          ("The wallet " ++ show balancePK ++ " does not own enough funds to pay for balancing.")
          balanceStage
          skel
    Just bTxRes -> return bTxRes
  where
    inUtxos = toListOf consumedOutputsF skel -- The Utxos consumed by the given transaction
    inValue = txSkelInputValue skel -- inputs + mints
    outValue = txSkelOutputValue skel -- outputs + fee + burns
    difference = outValue <> Pl.negate inValue

    -- This is what must still be paid by 'wallet'
    missingValue = positivePart difference

    -- This is the part of the input that already excesses the ouput. We'll
    -- have to pay this to 'wallet' in any case. (Note that 'negativePart' is a
    -- function that returns a stricly (componentwise) positive 'Pl.Value'!)
    initialExcess = negativePart difference

    selectNewInputs ::
      [SpendableOut] ->
      Set SpendableOut ->
      Pl.Value ->
      Pl.Value ->
      Maybe BalanceTxRes
    selectNewInputs available chosen excess missing =
      case view flattenValueI missing of
        [] -> Just $ BalanceTxRes chosen excess available
        (ac, _) : _ ->
          -- Find the first UTxO belonging to the wallet that contains at least
          -- one token of the required asset class (The hope is that it'll
          -- contain at least @n@ such tokens, but we can't yet fail if there are
          -- fewer; we might need to add several UTxOs):
          case findIndex ((`Value.geq` Value.assetClassValue ac 1) . sOutValue) available of
            Nothing -> Nothing -- The wallet owns nothing of the required asset class. We can't balance with this wallet.
            Just i ->
              let (left, theChosenUtxo : right) = splitAt i available
                  available' = left ++ right
                  chosen' = chosen <> Set.singleton theChosenUtxo
                  theChosenValue = sOutValue theChosenUtxo
                  theChosenDifference = missing <> Pl.negate theChosenValue
                  excess' = excess <> negativePart theChosenDifference
                  missing' = positivePart theChosenDifference
               in -- A remark on why the following line should not lead to an
                  -- infinite recursion: The value described by @missing'@ is
                  -- strictly smaller than the value described by @missing@,
                  -- because there was at least one token of the asset class @ac@
                  -- in @theChosenValue@.
                  selectNewInputs available' chosen' excess' missing'

-- | Once we calculated what is needed to balance a transaction @skel@, we still
-- need to apply those changes to @skel@. Because of the 'Pl.minAdaTxOut'
-- constraint, this might not be possible: imagine the leftover is less than
-- 'Pl.minAdaTxOut', but the transaction has no output addressed to the
-- balancing wallet. If we just create a new ouput for the balancing wallet and
-- place the leftover there, the resulting transaction will fail to validate
-- with "LessThanMinAdaPerUTxO" error. Instead, we need to consume yet another
-- UTxO belonging to the wallet to then create the output with the proper
-- leftover. If the wallet has no UTxO, then there's no way to balance this
-- transaction.
applyBalanceTx :: Pl.PubKeyHash -> BalanceTxRes -> TxSkel -> Maybe TxSkel
applyBalanceTx balancePK (BalanceTxRes newInputs returnValue availableUtxos) skel = do
  -- Here we'll try a few things, in order, until one of them succeeds:
  --
  -- 1. If allowed by the balanceOutputPolicy, pick out the best possible output
  --    to adjust and adjust it as long as it remains with more than
  --    'Pl.minAdaTxOut'. No need for additional inputs apart from the
  --    @newInputs@. The "best possible" here means the most valuable ada-only
  --    output without any datum that will be paid to the given wallet. If the
  --    policy doesn't allow modifying an existing utxo or no such utxo exists,
  --    we move on to the next option;
  --
  -- 2. If the leftover is more than 'Pl.minAdaTxOut' and (1) wasn't possible,
  --    create a new output to return leftover. No need for additional inputs
  --    besides the @newInputs@.
  --
  -- 3. Attempt to consume other possible utxos from 'w' in order to combine
  --    them and return the leftover.

  -- TODO: Mustn't every UTxO belongign to the wallet contain at least minAda?
  -- In that case, we could forget about adding several additional inputs. If
  -- one isn't enough, there's nothing we can do, no?
  let outs = txSkelOuts skel
      ins = txSkelIns skel
  (newIns, newOuts) <-
    case findIndex
      ( \out ->
          Just balancePK == out ^? recipientPubKeyHashAT
            && Value.isAdaOnlyValue (outValue out)
            && isNothing (out ^? txSkelOutDatumAT)
      )
      outs of
      Just i ->
        let (left, bestOutput : right) = splitAt i outs
         in case balanceOutputPolicy $ txSkelOpts skel of
              AdjustExistingOutput ->
                let bestOutputValue = outValue bestOutput
                    adjustedValue = bestOutputValue <> returnValue
                 in if adjustedValue `Value.geq` Pl.toValue Pl.minAdaTxOut
                      then
                        Just -- (1)
                          ( ins <> Map.fromSet (const SpendsPK) newInputs,
                            left ++ (bestOutput & outValueL .~ adjustedValue) : right
                          )
                      else tryAdditionalInputs ins outs availableUtxos returnValue
              DontAdjustExistingOutput -> tryAdditionalOutput ins outs
      Nothing ->
        -- There's no "best possible transaction output" in the sense described
        -- above.
        tryAdditionalOutput ins outs
  return skel {txSkelIns = newIns, txSkelOuts = newOuts}
  where
    tryAdditionalOutput ::
      Map SpendableOut TxSkelIn ->
      [TxSkelOut] ->
      Maybe (Map SpendableOut TxSkelIn, [TxSkelOut])
    tryAdditionalOutput ins outs =
      if Pl.fromValue returnValue >= Pl.minAdaTxOut
        then
          Just -- (2)
            ( ins <> Map.fromSet (const SpendsPK) newInputs,
              outs ++ [PaysPK balancePK Nothing (Nothing @()) returnValue]
            )
        else tryAdditionalInputs ins outs availableUtxos returnValue

    tryAdditionalInputs ::
      Map SpendableOut TxSkelIn ->
      [TxSkelOut] ->
      [SpendableOut] ->
      Pl.Value ->
      Maybe (Map SpendableOut TxSkelIn, [TxSkelOut])
    tryAdditionalInputs ins outs available return =
      case available of
        [] -> Nothing
        additionalUtxo : newAvailable ->
          let additionalValue = sOutValue additionalUtxo
              newReturn = additionalValue <> return
              newIns =
                ins
                  <> Map.fromSet (const SpendsPK) newInputs
                  <> Map.singleton additionalUtxo SpendsPK
              newOuts = outs ++ [PaysPK balancePK Nothing (Nothing @()) newReturn]
           in if newReturn `Value.geq` Pl.toValue Pl.minAdaTxOut
                then Just (newIns, newOuts) -- (3)
                else tryAdditionalInputs newIns newOuts newAvailable newReturn<|MERGE_RESOLUTION|>--- conflicted
+++ resolved
@@ -249,7 +249,6 @@
     let balancingWalletPkh = walletPKHash firstSigner
     let collateralWallet = firstSigner
     skel <-
-<<<<<<< HEAD
       if balance . txSkelOpts $ skelUnbal
         then
           setFeeAndBalance
@@ -262,19 +261,7 @@
                 %~ (<> Set.singleton balancingWalletPkh)
             )
         else return skelUnbal
-    collateralInputs <- calcCollateral collateralWallet (collateral . txSkelOpts $ skel)
-=======
-      setFeeAndBalance
-        balancingWalletPkh
-        -- We need to add the balancing wallet to the signers before
-        -- calculating the fees. The fees depend on the number of signers: they
-        -- make the transaction heavier.
-        ( skelUnbal
-            & txSkelRequiredSignersL
-            %~ (<> Set.singleton balancingWalletPkh)
-        )
     collateralInputs <- calcCollateral collateralWallet
->>>>>>> 2ea00b91
     params <- askParams
     managedData <- gets mcstDatums
     -- See the comment at the arguments of 'runTransactionValidation' on why we
