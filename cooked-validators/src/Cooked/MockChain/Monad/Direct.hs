--- conflicted
+++ resolved
@@ -39,11 +39,8 @@
 import qualified Ledger.Credential as Pl
 import Ledger.Orphans ()
 import qualified Ledger.TimeSlot as Pl
-<<<<<<< HEAD
 import qualified Ledger.Validation as Pl
-=======
 import qualified Ledger.Value as Pl
->>>>>>> 35946194
 import qualified PlutusTx as Pl
 import qualified PlutusTx.Lattice as PlutusTx
 import qualified PlutusTx.Numeric as Pl
@@ -394,14 +391,8 @@
             if forceOutputOrdering opts
               then applyTxOutConstraintOrder outputConstraints ubtx
               else ubtx
-<<<<<<< HEAD
-      (reqSigs, balancedTx) <- balanceTxFrom (not $ balance opts) (collateral opts) (NE.head signers) (adjust reorderedUbtx)
+      (reqSigs, balancedTx) <- balanceTxFrom (balanceOutputPolicy opts) (not $ balance opts) (collateral opts) (NE.head signers) (adjust reorderedUbtx)
       return . (reqSigs,) $
-=======
-      signers <- askSigners
-      balancedTx <- balanceTxFrom (balanceOutputPolicy opts) (not $ balance opts) (NE.head signers) (adjust reorderedUbtx)
-      return $
->>>>>>> 35946194
         foldl
           (flip txAddSignature)
           -- optionally apply a transformation to a balanced tx before sending it in.
@@ -424,7 +415,6 @@
       let txOuts' = orderTxOutputs ocs . Pl.txOutputs . Pl.unBalancedTxTx $ tx
        in tx {Pl.unBalancedTxTx = (Pl.unBalancedTxTx tx) {Pl.txOutputs = txOuts'}}
 
-<<<<<<< HEAD
 -- | Sets the 'Pl.txFee' and 'Pl.txValidRange' according to our environment. The transaction
 -- fee gets set realistically, based on a fixpoint calculation taken from /plutus-apps/,
 -- see https://github.com/input-output-hk/plutus-apps/blob/03ba6b7e8b9371adf352ffd53df8170633b6dffa/plutus-contract/src/Wallet/Emulator/Wallet.hs#L314
@@ -469,7 +459,14 @@
           | n == 0 -> pure (newFee PlutusTx.\/ fee) -- maximum number of iterations
           | otherwise -> calcFee (n - 1) newFee reqSigs cUtxoIndex tx
 
-balanceTxFrom :: (Monad m) => Bool -> Collateral -> Wallet -> Pl.UnbalancedTx -> MockChainT m ([Pl.PaymentPubKeyHash], Pl.Tx)
+balanceTxFrom ::
+  (Monad m) =>
+  BalanceOutputPolicy ->
+  Bool ->
+  Collateral ->
+  Wallet ->
+  Pl.UnbalancedTx ->
+  MockChainT m ([Pl.PaymentPubKeyHash], Pl.Tx)
 balanceTxFrom skipBalancing col w ubtx = do
   let requiredSigners = M.keys (Pl.unBalancedTxRequiredSignatories ubtx)
   colTxIns <- calcCollateral w col
@@ -502,27 +499,6 @@
   case applyBalanceTx w bres tx of
     Just tx' -> return tx'
     Nothing -> throwError $ MCEUnbalanceable stage tx bres
-=======
--- | Sets the 'Pl.txFee' and 'Pl.txValidRange' according to our environment.
--- TODO: bring in FeeConfig: https://github.com/tweag/plutus-libs/issues/10
-setFeeAndValidRange :: (Monad m) => Pl.UnbalancedTx -> MockChainT m Pl.Tx
-setFeeAndValidRange (Pl.UnbalancedTx tx0 _reqSigs _uindex slotRange) = do
-  let tx = tx0 {Pl.txFee = Pl.minFee tx0}
-  config <- asks mceSlotConfig
-  return
-    tx {Pl.txValidRange = Pl.posixTimeRangeToContainedSlotRange config slotRange}
-
-balanceTxFrom :: (Monad m) => BalanceOutputPolicy -> Bool -> Wallet -> Pl.UnbalancedTx -> MockChainT m Pl.Tx
-balanceTxFrom utxoPolicy skipBalancing w ubtx = do
-  tx <- setFeeAndValidRange ubtx
-  if skipBalancing
-    then return tx
-    else do
-      bres <- calcBalanceTx w tx
-      case applyBalanceTx utxoPolicy w bres tx of
-        Just tx' -> return tx'
-        Nothing -> throwError $ MCEUnbalanceable tx bres
->>>>>>> 35946194
 
 data BalanceTxRes = BalanceTxRes
   { newInputs :: [Pl.TxOutRef],
