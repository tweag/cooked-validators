{-# LANGUAGE DerivingStrategies #-}
{-# LANGUAGE GeneralizedNewtypeDeriving #-}
{-# LANGUAGE LambdaCase #-}
{-# LANGUAGE RankNTypes #-}
{-# LANGUAGE ScopedTypeVariables #-}
{-# LANGUAGE StrictData #-}
{-# LANGUAGE TypeFamilies #-}
{-# OPTIONS_GHC -Wno-name-shadowing #-}
{-# OPTIONS_GHC -Wno-orphans #-}
{-# OPTIONS_GHC -Wno-unrecognised-pragmas #-}
{-# OPTIONS_GHC -Wno-unused-matches #-}

{-# HLINT ignore "Use section" #-}

module Cooked.MockChain.Monad.Direct where

import qualified Cardano.Api as C
import Control.Applicative
import Control.Arrow
import Control.Monad.Except
import Control.Monad.Identity
import Control.Monad.Reader
import Control.Monad.State.Strict
import Cooked.MockChain.Monad
import Cooked.MockChain.Monad.GenerateTx
import Cooked.MockChain.UtxoState
import Cooked.MockChain.Wallet
import Cooked.Tx.Constraints.Type
import Data.Default
import Data.Function (on)
import Data.List
import qualified Data.List as L
import qualified Data.List.NonEmpty as NEList
import Data.Map.Strict (Map)
import qualified Data.Map.Strict as Map
import Data.Maybe
import Data.Set (Set)
import qualified Data.Set as Set
import qualified Ledger as Pl
import qualified Ledger.Ada as Pl
import Ledger.Orphans ()
import qualified Ledger.TimeSlot as Pl
import qualified Ledger.Tx.CardanoAPI as Pl hiding (makeTransactionBody)
import qualified Ledger.Tx.Internal
import qualified Ledger.Validation as Pl
import qualified Ledger.Value as Value
import Optics.Core
import qualified Plutus.Script.Utils.V2.Scripts as PV2
import qualified Plutus.V2.Ledger.Api as PV2
import qualified PlutusTx.Numeric as Pl
import Prettyprinter (Doc)

-- * Direct Emulation

-- $mockchaindocstr
--
-- The MockChainT monad provides a direct emulator; that is, it gives us a simple way to call
-- validator scripts directly, without the need for all the complexity the 'Contract'
-- monad introduces.
--
-- Running a 'MockChain' produces a 'UtxoState', which is a map from 'Pl.Address' to
-- @(Pl.Value, Maybe Pl.Datum)@, and corresponds to the utxo mental model most people have.
-- Internally, however, we keep a 'Pl.UtxoIndex' in our state and feeding it to 'Pl.validateTx'.
-- For convenience, we also keep a map of 'Pl.Address' to 'Pl.Datum', giving is a simple
-- way of managing the current utxo state.

mcstToUtxoState :: MockChainSt -> UtxoState
mcstToUtxoState s =
  UtxoState
    . Map.fromListWith (<>)
    . map (go . snd)
    . Map.toList
    . utxoIndexToTxOutMap
    . mcstIndex
    $ s
  where
    go :: PV2.TxOut -> (Pl.Address, UtxoValueSet)
    go (PV2.TxOut addr val outputDatum _) = do
      (addr, UtxoValueSet [(val, outputDatumToUtxoDatum outputDatum)])

    outputDatumToUtxoDatum :: PV2.OutputDatum -> Maybe UtxoDatum
    outputDatumToUtxoDatum PV2.NoOutputDatum = Nothing
    outputDatumToUtxoDatum (PV2.OutputDatumHash datumHash) =
      do
        (datum, datumStr) <- Map.lookup datumHash (mcstDatums s)
        return $ UtxoDatum datum False datumStr
    outputDatumToUtxoDatum (PV2.OutputDatum datum) =
      do
        (_, datumStr) <- Map.lookup (Pl.datumHash datum) (mcstDatums s)
        return $ UtxoDatum datum True datumStr

-- | Slightly more concrete version of 'UtxoState', used to actually run the simulation.
--  We keep a map from datum hash to datum, then a map from txOutRef to datumhash
--  Additionally, we also keep a map from datum hash to the underlying value's "show" result,
--  in order to display the contents of the state to the user.
data MockChainSt = MockChainSt
  { mcstIndex :: Pl.UtxoIndex,
    mcstDatums :: Map Pl.DatumHash (Pl.Datum, Doc ()),
    mcstValidators :: Map Pl.ValidatorHash (Pl.Versioned Pl.Validator),
    mcstCurrentSlot :: Pl.Slot
  }
  deriving (Show)

-- | There is no natural 'Eq' instance for 'Doc' (pretty printed document)
-- which we store for each datum in the state. The 'Eq' instance for 'Doc'
-- ignores these pretty printed docs.
instance Eq MockChainSt where
  (MockChainSt index1 datums1 validators1 currentSlot1)
    == (MockChainSt index2 datums2 validators2 currentSlot2) =
      and
        [ index1 == index2,
          Map.map fst datums1 == Map.map fst datums2,
          validators1 == validators2,
          currentSlot1 == currentSlot2
        ]

-- | The 'UtxoIndex' contains 'Ledger.Tx.Internal.TxOut's, but we want a map that
-- contains 'Plutus.V2.Ledger.Api.TxOut'.
utxoIndexToTxOutMap :: Pl.UtxoIndex -> Map PV2.TxOutRef PV2.TxOut
utxoIndexToTxOutMap (Pl.UtxoIndex utxoMap) =
  Map.map
    ( Pl.fromCardanoTxOutToPV2TxInfoTxOut
        . Ledger.Tx.Internal.getTxOut
    )
    utxoMap

instance Default Pl.Slot where
  def = Pl.Slot 0

-- | The errors that can be produced by the 'MockChainT' monad
data MockChainError
  = MCEValidationError Pl.ValidationErrorInPhase
  | MCEUnbalanceable String BalanceStage TxSkel
  | MCENoSuitableCollateral
  | MCEGenerationError GenerateTxError
  | MCECalcFee MockChainError
  | MCEUnknownOutRefError String Pl.TxOutRef
  | FailWith String
  deriving (Show, Eq)

-- | Describes us which stage of the balancing process are we at. This is needed
--  to distinguish the successive calls to balancing while computing fees from
--  the final call to balancing
data BalanceStage
  = BalCalcFee
  | BalFinalizing
  deriving (Show, Eq)

data MockChainEnv = MockChainEnv
  { mceParams :: Pl.Params,
    mceSigners :: NEList.NonEmpty Wallet
  }
  deriving (Show)

instance Default MockChainEnv where
  def = MockChainEnv def (wallet 1 NEList.:| [])

-- | The actual 'MockChainT' is a trivial combination of 'StateT' and 'ExceptT'
newtype MockChainT m a = MockChainT
  {unMockChain :: ReaderT MockChainEnv (StateT MockChainSt (ExceptT MockChainError m)) a}
  deriving newtype (Functor, Applicative, MonadState MockChainSt, MonadError MockChainError, MonadReader MockChainEnv)

-- | Non-transformer variant
type MockChain = MockChainT Identity

-- Custom monad instance made to increase the slot count automatically
instance (Monad m) => Monad (MockChainT m) where
  return = pure
  MockChainT x >>= f = MockChainT $ x >>= unMockChain . f

instance (Monad m) => MonadFail (MockChainT m) where
  fail = throwError . FailWith

instance MonadTrans MockChainT where
  lift = MockChainT . lift . lift . lift

instance (Monad m, Alternative m) => Alternative (MockChainT m) where
  empty = MockChainT $ ReaderT $ const $ StateT $ const $ ExceptT empty
  (<|>) = combineMockChainT (<|>)

combineMockChainT ::
  (Monad m) =>
  (forall a. m a -> m a -> m a) ->
  MockChainT m x ->
  MockChainT m x ->
  MockChainT m x
combineMockChainT f ma mb = MockChainT $
  ReaderT $ \r ->
    StateT $ \s ->
      let resA = runExceptT $ runStateT (runReaderT (unMockChain ma) r) s
          resB = runExceptT $ runStateT (runReaderT (unMockChain mb) r) s
       in ExceptT $ f resA resB

mapMockChainT ::
  (m (Either MockChainError (a, MockChainSt)) -> n (Either MockChainError (b, MockChainSt))) ->
  MockChainT m a ->
  MockChainT n b
mapMockChainT f = MockChainT . mapReaderT (mapStateT (mapExceptT f)) . unMockChain

-- | Executes a 'MockChainT' from some initial state and environment; does /not/
-- convert the 'MockChainSt' into a 'UtxoState'.
runMockChainTRaw ::
  (Monad m) =>
  MockChainEnv ->
  MockChainSt ->
  MockChainT m a ->
  m (Either MockChainError (a, MockChainSt))
runMockChainTRaw e0 i0 =
  runExceptT
    . flip runStateT i0
    . flip runReaderT e0
    . unMockChain

-- | Executes a 'MockChainT' from an initial state set up with the given initial value distribution.
-- Similar to 'runMockChainT', uses the default environment. Returns a 'UtxoState' instead of
-- a 'MockChainSt'. If you need the later, use 'runMockChainTRaw'
runMockChainTFrom ::
  (Monad m) =>
  InitialDistribution ->
  MockChainT m a ->
  m (Either MockChainError (a, UtxoState))
runMockChainTFrom i0 =
  fmap (fmap $ second mcstToUtxoState) . runMockChainTRaw def (mockChainSt0From i0)

-- | Executes a 'MockChainT' from the canonical initial state and environment. The canonical
--  environment uses the default 'SlotConfig' and @[Cooked.MockChain.Wallet.wallet 1]@ as the sole
--  wallet signing transactions.
runMockChainT :: (Monad m) => MockChainT m a -> m (Either MockChainError (a, UtxoState))
runMockChainT = runMockChainTFrom def

-- | See 'runMockChainTRaw'
runMockChainRaw :: MockChainEnv -> MockChainSt -> MockChain a -> Either MockChainError (a, MockChainSt)
runMockChainRaw e0 i0 = runIdentity . runMockChainTRaw e0 i0

-- | See 'runMockChainTFrom'
runMockChainFrom ::
  InitialDistribution -> MockChain a -> Either MockChainError (a, UtxoState)
runMockChainFrom i0 = runIdentity . runMockChainTFrom i0

-- | See 'runMockChainT'
runMockChain :: MockChain a -> Either MockChainError (a, UtxoState)
runMockChain = runIdentity . runMockChainT

-- Canonical initial values

utxoState0 :: UtxoState
utxoState0 = mcstToUtxoState mockChainSt0

mockChainSt0 :: MockChainSt
mockChainSt0 = MockChainSt utxoIndex0 Map.empty Map.empty def

mockChainSt0From :: InitialDistribution -> MockChainSt
mockChainSt0From i0 = MockChainSt (utxoIndex0From i0) Map.empty Map.empty def

instance Default MockChainSt where
  def = mockChainSt0

utxoIndex0From :: InitialDistribution -> Pl.UtxoIndex
utxoIndex0From i0 = Pl.initialise [[Pl.Valid $ Pl.EmulatorTx $ initialTxFor i0]]

utxoIndex0 :: Pl.UtxoIndex
utxoIndex0 = utxoIndex0From def

-- ** Direct Interpretation of Operations

instance (Monad m) => MonadBlockChainWithoutValidation (MockChainT m) where
  txOutByRef outref = gets $ Map.lookup outref . utxoIndexToTxOutMap . mcstIndex

  ownPaymentPubKeyHash = asks (walletPKHash . NEList.head . mceSigners)

  allUtxos = gets $ Map.toList . utxoIndexToTxOutMap . mcstIndex

  datumFromHash datumHash = Map.lookup datumHash <$> gets mcstDatums

  currentSlot = gets mcstCurrentSlot

  currentTime = asks (Pl.slotToEndPOSIXTime . Pl.pSlotConfig . mceParams) <*> gets mcstCurrentSlot

  awaitSlot s = modify' (\st -> st {mcstCurrentSlot = max s (mcstCurrentSlot st)}) >> currentSlot

  awaitTime t = do
    sc <- asks $ Pl.pSlotConfig . mceParams
    s <- awaitSlot (1 + Pl.posixTimeToEnclosingSlot sc t)
    return $ Pl.slotToBeginPOSIXTime sc s

instance Monad m => MonadBlockChain (MockChainT m) where
  validateTxSkel skelUnbal = do
<<<<<<< HEAD
    let balancingWallet =
          case balanceWallet . txSkelOpts $ skelUnbal of
            BalanceWithFirstSigner -> NEList.head (txSkelSigners skelUnbal)
            BalanceWith wallet -> wallet
    let balancingWalletPkh = walletPKHash balancingWallet
    let collateralWallet = balancingWallet
    skel <-
=======
    -- TODO We use the first signer as a default wallet for fees and
    -- collaterals. These should become parameters of validateTxSkel in the
    -- future
    firstSigner NE.:| _ <- askSigners
    let balancingWallet = firstSigner
    let balancingWalletPkh = walletPKHash firstSigner
    let collateralWallet = firstSigner
    (skel, fee) <-
>>>>>>> 87f6b1ee
      if balance . txSkelOpts $ skelUnbal
        then
          setFeeAndBalance
            balancingWalletPkh
<<<<<<< HEAD
            skelUnbal
        else return skelUnbal
    collateralInputs <- calcCollateral collateralWallet -- TODO: Why is it OK to balance first and then add collateral?
    params <- asks mceParams
    managedData <- gets mcstDatums
    managedTxOuts <- gets $ utxoIndexToTxOutMap . mcstIndex
    managedValidators <- gets mcstValidators
    case generateTxBodyContent def {gtpCollateralIns = collateralInputs} params managedData managedTxOuts managedValidators skel of
=======
            -- We need to add the balancing wallet to the signers before
            -- calculating the fees. The fees depend on the number of signers: they
            -- make the transaction heavier.
            ( skelUnbal
                & txSkelRequiredSignersL
                %~ (<> Set.singleton balancingWalletPkh)
            )
        else pure (skelUnbal, 0)
    collateralInputs <- calcCollateral collateralWallet
    params <- askParams
    managedData <- gets mcstDatums
    -- See the comment at the arguments of 'runTransactionValidation' on why we
    -- have to use 'generateTxBodyContentWithoutInputDatums' here. The
    -- documentation of the 'generateTxBodyContent*' functions might also be
    -- informative.
    case generateTxBodyContent withoutDatums {gtpCollateralIns = collateralInputs, gtpFee = fee} params managedData skel of
>>>>>>> 87f6b1ee
      Left err -> throwError $ MCEGenerationError err
      Right txBodyContent -> do
        slot <- currentSlot
        index <- gets mcstIndex
        inputTxDatums <- txSkelInputDatums skel
        someCardanoTx <-
          runTransactionValidation
            slot
            params
            index
            (NEList.toList $ txSkelSigners skel)
            txBodyContent
            inputTxDatums
            (txSkelOutputData skel)
            (txSkelOutValidators skel)
            (unsafeModTx $ txSkelOpts skel)
        when (autoSlotIncrease $ txSkelOpts skel) $
          modify' (\st -> st {mcstCurrentSlot = mcstCurrentSlot st + 1})
        return (Pl.CardanoApiTx someCardanoTx)

runTransactionValidation ::
  (Monad m) =>
  -- | The current slot
  Pl.Slot ->
  -- | The parameters of the MockChain
  Pl.Params ->
  -- | The currently known UTxOs
  Pl.UtxoIndex ->
  -- | List of signers that were on the 'TxSkel'. This will at least have to
  -- include all wallets that have to sign in order for the transaction to be
  -- phase 1 - valid.
  [Wallet] ->
  -- | The transaction to validate. It should already be balanced and have
  -- appropriate collateral.
  --
  -- The witnesses in script inputs must use the 'C.InlineScriptDatum'
  -- constructor. We've not really understood why this is required by
  -- 'Pl.validateCardanoTx', but if the 'C.ScriptDatumForTxIn' constructor with
  -- an explicit datum is used, we see an error about
  -- 'NonOutputSupplimentaryDatums'.
  C.TxBodyContent C.BuildTx C.BabbageEra ->
  -- | The data on transaction inputs. If the transaction is successful, these
  -- will be deleted from the 'mcstDatums'.
  Map Pl.DatumHash Pl.Datum ->
  -- | The data on transaction outputs. If the transaction is successful, these
  -- will be added to the 'mcstDatums'.
  Map Pl.DatumHash (Pl.Datum, Doc ()) ->
  -- | The validators on transaction outputs.
  Map Pl.ValidatorHash (Pl.Versioned Pl.Validator) ->
  -- | Modifications to apply to the transaction right before it is submitted.
  [RawModTx] ->
  MockChainT m Pl.SomeCardanoApiTx
runTransactionValidation slot parms utxoIndex signers txBodyContent consumedData producedData outputValidators rawModTx =
  let cardanoIndex :: Pl.UTxO Pl.EmulatorEra
      cardanoIndex = either (error . show) id $ Pl.fromPlutusIndex utxoIndex

      cardanoTx, cardanoTxSigned, cardanoTxModified :: C.Tx C.BabbageEra
      cardanoTx =
        either
          (error . ("Error building Cardano Tx: " <>) . show)
          (flip C.Tx [])
          -- TODO 'makeTransactionBody' will be deprecated in newer versions of
          -- cardano-api
          -- The new name (which is more fitting as well) is
          -- 'createAndValidateTransactionBody'.
          (C.makeTransactionBody txBodyContent)
      cardanoTxSigned = L.foldl' (flip txAddSignatureAPI) cardanoTx signers
        where
          txAddSignatureAPI :: Wallet -> C.Tx C.BabbageEra -> C.Tx C.BabbageEra
          txAddSignatureAPI w tx = case signedTx of
            Pl.CardanoApiTx (Pl.CardanoApiEmulatorEraTx tx') -> tx'
            Pl.EmulatorTx _ -> error "Expected CardanoApiTx but got EmulatorTx"
            -- looking at the implementation of Pl.addCardanoTxSignature
            -- it never changes the constructor used, so the above branch
            -- shall never happen
            where
              signedTx =
                Pl.addCardanoTxSignature
                  (walletSK w)
                  (Pl.CardanoApiTx $ Pl.CardanoApiEmulatorEraTx tx)
      cardanoTxModified = applyRawModOnBalancedTx rawModTx cardanoTxSigned

      -- "Pl.CardanoTx" is a plutus-apps type
      -- "Tx BabbageEra" is a cardano-api type with the information we need
      -- This wraps the latter inside the former
      txWrapped :: Pl.CardanoTx
      txWrapped = Pl.CardanoApiTx $ Pl.CardanoApiEmulatorEraTx cardanoTxModified

      mValidationError :: Maybe Pl.ValidationErrorInPhase
      mValidationError = Pl.validateCardanoTx parms slot cardanoIndex txWrapped

      newUtxoIndex :: Pl.UtxoIndex
      newUtxoIndex = case mValidationError of
        Just (Pl.Phase1, _) -> utxoIndex
        Just (Pl.Phase2, _) ->
          -- Despite its name, this actually deletes the collateral Utxos from
          -- the index
          Pl.insertCollateral txWrapped utxoIndex
        Nothing -> Pl.insert txWrapped utxoIndex
   in case mValidationError of
        Just err -> throwError (MCEValidationError err)
        Nothing -> do
          -- Validation succeeded; now we update the UTxO index, the managed
          -- datums, and the managed Validators. The new mcstIndex is just
          -- `newUtxoIndex`; the new mcstDatums is computed by removing the
          -- datum hashes have been consumed and adding those that have been
          -- created in the transaction.
          modify'
            ( \st ->
                st
                  { mcstIndex = newUtxoIndex,
                    mcstDatums = (mcstDatums st Map.\\ consumedData) `Map.union` producedData,
                    mcstValidators = mcstValidators st `Map.union` outputValidators
                  }
            )

          return (Pl.CardanoApiEmulatorEraTx cardanoTxModified)

ensureTxSkelOutsMinAda :: TxSkel -> TxSkel
ensureTxSkelOutsMinAda = txSkelOutsL % traversed % txSkelOutValueL %~ ensureHasMinAda

-- | Get all UTxOs that the TxSkel consumes from the 'MockChainSt'ate. This goes
-- through all of the 'Pl.TxOutRef's on the 'txSkelIn's and looks them up in the
-- 'mcstIndex'. If any 'Pl.TxOutRef' can't be resolved, an error is thrown.
txSkelInputUtxos :: Monad m => TxSkel -> MockChainT m (Map Pl.TxOutRef Pl.TxOut)
txSkelInputUtxos skel = do
  let outRefs = Map.keys $ txSkelIns skel
  txSkelUtxos <-
    mapM
      ( \oRef -> do
          mOut <- gets $ Map.lookup oRef . Pl.getIndex . mcstIndex
          out <- case mOut of
            Nothing ->
              throwError $
                MCEUnknownOutRefError
                  "txSkelInputUtxos: Transaction input unknown"
                  oRef
            Just out -> return out
          return (oRef, out)
      )
      outRefs
  return $ Map.fromList txSkelUtxos

-- | Look up the outputs the transaction consumes, and sum the value contained
-- in them.
txSkelInputValue :: Monad m => TxSkel -> MockChainT m Pl.Value
txSkelInputValue skel = do
  txSkelInputs <- txSkelInputUtxos skel
  return $ foldMap Pl.txOutValue txSkelInputs

-- | Look up the outputs the transaction consumes, and sum the value contained
-- in them.
txSkelInputDatums :: Monad m => TxSkel -> MockChainT m (Map PV2.DatumHash PV2.Datum)
txSkelInputDatums skel = do
  txSkelInputs <- map txOutV2fromV1 . Map.elems <$> txSkelInputUtxos skel
  return
    . mconcat
    $ mapMaybe
      ( \output ->
          case isOutputWithInlineDatumUntyped output of
            Just output' ->
              let datum = output' ^. outputDatumL
               in Just $ Map.singleton (Pl.datumHash datum) datum
            Nothing -> Nothing
      )
      txSkelInputs

<<<<<<< HEAD
-- | Sets the '_txSkelFee' according to our environment. The transaction fee
-- gets set realistically, based on a fixpoint calculation taken from
-- /plutus-apps/.
setFeeAndBalance :: Monad m => Pl.PubKeyHash -> TxSkel -> MockChainT m TxSkel
=======
-- | Balance the 'TxSkel' and compute the the fee. Balancing is the process of ensuring that the equation
--
-- > value in inputs + minted value = value in outputs + burned value + fee
-- 
-- holds. The fee depends on the transaction size, which might change during the process of balancing, because additional inputs belonging to the 'balancePK' might be added to ensure that transaction inputs can cover all of the outputs. This means that fee calculation and balancing are tied together. We follow /plutus-apps/ in breaking this mutual dependency with a fixpoint iteration, which should compute realistic fees. 
--
--  This function also adjusts the transaction outputs to contain at least the minimum Ada amount, if the 'adjustUnbalTx' option is @True@.
setFeeAndBalance :: (Monad m) => Pl.PubKeyHash -> TxSkel -> MockChainT m (TxSkel, Fee)
>>>>>>> 87f6b1ee
setFeeAndBalance balancePK skel0 = do
  let skel =
        if adjustUnbalTx $ txSkelOpts skel0
          then ensureTxSkelOutsMinAda skel0
          else skel0
  -- all UTxOs belonging to the balancing public key
  balancePKUtxos <-
    gets $
      Map.filter
        ((PV2.PubKeyCredential balancePK ==) . Pl.addressCredential . Pl.txOutAddress)
        . Pl.getIndex
        . mcstIndex
  -- all UTxOs that the txSkel consumes.
  txSkelUtxos <- txSkelInputUtxos skel
  mockChainParams <- asks mceParams
  case Pl.fromPlutusIndex $ Pl.UtxoIndex $ txSkelUtxos <> balancePKUtxos of
    Left err -> throwError $ FailWith $ "setFeeAndValidRange: " ++ show err
    Right cUtxoIndex -> do
      -- We start with a high startingFee, but theres a chance that 'w' doesn't have enough funds
      -- so we'll see an unbalanceable error; in that case, we switch to the minimum fee and try again.
      -- That feels very much like a hack, and it is. Maybe we should witch to starting with a small
      -- fee and then increasing, but that might require more iterations until its settled.
      -- For now, let's keep it just like the folks from plutus-apps did it.
      let startingFee = 3000000
      calcFee 5 startingFee cUtxoIndex mockChainParams skel
        `catchError` \case
          -- Impossible to balance the transaction
          MCEUnbalanceable _ BalCalcFee _ ->
            -- WARN
            -- "Pl.minFee" takes an actual Tx but we no longer provide it
            -- since we work on "TxSkel". However, for now, the
            -- implementation of "Pl.minFee" is a constant of 10 lovelace.
            -- https://github.com/input-output-hk/plutus-apps/blob/d4255f05477fd8477ee9673e850ebb9ebb8c9657/plutus-ledger/src/Ledger/Index.hs#L116
            let minFee = 10 -- forall tx. Pl.minFee tx = 10 lovelace
             in calcFee 5 minFee cUtxoIndex mockChainParams skel
          -- Impossible to generate the Cardano transaction at all
          e -> throwError e
  where
    -- Inspired by https://github.com/input-output-hk/plutus-apps/blob/d4255f05477fd8477ee9673e850ebb9ebb8c9657/plutus-contract/src/Wallet/Emulator/Wallet.hs#L329

    calcFee ::
      (Monad m) =>
      Int ->
      Fee ->
      Pl.UTxO Pl.EmulatorEra ->
      Pl.Params ->
      TxSkel ->
      MockChainT m (TxSkel, Fee)
    calcFee n fee cUtxoIndex parms skel = do
<<<<<<< HEAD
      let skelWithFee = skel & txSkelFeeL .~ fee
          bPol = balanceOutputPolicy $ txSkelOpts skel
      attemptedSkel <- balanceTxFromAux bPol BalCalcFee balancePK skelWithFee
      managedData <- gets mcstDatums
      managedTxOuts <- gets $ utxoIndexToTxOutMap . mcstIndex
      managedValidators <- gets mcstValidators
      case estimateTxSkelFee parms cUtxoIndex managedData managedTxOuts managedValidators attemptedSkel of
=======
      let bPol = balanceOutputPolicy $ txSkelOpts skel
      attemptedSkel <- balanceTxFromAux bPol BalCalcFee balancePK skel fee
      manageData <- gets mcstDatums
      case estimateTxSkelFee parms cUtxoIndex manageData attemptedSkel fee of
>>>>>>> 87f6b1ee
        -- necessary to capture script failure for failed cases
        Left err@MCEValidationError {} -> throwError err
        Left err -> throwError $ MCECalcFee err
        Right newFee
          | newFee == fee -> do
            -- Debug.Trace.traceM "Reached fixpoint:"
            -- Debug.Trace.traceM $ "- fee = " <> show fee
            -- Debug.Trace.traceM $ "- skeleton = " <> show (attemptedSkel {_txSkelFee = fee})
            pure (attemptedSkel, fee) -- reached fixpoint
          | n == 0 -> do
            -- Debug.Trace.traceM $ "Max iteration reached: newFee = " <> show newFee
            pure (attemptedSkel, max newFee fee) -- maximum number of iterations
          | otherwise -> do
            -- Debug.Trace.traceM $ "New iteration: newfee = " <> show newFee
            calcFee (n - 1) newFee cUtxoIndex parms skel

-- | This funcion is essentially a copy of
-- https://github.com/input-output-hk/plutus-apps/blob/d4255f05477fd8477ee9673e850ebb9ebb8c9657/plutus-ledger/src/Ledger/Fee.hs#L19
<<<<<<< HEAD
estimateTxSkelFee ::
  Pl.Params ->
  Pl.UTxO Pl.EmulatorEra ->
  Map Pl.DatumHash (Pl.Datum, Doc ()) ->
  Map Pl.TxOutRef PV2.TxOut ->
  Map Pl.ValidatorHash (Pl.Versioned Pl.Validator) ->
  TxSkel ->
  Either MockChainError Integer
estimateTxSkelFee params utxo managedData managedTxOuts managedValidators skel = do
  txBodyContent <-
    left MCEGenerationError $
      generateTxBodyContent def params managedData managedTxOuts managedValidators skel
=======
estimateTxSkelFee :: Pl.Params -> Pl.UTxO Pl.EmulatorEra -> Map Pl.DatumHash Pl.Datum -> TxSkel -> Fee -> Either MockChainError Fee
estimateTxSkelFee params utxo managedData skel fee = do
  txBodyContent <- left MCEGenerationError $ generateTxBodyContent withDatums {gtpFee = fee} params managedData skel
>>>>>>> 87f6b1ee
  let nkeys = C.estimateTransactionKeyWitnessCount txBodyContent
  txBody <-
    left
      ( \case
          Left err -> MCEValidationError err
          Right err -> MCEGenerationError (ToCardanoError "makeTransactionBody" err)
      )
      $ Pl.makeTransactionBody params utxo (Pl.CardanoBuildTx txBodyContent)
  case C.evaluateTransactionFee (Pl.pProtocolParams params) txBody nkeys 0 of
    C.Lovelace fee -> pure $ Fee fee

-- | Calculates the collateral for a transaction
calcCollateral :: (Monad m) => Wallet -> MockChainT m (Set PV2.TxOutRef)
calcCollateral w = do
  souts <- pkUtxos (walletPKHash w)
  when (null souts) $
    throwError MCENoSuitableCollateral
  -- TODO We only keep one element of the list because we are limited on
  -- how many collateral inputs a transaction can have. Should this be
  -- investigated further for a better approach?
  return $ Set.fromList $ take 1 (fst <$> souts)

balanceTxFromAux :: (Monad m) => BalanceOutputPolicy -> BalanceStage -> Pl.PubKeyHash -> TxSkel -> Fee -> MockChainT m TxSkel
balanceTxFromAux utxoPolicy stage balancePK txskel fee = do
  bres <- calcBalanceTx stage balancePK txskel fee
  case applyBalanceTx balancePK bres txskel of
    Just txskel' -> return txskel'
    Nothing -> throwError $ MCEUnbalanceable (show bres) stage txskel

data BalanceTxRes = BalanceTxRes
  { -- | Inputs that need to be added in order to cover the value in the
    -- transaction outputs
    newInputs :: [(Pl.TxOutRef, PKOutputMaybeDatum)],
    -- | The 'newInputs' will add _at least_ the missing value to cover the
    -- outputs, this is the difference of the input value together with the
    -- 'newInputs' and the output value.  This value must be nonnegative in
    -- every asset class.
    returnValue :: Pl.Value,
    -- | Some additional UTxOs that could be used as extra inputs. These all
    -- belong to the same wallet that was passed to 'calcBalanceTx' as an
    -- argument, and are sorted in decreasing order of their Ada value.
    availableUtxos :: [(Pl.TxOutRef, PKOutputMaybeDatum)]
  }
  deriving (Show)

-- | Calculate the changes needed to balance a transaction with money from a
-- given wallet.  Every transaction that is sent to the chain must be balanced,
-- that is: @inputs + mints == outputs + fee + burns@.
<<<<<<< HEAD
calcBalanceTx :: Monad m => BalanceStage -> Pl.PubKeyHash -> TxSkel -> MockChainT m BalanceTxRes
calcBalanceTx balanceStage balancePK skel = do
  inValue <- (<> positivePart (txSkelMintsValue $ txSkelMints skel)) <$> txSkelInputValue skel -- transaction inputs + minted value
  let outValue = txSkelOutputValue skel -- transaction outputs + fee + burned value
      difference = outValue <> Pl.negate inValue
      -- This is the value that must still be paid by 'balancePK' in order to
      -- balance the transaction:
      missingValue = positivePart difference
      -- This will be paid to 'balancePK' in any case:
      initialExcess = negativePart difference
      -- All TxOutRefs that the transaction consumes. We'll need them to make sure
      -- that no additional UTxOs are chosen that are in fact already present on the
      -- transaction.
      inputOrefs = Map.keys $ txSkelIns skel
  -- Get all UTxOs that belong to the given wallet, and that are not yet being
=======
calcBalanceTx :: Monad m => BalanceStage -> Pl.PubKeyHash -> TxSkel -> Fee -> MockChainT m BalanceTxRes
calcBalanceTx balanceStage balancePK skel fee = do
  -- Get all Utxos that belong to the given wallet, and that are not yet being
>>>>>>> 87f6b1ee
  -- consumed on the transaction.
  --
  -- These UTxOs are sorted in decreasing order of their Ada value, which will
  -- make 'selectNewInputs' will more likely select additional inputs that
  -- contain a lot of Ada. The hope behind this heuristic is that it'll
  -- therefore become less likely for the 'returnValue' to be less than the
  -- minimum Ada amount required for each output. See this comment for context:
  -- https://github.com/tweag/plutus-libs/issues/71#issuecomment-1016406041
  candidateUtxos <-
    sortBy (flip compare `on` Pl.fromValue . outputValue . snd)
      . filter ((`notElem` inputOrefs) . fst)
      <$> pkUtxosMaybeDatum balancePK
  case selectNewInputs candidateUtxos [] initialExcess missingValue of
    Nothing ->
      throwError $
        MCEUnbalanceable
          ( "The wallet "
              ++ show balancePK
              ++ " does not own enough funds to pay for balancing. It has to pay this: ("
              ++ show missingValue
              ++ ")"
          )
          balanceStage
          skel
    Just bTxRes -> return bTxRes
  where
<<<<<<< HEAD
=======
    inUtxos = toListOf consumedOutputsF skel -- The Utxos consumed by the given transaction
    inValue = txSkelInputValue skel -- inputs + mints
    outValue = txSkelOutputValue skel fee -- outputs + fee + burns
    difference = outValue <> Pl.negate inValue

    -- This is what must still be paid by 'wallet'
    missingValue = positivePart difference

    -- This is the part of the input that already excesses the ouput. We'll
    -- have to pay this to 'wallet' in any case. (Note that 'negativePart' is a
    -- function that returns a stricly (componentwise) positive 'Pl.Value'!)
    initialExcess = negativePart difference

>>>>>>> 87f6b1ee
    selectNewInputs ::
      [(Pl.TxOutRef, PKOutputMaybeDatum)] ->
      [(Pl.TxOutRef, PKOutputMaybeDatum)] ->
      Pl.Value ->
      Pl.Value ->
      Maybe BalanceTxRes
    selectNewInputs available chosen excess missing =
      case view flattenValueI missing of
        [] -> Just $ BalanceTxRes chosen excess available
        (ac, _) : _ ->
          -- Find the first UTxO belonging to the wallet that contains at least
          -- one token of the required asset class (The hope is that it'll
          -- contain at least @n@ such tokens, but we can't yet fail if there are
          -- fewer; we might need to add several UTxOs):
          case findIndex ((`Value.geq` Value.assetClassValue ac 1) . outputValue . snd) available of
            Nothing -> Nothing -- The wallet owns nothing of the required asset class. We can't balance with this wallet.
            Just i ->
              let (left, theChosenUtxo : right) = splitAt i available
                  available' = left ++ right
                  chosen' = theChosenUtxo : chosen
                  theChosenValue = outputValue $ snd theChosenUtxo
                  theChosenDifference = missing <> Pl.negate theChosenValue
                  excess' = excess <> negativePart theChosenDifference
                  missing' = positivePart theChosenDifference
               in -- A remark on why the following line should not lead to an
                  -- infinite recursion: The value described by @missing'@ is
                  -- strictly smaller than the value described by @missing@,
                  -- because there was at least one token of the asset class @ac@
                  -- in @theChosenValue@.
                  selectNewInputs available' chosen' excess' missing'

-- | Once we calculated what is needed to balance a transaction @skel@, we still
-- need to apply those changes to @skel@. Because of the 'Pl.minAdaTxOut'
-- constraint, this might not be possible: imagine the leftover is less than
-- 'Pl.minAdaTxOut', but the transaction has no output addressed to the
-- balancing wallet. If we just create a new ouput for the balancing wallet and
-- place the leftover there, the resulting transaction will fail to validate
-- with "LessThanMinAdaPerUTxO" error. Instead, we need to consume yet another
-- UTxO belonging to the wallet to then create the output with the proper
-- leftover. If the wallet has no UTxO, then there's no way to balance this
-- transaction.
applyBalanceTx :: Pl.PubKeyHash -> BalanceTxRes -> TxSkel -> Maybe TxSkel
applyBalanceTx balancePK (BalanceTxRes newInputs returnValue availableUtxos) skel = do
  -- Here we'll try a few things, in order, until one of them succeeds:
  --
  -- 1. If allowed by the balanceOutputPolicy, pick out the best possible output
  --    to adjust and adjust it as long as it remains with more than
  --    'Pl.minAdaTxOut'. No need for additional inputs apart from the
  --    @newInputs@. The "best possible" here means the most valuable ada-only
  --    output without any datum that will be paid to the given wallet. If the
  --    policy doesn't allow modifying an existing utxo or no such utxo exists,
  --    we move on to the next option;
  --
  -- 2. If the leftover is more than 'Pl.minAdaTxOut' and (1) wasn't possible,
  --    create a new output to return leftover. No need for additional inputs
  --    besides the @newInputs@.
  --
  -- 3. Attempt to consume other possible utxos from 'w' in order to combine
  --    them and return the leftover.

  -- TODO: Mustn't every UTxO belonging to the wallet contain at least minAda?
  -- In that case, we could forget about adding several additional inputs. If
  -- one isn't enough, there's nothing we can do, no?
  let -- All transaction outputs
      outs :: [TxSkelOut]
      outs = txSkelOuts skel

      -- All transaction outputs that are ada-only, datum-free, and belong to
      -- 'balancePK', together with the index of the corresponding 'TxSkelOut'
      -- in 'outs'.
      candidateOutputsWithIndices :: [(Int, PKAdaOnlyOutput)]
      candidateOutputsWithIndices =
        mapMaybe
          ( \(i, Pays output) ->
              case ( isPKOutputFrom balancePK
                       >=> isOnlyAdaOutput
                       >=> isOutputWithoutDatum
                   )
                output of
                Nothing -> Nothing
                Just output' -> Just (fromIntegral i, output')
          )
          $ zip [0 :: Int ..] outs

      -- The index of the "best possible transaction output", as described
      -- above.
      mBestOutputIndex :: Maybe Int
      mBestOutputIndex = case sortBy
        ( flip compare
            `on` (^. outputValueL) -- This lens use means something different than 'outputValue', because it returns 'Pl.Ada'!
              . snd
        )
        candidateOutputsWithIndices of
        [] -> Nothing
        (best, _) : _ -> Just best

      ins = txSkelIns skel
  (newIns, newOuts) <-
    case mBestOutputIndex of
      Just i ->
        let (left, bestTxOut : right) = splitAt i outs
         in case balanceOutputPolicy $ txSkelOpts skel of
              AdjustExistingOutput ->
                let bestTxOutValue = txSkelOutValue bestTxOut
                    adjustedValue = bestTxOutValue <> returnValue
                 in if adjustedValue `Value.geq` Pl.toValue Pl.minAdaTxOut
                      then
                        Just -- (1)
                          ( ins <> Map.fromSet (const TxSkelNoRedeemerForPK) (Set.fromList $ map fst newInputs),
                            left ++ (bestTxOut & txSkelOutValueL .~ adjustedValue) : right
                          )
                      else tryAdditionalInputs ins outs availableUtxos returnValue
              DontAdjustExistingOutput -> tryAdditionalOutput ins outs
      Nothing ->
        -- There's no "best possible transaction output" in the sense described
        -- above.
        tryAdditionalOutput ins outs
  return skel {txSkelIns = newIns, txSkelOuts = newOuts}
  where
    tryAdditionalOutput ::
      Map Pl.TxOutRef TxSkelRedeemer ->
      [TxSkelOut] ->
      Maybe (Map Pl.TxOutRef TxSkelRedeemer, [TxSkelOut])
    tryAdditionalOutput ins outs =
      if Pl.fromValue returnValue >= Pl.minAdaTxOut
        then
          Just -- (2)
            ( ins <> Map.fromSet (const TxSkelNoRedeemerForPK) (Set.fromList $ map fst newInputs),
              outs ++ [paysPK balancePK returnValue]
            )
        else tryAdditionalInputs ins outs availableUtxos returnValue

    tryAdditionalInputs ::
      Map Pl.TxOutRef TxSkelRedeemer ->
      [TxSkelOut] ->
      [(Pl.TxOutRef, PKOutputMaybeDatum)] ->
      Pl.Value ->
      Maybe (Map Pl.TxOutRef TxSkelRedeemer, [TxSkelOut])
    tryAdditionalInputs ins outs available return =
      case available of
        [] -> Nothing
        (newTxOutRef, newTxOut) : newAvailable ->
          let additionalValue = outputValue newTxOut
              newReturn = additionalValue <> return
              newIns =
                ( ins
                    <> Map.fromSet (const TxSkelNoRedeemerForPK) (Set.fromList $ map fst newInputs)
                    <> Map.singleton newTxOutRef TxSkelNoRedeemerForPK
                )
              newOuts = outs ++ [paysPK balancePK newReturn]
           in if newReturn `Value.geq` Pl.toValue Pl.minAdaTxOut
                then Just (newIns, newOuts) -- (3)
                else tryAdditionalInputs newIns newOuts newAvailable newReturn<|MERGE_RESOLUTION|>--- conflicted
+++ resolved
@@ -285,55 +285,25 @@
 
 instance Monad m => MonadBlockChain (MockChainT m) where
   validateTxSkel skelUnbal = do
-<<<<<<< HEAD
     let balancingWallet =
           case balanceWallet . txSkelOpts $ skelUnbal of
             BalanceWithFirstSigner -> NEList.head (txSkelSigners skelUnbal)
             BalanceWith wallet -> wallet
     let balancingWalletPkh = walletPKHash balancingWallet
     let collateralWallet = balancingWallet
-    skel <-
-=======
-    -- TODO We use the first signer as a default wallet for fees and
-    -- collaterals. These should become parameters of validateTxSkel in the
-    -- future
-    firstSigner NE.:| _ <- askSigners
-    let balancingWallet = firstSigner
-    let balancingWalletPkh = walletPKHash firstSigner
-    let collateralWallet = firstSigner
     (skel, fee) <-
->>>>>>> 87f6b1ee
       if balance . txSkelOpts $ skelUnbal
         then
           setFeeAndBalance
             balancingWalletPkh
-<<<<<<< HEAD
             skelUnbal
-        else return skelUnbal
+        else return (skelUnbal, Fee 0)
     collateralInputs <- calcCollateral collateralWallet -- TODO: Why is it OK to balance first and then add collateral?
     params <- asks mceParams
     managedData <- gets mcstDatums
     managedTxOuts <- gets $ utxoIndexToTxOutMap . mcstIndex
     managedValidators <- gets mcstValidators
-    case generateTxBodyContent def {gtpCollateralIns = collateralInputs} params managedData managedTxOuts managedValidators skel of
-=======
-            -- We need to add the balancing wallet to the signers before
-            -- calculating the fees. The fees depend on the number of signers: they
-            -- make the transaction heavier.
-            ( skelUnbal
-                & txSkelRequiredSignersL
-                %~ (<> Set.singleton balancingWalletPkh)
-            )
-        else pure (skelUnbal, 0)
-    collateralInputs <- calcCollateral collateralWallet
-    params <- askParams
-    managedData <- gets mcstDatums
-    -- See the comment at the arguments of 'runTransactionValidation' on why we
-    -- have to use 'generateTxBodyContentWithoutInputDatums' here. The
-    -- documentation of the 'generateTxBodyContent*' functions might also be
-    -- informative.
-    case generateTxBodyContent withoutDatums {gtpCollateralIns = collateralInputs, gtpFee = fee} params managedData skel of
->>>>>>> 87f6b1ee
+    case generateTxBodyContent def {gtpCollateralIns = collateralInputs, gtpFee = fee} params managedData managedTxOuts managedValidators skel of
       Left err -> throwError $ MCEGenerationError err
       Right txBodyContent -> do
         slot <- currentSlot
@@ -501,21 +471,21 @@
       )
       txSkelInputs
 
-<<<<<<< HEAD
--- | Sets the '_txSkelFee' according to our environment. The transaction fee
--- gets set realistically, based on a fixpoint calculation taken from
--- /plutus-apps/.
-setFeeAndBalance :: Monad m => Pl.PubKeyHash -> TxSkel -> MockChainT m TxSkel
-=======
--- | Balance the 'TxSkel' and compute the the fee. Balancing is the process of ensuring that the equation
+-- | Balance the 'TxSkel' and compute the the fee. Balancing is the process of
+-- ensuring that the equation
 --
 -- > value in inputs + minted value = value in outputs + burned value + fee
--- 
--- holds. The fee depends on the transaction size, which might change during the process of balancing, because additional inputs belonging to the 'balancePK' might be added to ensure that transaction inputs can cover all of the outputs. This means that fee calculation and balancing are tied together. We follow /plutus-apps/ in breaking this mutual dependency with a fixpoint iteration, which should compute realistic fees. 
 --
---  This function also adjusts the transaction outputs to contain at least the minimum Ada amount, if the 'adjustUnbalTx' option is @True@.
+-- holds. The fee depends on the transaction size, which might change during the
+-- process of balancing, because additional inputs belonging to the 'balancePK'
+-- might be added to ensure that transaction inputs can cover all of the
+-- outputs. This means that fee calculation and balancing are tied together. We
+-- follow /plutus-apps/ in breaking this mutual dependency with a fixpoint
+-- iteration, which should compute realistic fees.
+--
+--  This function also adjusts the transaction outputs to contain at least the
+--  minimum Ada amount, if the 'adjustUnbalTx' option is @True@.
 setFeeAndBalance :: (Monad m) => Pl.PubKeyHash -> TxSkel -> MockChainT m (TxSkel, Fee)
->>>>>>> 87f6b1ee
 setFeeAndBalance balancePK skel0 = do
   let skel =
         if adjustUnbalTx $ txSkelOpts skel0
@@ -539,7 +509,7 @@
       -- That feels very much like a hack, and it is. Maybe we should witch to starting with a small
       -- fee and then increasing, but that might require more iterations until its settled.
       -- For now, let's keep it just like the folks from plutus-apps did it.
-      let startingFee = 3000000
+      let startingFee = Fee 3000000
       calcFee 5 startingFee cUtxoIndex mockChainParams skel
         `catchError` \case
           -- Impossible to balance the transaction
@@ -549,7 +519,7 @@
             -- since we work on "TxSkel". However, for now, the
             -- implementation of "Pl.minFee" is a constant of 10 lovelace.
             -- https://github.com/input-output-hk/plutus-apps/blob/d4255f05477fd8477ee9673e850ebb9ebb8c9657/plutus-ledger/src/Ledger/Index.hs#L116
-            let minFee = 10 -- forall tx. Pl.minFee tx = 10 lovelace
+            let minFee = Fee 10 -- forall tx. Pl.minFee tx = 10 lovelace
              in calcFee 5 minFee cUtxoIndex mockChainParams skel
           -- Impossible to generate the Cardano transaction at all
           e -> throwError e
@@ -565,20 +535,12 @@
       TxSkel ->
       MockChainT m (TxSkel, Fee)
     calcFee n fee cUtxoIndex parms skel = do
-<<<<<<< HEAD
-      let skelWithFee = skel & txSkelFeeL .~ fee
-          bPol = balanceOutputPolicy $ txSkelOpts skel
-      attemptedSkel <- balanceTxFromAux bPol BalCalcFee balancePK skelWithFee
-      managedData <- gets mcstDatums
-      managedTxOuts <- gets $ utxoIndexToTxOutMap . mcstIndex
-      managedValidators <- gets mcstValidators
-      case estimateTxSkelFee parms cUtxoIndex managedData managedTxOuts managedValidators attemptedSkel of
-=======
       let bPol = balanceOutputPolicy $ txSkelOpts skel
       attemptedSkel <- balanceTxFromAux bPol BalCalcFee balancePK skel fee
       manageData <- gets mcstDatums
-      case estimateTxSkelFee parms cUtxoIndex manageData attemptedSkel fee of
->>>>>>> 87f6b1ee
+      managedTxOuts <- gets $ utxoIndexToTxOutMap . mcstIndex
+      managedValidators <- gets mcstValidators
+      case estimateTxSkelFee parms cUtxoIndex manageData managedTxOuts managedValidators attemptedSkel fee of
         -- necessary to capture script failure for failed cases
         Left err@MCEValidationError {} -> throwError err
         Left err -> throwError $ MCECalcFee err
@@ -597,7 +559,6 @@
 
 -- | This funcion is essentially a copy of
 -- https://github.com/input-output-hk/plutus-apps/blob/d4255f05477fd8477ee9673e850ebb9ebb8c9657/plutus-ledger/src/Ledger/Fee.hs#L19
-<<<<<<< HEAD
 estimateTxSkelFee ::
   Pl.Params ->
   Pl.UTxO Pl.EmulatorEra ->
@@ -605,16 +566,12 @@
   Map Pl.TxOutRef PV2.TxOut ->
   Map Pl.ValidatorHash (Pl.Versioned Pl.Validator) ->
   TxSkel ->
-  Either MockChainError Integer
-estimateTxSkelFee params utxo managedData managedTxOuts managedValidators skel = do
+  Fee ->
+  Either MockChainError Fee
+estimateTxSkelFee params utxo managedData managedTxOuts managedValidators skel fee = do
   txBodyContent <-
     left MCEGenerationError $
-      generateTxBodyContent def params managedData managedTxOuts managedValidators skel
-=======
-estimateTxSkelFee :: Pl.Params -> Pl.UTxO Pl.EmulatorEra -> Map Pl.DatumHash Pl.Datum -> TxSkel -> Fee -> Either MockChainError Fee
-estimateTxSkelFee params utxo managedData skel fee = do
-  txBodyContent <- left MCEGenerationError $ generateTxBodyContent withDatums {gtpFee = fee} params managedData skel
->>>>>>> 87f6b1ee
+      generateTxBodyContent def {gtpFee = fee} params managedData managedTxOuts managedValidators skel
   let nkeys = C.estimateTransactionKeyWitnessCount txBodyContent
   txBody <-
     left
@@ -663,11 +620,10 @@
 -- | Calculate the changes needed to balance a transaction with money from a
 -- given wallet.  Every transaction that is sent to the chain must be balanced,
 -- that is: @inputs + mints == outputs + fee + burns@.
-<<<<<<< HEAD
-calcBalanceTx :: Monad m => BalanceStage -> Pl.PubKeyHash -> TxSkel -> MockChainT m BalanceTxRes
-calcBalanceTx balanceStage balancePK skel = do
+calcBalanceTx :: Monad m => BalanceStage -> Pl.PubKeyHash -> TxSkel -> Fee -> MockChainT m BalanceTxRes
+calcBalanceTx balanceStage balancePK skel fee = do
   inValue <- (<> positivePart (txSkelMintsValue $ txSkelMints skel)) <$> txSkelInputValue skel -- transaction inputs + minted value
-  let outValue = txSkelOutputValue skel -- transaction outputs + fee + burned value
+  let outValue = txSkelOutputValue skel fee -- transaction outputs + fee + burned value
       difference = outValue <> Pl.negate inValue
       -- This is the value that must still be paid by 'balancePK' in order to
       -- balance the transaction:
@@ -679,11 +635,6 @@
       -- transaction.
       inputOrefs = Map.keys $ txSkelIns skel
   -- Get all UTxOs that belong to the given wallet, and that are not yet being
-=======
-calcBalanceTx :: Monad m => BalanceStage -> Pl.PubKeyHash -> TxSkel -> Fee -> MockChainT m BalanceTxRes
-calcBalanceTx balanceStage balancePK skel fee = do
-  -- Get all Utxos that belong to the given wallet, and that are not yet being
->>>>>>> 87f6b1ee
   -- consumed on the transaction.
   --
   -- These UTxOs are sorted in decreasing order of their Ada value, which will
@@ -710,22 +661,6 @@
           skel
     Just bTxRes -> return bTxRes
   where
-<<<<<<< HEAD
-=======
-    inUtxos = toListOf consumedOutputsF skel -- The Utxos consumed by the given transaction
-    inValue = txSkelInputValue skel -- inputs + mints
-    outValue = txSkelOutputValue skel fee -- outputs + fee + burns
-    difference = outValue <> Pl.negate inValue
-
-    -- This is what must still be paid by 'wallet'
-    missingValue = positivePart difference
-
-    -- This is the part of the input that already excesses the ouput. We'll
-    -- have to pay this to 'wallet' in any case. (Note that 'negativePart' is a
-    -- function that returns a stricly (componentwise) positive 'Pl.Value'!)
-    initialExcess = negativePart difference
-
->>>>>>> 87f6b1ee
     selectNewInputs ::
       [(Pl.TxOutRef, PKOutputMaybeDatum)] ->
       [(Pl.TxOutRef, PKOutputMaybeDatum)] ->
