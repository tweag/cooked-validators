--- conflicted
+++ resolved
@@ -72,15 +72,9 @@
   Either
     GenerateTxError
     (C.TxBodyContent C.BuildTx C.BabbageEra)
-<<<<<<< HEAD
 generateTxBodyContent GenTxParams {..} theParams managedData skel = do
-  txIns <- mapM txSkelIntoTxIn $ Set.toList (txSkelIns skel)
+  txIns <- mapM txSkelInToTxIn $ Map.toList (txSkelIns skel)
   txInsCollateral <- spOutsToTxInsCollateral $ Set.toList gtpCollateralIns
-=======
-generateTxBodyContent' includeInputDatums theParams managedData skel = do
-  txIns <- mapM txSkelInToTxIn $ Map.toList (txSkelIns skel)
-  txInsCollateral <- spOutsToTxInsCollateral . Set.toList . txSkelInsCollateral $ skel
->>>>>>> ca46620c
   txOuts <- mapM txSkelOutToTxOut $ txSkelOuts skel
   txValidityRange <-
     left
