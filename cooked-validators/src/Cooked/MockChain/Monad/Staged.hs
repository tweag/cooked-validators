{-# LANGUAGE ConstraintKinds #-}
{-# LANGUAGE FlexibleContexts #-}
{-# LANGUAGE FlexibleInstances #-}
{-# LANGUAGE GADTs #-}
{-# LANGUAGE MultiParamTypeClasses #-}
{-# LANGUAGE OverloadedStrings #-}
{-# LANGUAGE RankNTypes #-}
{-# LANGUAGE ScopedTypeVariables #-}
{-# LANGUAGE TypeFamilies #-}
{-# OPTIONS_GHC -Wno-orphans #-}

module Cooked.MockChain.Monad.Staged where

import Control.Applicative
import Control.Arrow hiding ((<+>))
import Control.Monad.Except
import Control.Monad.State
import Control.Monad.Writer.Strict hiding (Alt)
import Cooked.Attack.Tweak.Common
import Cooked.Ltl
import Cooked.MockChain.Monad
import Cooked.MockChain.Monad.Direct
import Cooked.MockChain.UtxoState
import Cooked.Pretty
import Cooked.Tx.Constraints.Type
import Data.Map (Map)
import qualified Ledger as Pl
import qualified Plutus.V2.Ledger.Api as PV2
import Prettyprinter (Doc, (<+>))
import qualified Prettyprinter as PP
import qualified Prettyprinter.Render.String as PP

-- * Interpreting and running 'StagedMockChain'

-- | Interprets the staged mockchain then runs the resulting computation
-- with a custom function. This can be used, for example, to supply
-- a custom 'InitialDistribution' by providing 'runMockChainTFrom'.
interpretAndRunWith ::
  (forall m. Monad m => MockChainT m a -> m res) ->
  StagedMockChain a ->
  [(res, TraceDescr)]
interpretAndRunWith f smc = runWriterT $ f $ interpret smc

interpretAndRun ::
  StagedMockChain a ->
  [(Either MockChainError (a, UtxoState), TraceDescr)]
interpretAndRun = interpretAndRunWith runMockChainT

-- | The semantic domain in which 'StagedMockChain' gets interpreted; see
--  the 'interpret' function for more.
type InterpMockChain = MockChainT (WriterT TraceDescr [])

-- | The 'interpret' function gives semantics to our traces. One
--  'StagedMockChain' computation yields a potential list of 'MockChainT'
--  computations, which emit a description of their operation. Recall a
--  'MockChainT' is a state and except monad composed:
--
--  >     MockChainT (WriterT TraceDescr []) a
--  > =~= st -> (WriterT TraceDescr []) (Either err (a, st))
--  > =~= st -> [(Either err (a, st) , TraceDescr)]
interpret :: StagedMockChain a -> InterpMockChain a
interpret = flip evalStateT [] . interpLtlAndPruneUnfinished

-- * 'StagedMockChain': An AST for 'MonadMockChain' computations

data MockChainBuiltin a where
  ValidateTxSkel :: TxSkel -> MockChainBuiltin Pl.CardanoTx
  TxOutByRef :: Pl.TxOutRef -> MockChainBuiltin (Maybe PV2.TxOut)
  GetCurrentSlot :: MockChainBuiltin Pl.Slot
  AwaitSlot :: Pl.Slot -> MockChainBuiltin Pl.Slot
  GetCurrentTime :: MockChainBuiltin Pl.POSIXTime
  AwaitTime :: Pl.POSIXTime -> MockChainBuiltin Pl.POSIXTime
  DatumFromHash :: Pl.DatumHash -> MockChainBuiltin (Maybe (Pl.Datum, String))
  OwnPubKey :: MockChainBuiltin Pl.PubKeyHash
  AllUtxos :: MockChainBuiltin [(Pl.TxOutRef, PV2.TxOut)]
  -- the following are not strictly blockchain specific, but they allow us to
  -- combine several traces into one and to signal failure.

  -- | The empty set of traces
  Empty :: MockChainBuiltin a
  -- | The union of two sets of traces
  Alt ::
    StagedMockChain a ->
    StagedMockChain a ->
    MockChainBuiltin a
  -- | The failing operation
  Fail :: String -> MockChainBuiltin a

type MockChainOp = LtlOp (UntypedTweak InterpMockChain) MockChainBuiltin

type StagedMockChain = Staged MockChainOp

instance Alternative StagedMockChain where
  empty = Instr (Builtin Empty) Return
  a <|> b = Instr (Builtin (Alt a b)) Return

instance MonadFail StagedMockChain where
  fail msg = Instr (Builtin (Fail msg)) Return

-- * 'InterpLtl' instance

instance MonadPlus m => MonadPlus (MockChainT m) where
  mzero = lift mzero
  mplus = combineMockChainT mplus

instance InterpLtl (UntypedTweak InterpMockChain) MockChainBuiltin InterpMockChain where
  interpBuiltin (ValidateTxSkel skel) =
    get
      >>= msum
        . map (uncurry interpretAndTell)
        . nowLaterList
    where
      interpretAndTell ::
<<<<<<< HEAD
        UntypedTweak InterpMockChain ->
        [Ltl (UntypedTweak InterpMockChain)] ->
        StateT [Ltl (UntypedTweak InterpMockChain)] InterpMockChain Pl.CardanoTx
      interpretAndTell (UntypedTweak now) later = do
        (_, skel') <- lift $ runTweakInChain now skel
        lift $ lift $ tell $ prettyMockChainOp $ Builtin $ ValidateTxSkel skel'
        tx <- validateTxSkel skel'
        put later
        return tx
=======
        UntypedTweak ->
        [Ltl UntypedTweak] ->
        StateT [Ltl UntypedTweak] InterpMockChain Pl.CardanoTx
      interpretAndTell (UntypedTweak (Tweak now)) later = do
        mcst <- lift get
        let managedTxOuts = utxoIndexToTxOutMap . mcstIndex $ mcst
        let managedDatums = mcstDatums mcst
        msum $
          map
            ( \(skel', _) -> do
                lift $ lift $ tell $ prettyMockChainOp managedTxOuts managedDatums $ Builtin $ ValidateTxSkel skel'
                tx <- validateTxSkel skel'
                put later
                return tx
            )
            (now mcst skel)
>>>>>>> 6f477877
  interpBuiltin (TxOutByRef o) = txOutByRef o
  interpBuiltin GetCurrentSlot = currentSlot
  interpBuiltin (AwaitSlot s) = awaitSlot s
  interpBuiltin GetCurrentTime = currentTime
  interpBuiltin (AwaitTime t) = awaitTime t
  interpBuiltin (DatumFromHash h) = datumFromHash h
  interpBuiltin OwnPubKey = ownPaymentPubKeyHash
  interpBuiltin AllUtxos = allUtxos
  interpBuiltin Empty = mzero
  interpBuiltin (Alt l r) = interpLtl l `mplus` interpLtl r
  interpBuiltin (Fail msg) = do
    mcst <- lift get
    let managedTxOuts = undefined
    let managedDatums = mcstDatums mcst
    lift $ lift $ tell $ prettyMockChainOp managedTxOuts managedDatums $ Builtin $ Fail msg
    fail msg

-- ** A little helper to run tweaks

runTweak :: Tweak InterpMockChain a -> TxSkel -> [Either MockChainError (a, TxSkel)]
runTweak tweak skel =
  map (right fst . fst)
    . runWriterT
    . runMockChainT
    $ runTweakInChain tweak skel

-- ** Modalities

-- | A modal mock chain is a mock chain that allows us to use LTL modifications with 'Tweak's
type MonadModalBlockChain m = (MonadBlockChain m, MonadModal m, Modification m ~ UntypedTweak InterpMockChain)

-- | Apply a 'Tweak' to some transaction in the given Trace. The tweak must
-- apply at least once.
somewhere :: MonadModalBlockChain m => Tweak InterpMockChain b -> m a -> m a
somewhere x = modifyLtl (LtlTruth `LtlUntil` LtlAtom (UntypedTweak x))

-- | Apply a 'Tweak' to every transaction in a given trace. This is also
-- successful if there are no transactions at all.
everywhere :: MonadModalBlockChain m => Tweak InterpMockChain b -> m a -> m a
everywhere x = modifyLtl (LtlFalsity `LtlRelease` LtlAtom (UntypedTweak x))

-- | Apply a 'Tweak' to the next transaction in the given trace. The order of
-- arguments is reversed compared to 'somewhere' and 'everywhere', because that
-- enables an idiom like
--
-- > do ...
-- >    endpoint arguments `withTweak` someModification
-- >    ...
--
-- where @endpoint@ builds and validates a single transaction depending on the
-- given @arguments@. Then `withTweak` says "I want to modify the transaction
-- returned by this endpoint in the following way".
withTweak :: MonadModalBlockChain m => m x -> Tweak InterpMockChain a -> m x
withTweak trace tweak = modifyLtl (LtlAtom $ UntypedTweak tweak) trace

-- * 'MonadBlockChain' and 'MonadMockChain' instances

singletonBuiltin :: builtin a -> Staged (LtlOp modification builtin) a
singletonBuiltin b = Instr (Builtin b) Return

instance MonadBlockChainWithoutValidation StagedMockChain where
  datumFromHash = singletonBuiltin . DatumFromHash
  allUtxos = singletonBuiltin AllUtxos
  txOutByRef = singletonBuiltin . TxOutByRef
  ownPaymentPubKeyHash = singletonBuiltin OwnPubKey
  currentSlot = singletonBuiltin GetCurrentSlot
  currentTime = singletonBuiltin GetCurrentTime
  awaitSlot = singletonBuiltin . AwaitSlot
  awaitTime = singletonBuiltin . AwaitTime

instance MonadBlockChain StagedMockChain where
  validateTxSkel = singletonBuiltin . ValidateTxSkel

-- * Human Readable Traces

-- | Generates a 'TraceDescr'iption for the given operation; we're mostly interested in seeing
--  the transactions that were validated, so many operations have no description.
prettyMockChainOp :: Map Pl.TxOutRef PV2.TxOut -> Map Pl.DatumHash (Pl.Datum, String) -> MockChainOp a -> TraceDescr
prettyMockChainOp managedTxOuts managedDatums (Builtin (ValidateTxSkel skel)) =
  trSingleton $
    PP.hang 2 $
      PP.vsep ["ValidateTxSkel", prettyTxSkel managedTxOuts managedDatums skel]
prettyMockChainOp _ _ (Builtin (Fail reason)) =
  trSingleton $ PP.hang 2 $ PP.vsep ["Fail", PP.pretty reason]
prettyMockChainOp _ _ _ = mempty

-- | A 'TraceDescr' is a list of 'Doc' encoded as a difference list for
--  two reasons (check 'ShowS' if you're confused about how this works, its the same idea).
--    1) Naturally, these make for efficient concatenation
--    2) More importantly, this makes it easy to define the empty 'TraceDescr'
--       as @TraceDescr id@ instead of relying on 'PP.emptyDoc', which generates
--       empty lines when used with 'PP.vsep'. This avoids generating these empty lines
newtype TraceDescr = TraceDescr {trApp :: [Doc ()] -> [Doc ()]}

trSingleton :: Doc ann -> TraceDescr
trSingleton d = TraceDescr (void d :)

instance Show TraceDescr where
  show (TraceDescr gen) =
    let tr = gen []
        numbered = zipWith (\n d -> PP.pretty n <> ")" <+> PP.align d) [1 :: Integer ..] tr
     in PP.renderString . PP.layoutPretty PP.defaultLayoutOptions $ PP.vsep numbered

instance Semigroup TraceDescr where
  x <> y = TraceDescr $ trApp x . trApp y

instance Monoid TraceDescr where
  mempty = TraceDescr id<|MERGE_RESOLUTION|>--- conflicted
+++ resolved
@@ -111,34 +111,18 @@
         . nowLaterList
     where
       interpretAndTell ::
-<<<<<<< HEAD
         UntypedTweak InterpMockChain ->
         [Ltl (UntypedTweak InterpMockChain)] ->
         StateT [Ltl (UntypedTweak InterpMockChain)] InterpMockChain Pl.CardanoTx
       interpretAndTell (UntypedTweak now) later = do
+        mcst <- lift get
+        let managedTxOuts = utxoIndexToTxOutMap . mcstIndex $ mcst
+            managedDatums = mcstDatums mcst
         (_, skel') <- lift $ runTweakInChain now skel
-        lift $ lift $ tell $ prettyMockChainOp $ Builtin $ ValidateTxSkel skel'
+        lift $ lift $ tell $ prettyMockChainOp managedTxOuts managedDatums $ Builtin $ ValidateTxSkel skel'
         tx <- validateTxSkel skel'
         put later
         return tx
-=======
-        UntypedTweak ->
-        [Ltl UntypedTweak] ->
-        StateT [Ltl UntypedTweak] InterpMockChain Pl.CardanoTx
-      interpretAndTell (UntypedTweak (Tweak now)) later = do
-        mcst <- lift get
-        let managedTxOuts = utxoIndexToTxOutMap . mcstIndex $ mcst
-        let managedDatums = mcstDatums mcst
-        msum $
-          map
-            ( \(skel', _) -> do
-                lift $ lift $ tell $ prettyMockChainOp managedTxOuts managedDatums $ Builtin $ ValidateTxSkel skel'
-                tx <- validateTxSkel skel'
-                put later
-                return tx
-            )
-            (now mcst skel)
->>>>>>> 6f477877
   interpBuiltin (TxOutByRef o) = txOutByRef o
   interpBuiltin GetCurrentSlot = currentSlot
   interpBuiltin (AwaitSlot s) = awaitSlot s
@@ -151,8 +135,8 @@
   interpBuiltin (Alt l r) = interpLtl l `mplus` interpLtl r
   interpBuiltin (Fail msg) = do
     mcst <- lift get
-    let managedTxOuts = undefined
-    let managedDatums = mcstDatums mcst
+    let managedTxOuts = utxoIndexToTxOutMap . mcstIndex $ mcst
+        managedDatums = mcstDatums mcst
     lift $ lift $ tell $ prettyMockChainOp managedTxOuts managedDatums $ Builtin $ Fail msg
     fail msg
 
