--- conflicted
+++ resolved
@@ -75,15 +75,12 @@
     Pl.Address ->
     (Maybe a -> Pl.Value -> Bool) ->
     MockChainBuiltin [(SpendableOut, Maybe a)]
-<<<<<<< HEAD
   UtxosSuchThisAndThat ::
     (Pl.FromData a) =>
     (Pl.Address -> Bool) ->
     (Maybe a -> Pl.Value -> Bool) ->
     MockChainBuiltin [(SpendableOut, Maybe a)]
-=======
   DatumFromTxOut :: Pl.ChainIndexTxOut -> MockChainBuiltin (Maybe Pl.Datum)
->>>>>>> 8b264fea
   OwnPubKey :: MockChainBuiltin Pl.PubKeyHash
   -- the following are only available in MonadMockChain, not MonadBlockChain:
   SigningWith :: NE.NonEmpty Wallet -> StagedMockChain a -> MockChainBuiltin a
@@ -155,11 +152,8 @@
   interpBuiltin GetCurrentTime = currentTime
   interpBuiltin (AwaitTime t) = awaitTime t
   interpBuiltin (UtxosSuchThat a p) = utxosSuchThat a p
-<<<<<<< HEAD
   interpBuiltin (UtxosSuchThisAndThat apred dpred) = utxosSuchThisAndThat apred dpred
-=======
   interpBuiltin (DatumFromTxOut o) = datumFromTxOut o
->>>>>>> 8b264fea
   interpBuiltin OwnPubKey = ownPaymentPubKeyHash
   interpBuiltin AskSigners = askSigners
   interpBuiltin GetParams = params
@@ -184,11 +178,8 @@
 instance MonadBlockChain StagedMockChain where
   validateTxSkel = singletonBuiltin . ValidateTxSkel
   utxosSuchThat a p = singletonBuiltin (UtxosSuchThat a p)
-<<<<<<< HEAD
   utxosSuchThisAndThat apred dpred = singletonBuiltin (UtxosSuchThisAndThat apred dpred)
-=======
   datumFromTxOut = singletonBuiltin . DatumFromTxOut
->>>>>>> 8b264fea
   txOutByRef = singletonBuiltin . TxOutByRef
   ownPaymentPubKeyHash = singletonBuiltin OwnPubKey
   currentSlot = singletonBuiltin GetCurrentSlot
