{-# LANGUAGE FlexibleInstances #-}
{-# LANGUAGE GADTs #-}
{-# LANGUAGE OverloadedStrings #-}
{-# LANGUAGE RankNTypes #-}
{-# LANGUAGE ScopedTypeVariables #-}

module Cooked.MockChain.Monad.Staged where

import Control.Applicative
import Control.Monad.Except
import Control.Monad.Writer
import Cooked.MockChain.Monad
import Cooked.MockChain.Monad.Direct
import Cooked.Tx.Constraints
import Data.Default
import Data.Foldable
<<<<<<< HEAD
import qualified Data.Map as M
import Data.Maybe (catMaybes)
=======
>>>>>>> 8d1198d8
import qualified Ledger as Pl
import qualified PlutusTx as Pl (FromData)
import Prettyprinter (Doc, (<+>))
import qualified Prettyprinter as PP
import qualified Prettyprinter.Render.String as PP

-- | This is an initial encoding of the MockChain operations, it provides
--  a simple way of altering the AST of a trace before actually executing it.
--  On top of the operations from 'MonadMockChain' we also have 'Fail' to make
--  sure the resulting monad will be an instance of 'MonadFail'.
data MockChainOp a where
<<<<<<< HEAD
  ValidateTxSkel :: ValidateTxOpts -> TxSkel -> MockChainOp Pl.TxId
  Index :: MockChainOp (M.Map Pl.TxOutRef Pl.TxOut)
  GetSlotCounter :: MockChainOp SlotCounter
  ModifySlotCounter :: (SlotCounter -> SlotCounter) -> MockChainOp ()
=======
  ValidateTxSkel :: TxSkel -> MockChainOp ()
  TxOutByRef :: Pl.TxOutRef -> MockChainOp (Maybe Pl.TxOut)
  GetCurrentSlot :: MockChainOp Pl.Slot
  AwaitSlot :: Pl.Slot -> MockChainOp Pl.Slot
  GetCurrentTime :: MockChainOp Pl.POSIXTime
  AwaitTime :: Pl.POSIXTime -> MockChainOp Pl.POSIXTime
>>>>>>> 8d1198d8
  UtxosSuchThat ::
    (Pl.FromData a) =>
    Pl.Address ->
    (Maybe a -> Pl.Value -> Bool) ->
    MockChainOp [(SpendableOut, Maybe a)]
  Fail :: String -> MockChainOp a

data StagedMockChain a where
  Return :: a -> StagedMockChain a
  Instr :: MockChainOp a -> (a -> StagedMockChain b) -> StagedMockChain b
  -- Here's the catch! Because modify will yield a list of results, its as if
  -- the modified tree returned a list of things; but the type can't be
  -- StagedMockChain [a] because then, StagedMockChain wouldn't be a functor.
  -- We have two options, define:
  --
  -- Modify :: TxModality -> StagedMockchain a -> ([a] -> b) -> StagedMockChain b
  --
  -- Where the pure function ([a] -> b) is the observation over the non-determistic computation,
  -- or, we stick to not observing the computation at all:
  Modify :: Modality TxSkel -> StagedMockChain () -> StagedMockChain a -> StagedMockChain a

singleton :: MockChainOp a -> StagedMockChain a
singleton op = Instr op Return

instance Functor StagedMockChain where
  fmap f (Return x) = Return $ f x
  fmap f (Instr op cont) = Instr op (fmap f . cont)
  fmap f (Modify h m cont) = Modify h m (fmap f cont)

instance Applicative StagedMockChain where
  pure = Return
  (<*>) = ap

instance Monad StagedMockChain where
  (Return x) >>= f = f x
  (Instr i m) >>= f = Instr i (m >=> f)
  (Modify h tree cont) >>= f = Modify h tree (cont >>= f)

-- I) return x >>= f ~ f x
--
-- Holds definitionally
--
-- II) m >>= return ~ m
--
-- Induction on m; case m of
--   Return x -> Rturn x >>= return ~ return x ~ Return x
--   Instr i m -> Instr i m >>= return ~ Instr i (m >=> return) ~ Instr i m
--   Modify h t c -> Modify h t c >>= return ~ Modify h t (c >>= return) ~ Modify h t c
--
--
-- III) (h >>= g) >>= j ~ h >>= (g >=> j)
--
-- Induction on h; case h of
--   Return x -> (Return x >>= g) >>= j
--             ~ g x >>= j
--             ~ (g >=> j) x
--             ~ Return x >>= (g >=> j)
--
--   Instr i m -> (Instr i m >>= h) >>= j
--             ~  Instr i (m >=> h) >>= j
--             ~  Instr i ((m >=> h) >=> j)
--             ~  Instr i (m >=> (h >=> j))
--             ~  Instr i m >>= (h >=> j)
--
--   Modify h t c -> (Modify h t c >>= h) >>= j
--                 ~ Modify h t (c >>= h) >>= j
--                 ~ Modify h t ((c >>= h) >>= j)
--                 ~ Modify h t (c >>= (h >=> j))
--                 ~ Modify h t c >>= (h >=> j)
--
-- On our particular case, it must be that (Modify (Everwhere f) Return c ~ c),
-- and (Modify (Somewhere f) Return c ~ empty) following the intuition of modal logics
-- that diamond (ie., Somewhere) implies some sort of progress.

-- | Interprets a single operation in the direct 'MockChainT' monad.
interpretOp :: (Monad m) => MockChainOp a -> MockChainT m a
<<<<<<< HEAD
interpretOp (ValidateTxSkel opts skel) = validateTxSkelOpts opts skel
interpretOp Index = index
interpretOp GetSlotCounter = slotCounter
interpretOp (ModifySlotCounter f) = modifySlotCounter f
=======
interpretOp (ValidateTxSkel skel) = validateTxSkel skel
interpretOp (TxOutByRef ref) = txOutByRef ref
interpretOp GetCurrentSlot = currentSlot
interpretOp GetCurrentTime = currentTime
interpretOp (AwaitSlot s) = awaitSlot s
interpretOp (AwaitTime t) = awaitTime t
>>>>>>> 8d1198d8
interpretOp (UtxosSuchThat addr predi) = utxosSuchThat addr predi
interpretOp (Fail str) = fail str

instance MonadFail StagedMockChain where
  fail = singleton . Fail

instance MonadMockChain StagedMockChain where
<<<<<<< HEAD
  validateTxSkelOpts opts = singleton . ValidateTxSkel opts
  index = singleton Index
  slotCounter = singleton GetSlotCounter
  modifySlotCounter = singleton . ModifySlotCounter
=======
  validateTxSkel = singleton . ValidateTxSkel
  txOutByRef = singleton . TxOutByRef
  currentSlot = singleton GetCurrentSlot
  currentTime = singleton GetCurrentTime
  awaitSlot = singleton . AwaitSlot
  awaitTime = singleton . AwaitTime
>>>>>>> 8d1198d8
  utxosSuchThat addr = singleton . UtxosSuchThat addr

instance MonadModal StagedMockChain where
  somewhere m tree = Modify (Somewhere m) tree (Return ())
  everywhere m tree = Modify (Everywhere m) tree (Return ())

type InterpMockChain = MockChainT (WriterT TraceDescr [])

-- | The 'interpret' function gives semantics to our traces. One 'StagedMockChain'
--  computation yields a potential list of 'MockChainT' computations, which emmit
--  a description of their operation. Recall a 'MockChainT' is a state and except
--  monad composed:
--
--  >     MockChainT (WriterT TraceDescr []) a
--  > =~= st -> (WriterT TraceDescr []) (Either err (a, st))
--  > =~= st -> [(Either err (a, st) , TraceDescr)]
interpret :: StagedMockChain a -> InterpMockChain a
interpret = goDet
  where
    interpBind :: MockChainOp a -> (a -> InterpMockChain b) -> InterpMockChain b
    interpBind op f = lift (tell $ prettyMockChainOp op) >> interpretOp op >>= f

    goDet :: StagedMockChain a -> InterpMockChain a
    goDet (Return a) = return a
    goDet (Instr op f) = interpBind op (goDet . f)
    goDet (Modify c block cont) = goMod [c] block >> goDet cont

    -- Interprets a staged MockChain with modalities over the transactions
    -- that are meant to be submitted.
    goMod :: [Modality TxSkel] -> StagedMockChain a -> InterpMockChain a
    -- When returning, if we are returning from a point where a /Somewhere/ modality is yet to be consumed,
    -- return empty. If we return a, it would correspond to a trace where the modality was never applied.
    --
    -- TODO: I'm not entirely sure about this, actually! In particular, it means that the law
    --       we devised above can't hold! Modify (Somewhere f) (Return ()) x >>= h ~> empty
    goMod ms (Return a)
      | any isSomewhere ms = empty
      | otherwise = return a
    -- When interpreting a new modality, we just compose them by pushing it into the stack
    goMod ms (Modify m block cont) = goMod (m : ms) block >> goMod ms cont
    -- Finally, when interpreting a instruction, we evaluate the modalities
    goMod ms (Instr (ValidateTxSkel opts skel) f) =
      asum $ map (uncurry (validateThenGoMod opts f)) $ interpModalities ms skel
    goMod ms (Instr op f) = interpBind op (goMod ms . f)

    validateThenGoMod :: ValidateTxOpts -> (Pl.TxId -> StagedMockChain a) -> TxSkel -> [Modality TxSkel] -> InterpMockChain a
    validateThenGoMod opts f skel ms = interpBind (ValidateTxSkel opts skel) (goMod ms . f)

-- * Modalities

-- | Modalities apply a function to a trace;
data Modality a = Somewhere (a -> Maybe a) | Everywhere (a -> a)

isSomewhere :: Modality a -> Bool
isSomewhere (Somewhere _) = True
isSomewhere _ = False

-- | Performs one step of interpreting a composition of modalities to an input. For example,
--
--  > interpModalities [Somewhere h, Everywhere g, Somewhere f] x
--
--  Returns:
--
--  > [ ( h (g (f x)) , [Everywhere g] )
--  > , ( h (g    x)) , [Everywhere g, Somewhere f] )
--  > , (   (g (f x)) , [Somewhere h, Everywhere g] )
--  > , (   (g    x)) , [Somewhere h, Everywhere g, Somewhere f])
--
--  Where each element of the list corresponds to a universe where x suffered the effect
--  of a modality, and which modalities to consider when continuing to evaluate such universe.
interpModalities :: [Modality a] -> a -> [(a, [Modality a])]
interpModalities [] s = [(s, [])]
interpModalities (Everywhere f : ms) s = map here $ interpModalities ms s
  where
    here (hs, mods) = (f hs, Everywhere f : mods)
interpModalities (Somewhere f : ms) s = concatMap hereOrThere $ interpModalities ms s
  where
    hereOrThere (hs, mods)
      | Just fhs <- f hs = [(fhs, mods), (hs, Somewhere f : mods)]
      | otherwise = [(hs, Somewhere f : mods)]

-- * Human Readable Traces

-- | Generates a 'TraceDescr'iption for the given operation; we're mostly interested in seeing
--  the transactions that were validated, so many operations have no description.
prettyMockChainOp :: MockChainOp a -> TraceDescr
prettyMockChainOp (ValidateTxSkel opts skel) =
  trSingleton $
    PP.hang 2 $
      PP.vsep $
        catMaybes [Just "ValidateTxSkel", mopts, Just $ prettyTxSkel skel]
  where
    mopts = if opts == def then Nothing else Just ("Opts:" <+> PP.viaShow opts)
prettyMockChainOp (Fail reason) =
  trSingleton $ PP.hang 2 $ PP.vsep ["Fail", PP.pretty reason]
prettyMockChainOp _ = mempty

-- | A 'TraceDescr' is a list of 'Doc' encoded as a difference list for
--  two reasons (check 'ShowS' if you're confused about how this works, its the same idea).
--    1) Naturally, these make for efficient concatenation
--    2) More importantly, this makes it easy to define the empty 'TraceDescr'
--       as @TraceDescr id@ instead of relying on 'PP.emptyDoc', which generates
--       empty lines when used with 'PP.vsep'. This avoids generating these empty lines
newtype TraceDescr = TraceDescr {trApp :: [Doc ()] -> [Doc ()]}

trSingleton :: Doc ann -> TraceDescr
trSingleton d = TraceDescr (fmap (const ()) d :)

instance Show TraceDescr where
  show (TraceDescr gen) =
    let tr = gen []
        numbered = zipWith (\n d -> PP.pretty n <> ")" <+> PP.align d) [1 :: Integer ..] tr
     in PP.renderString . PP.layoutPretty PP.defaultLayoutOptions $ PP.vsep numbered

instance Semigroup TraceDescr where
  x <> y = TraceDescr $ trApp x . trApp y

instance Monoid TraceDescr where
  mempty = TraceDescr id<|MERGE_RESOLUTION|>--- conflicted
+++ resolved
@@ -11,14 +11,11 @@
 import Control.Monad.Writer
 import Cooked.MockChain.Monad
 import Cooked.MockChain.Monad.Direct
+import Cooked.MockChain.Time
 import Cooked.Tx.Constraints
 import Data.Default
 import Data.Foldable
-<<<<<<< HEAD
-import qualified Data.Map as M
 import Data.Maybe (catMaybes)
-=======
->>>>>>> 8d1198d8
 import qualified Ledger as Pl
 import qualified PlutusTx as Pl (FromData)
 import Prettyprinter (Doc, (<+>))
@@ -30,19 +27,12 @@
 --  On top of the operations from 'MonadMockChain' we also have 'Fail' to make
 --  sure the resulting monad will be an instance of 'MonadFail'.
 data MockChainOp a where
-<<<<<<< HEAD
   ValidateTxSkel :: ValidateTxOpts -> TxSkel -> MockChainOp Pl.TxId
-  Index :: MockChainOp (M.Map Pl.TxOutRef Pl.TxOut)
-  GetSlotCounter :: MockChainOp SlotCounter
-  ModifySlotCounter :: (SlotCounter -> SlotCounter) -> MockChainOp ()
-=======
-  ValidateTxSkel :: TxSkel -> MockChainOp ()
   TxOutByRef :: Pl.TxOutRef -> MockChainOp (Maybe Pl.TxOut)
   GetCurrentSlot :: MockChainOp Pl.Slot
   AwaitSlot :: Pl.Slot -> MockChainOp Pl.Slot
   GetCurrentTime :: MockChainOp Pl.POSIXTime
   AwaitTime :: Pl.POSIXTime -> MockChainOp Pl.POSIXTime
->>>>>>> 8d1198d8
   UtxosSuchThat ::
     (Pl.FromData a) =>
     Pl.Address ->
@@ -119,19 +109,12 @@
 
 -- | Interprets a single operation in the direct 'MockChainT' monad.
 interpretOp :: (Monad m) => MockChainOp a -> MockChainT m a
-<<<<<<< HEAD
 interpretOp (ValidateTxSkel opts skel) = validateTxSkelOpts opts skel
-interpretOp Index = index
-interpretOp GetSlotCounter = slotCounter
-interpretOp (ModifySlotCounter f) = modifySlotCounter f
-=======
-interpretOp (ValidateTxSkel skel) = validateTxSkel skel
 interpretOp (TxOutByRef ref) = txOutByRef ref
 interpretOp GetCurrentSlot = currentSlot
 interpretOp GetCurrentTime = currentTime
 interpretOp (AwaitSlot s) = awaitSlot s
 interpretOp (AwaitTime t) = awaitTime t
->>>>>>> 8d1198d8
 interpretOp (UtxosSuchThat addr predi) = utxosSuchThat addr predi
 interpretOp (Fail str) = fail str
 
@@ -139,19 +122,12 @@
   fail = singleton . Fail
 
 instance MonadMockChain StagedMockChain where
-<<<<<<< HEAD
   validateTxSkelOpts opts = singleton . ValidateTxSkel opts
-  index = singleton Index
-  slotCounter = singleton GetSlotCounter
-  modifySlotCounter = singleton . ModifySlotCounter
-=======
-  validateTxSkel = singleton . ValidateTxSkel
   txOutByRef = singleton . TxOutByRef
   currentSlot = singleton GetCurrentSlot
   currentTime = singleton GetCurrentTime
   awaitSlot = singleton . AwaitSlot
   awaitTime = singleton . AwaitTime
->>>>>>> 8d1198d8
   utxosSuchThat addr = singleton . UtxosSuchThat addr
 
 instance MonadModal StagedMockChain where
