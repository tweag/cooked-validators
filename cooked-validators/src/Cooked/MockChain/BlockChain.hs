{-# LANGUAGE AllowAmbiguousTypes #-}
{-# LANGUAGE ConstraintKinds #-}
{-# LANGUAGE DerivingVia #-}
{-# LANGUAGE FlexibleContexts #-}
{-# LANGUAGE GADTs #-}
{-# LANGUAGE GeneralizedNewtypeDeriving #-}
{-# LANGUAGE MultiParamTypeClasses #-}
{-# LANGUAGE RankNTypes #-}
{-# LANGUAGE ScopedTypeVariables #-}
{-# LANGUAGE StandaloneDeriving #-}
{-# LANGUAGE TypeFamilies #-}
{-# LANGUAGE UndecidableInstances #-}
{-# OPTIONS_GHC -Wno-orphans #-}

<<<<<<< HEAD
module Cooked.MockChain.BlockChain where

import qualified Cardano.Node.Emulator.Params as Emulator
import qualified Cardano.Node.Emulator.TimeSlot as Emulator
=======
module Cooked.MockChain.BlockChain
  ( MockChainError (..),
    MCEUnbalanceableError (..),
    MonadBlockChainBalancing (..),
    MonadBlockChainWithoutValidation (..),
    MonadBlockChain (..),
    allUtxos,
    utxosAt,
    txOutByRef,
    utxosFromCardanoTx,
    txOutV2FromLedger,
    typedDatumFromTxOutRef,
    valueFromTxOutRef,
    outputDatumFromTxOutRef,
    datumFromTxOutRef,
    resolveDatum,
    resolveValidator,
    resolveReferenceScript,
  )
where

import qualified Cardano.Node.Emulator as Emulator
import Control.Arrow
import Control.Monad.Except
>>>>>>> 5a80132c
import Control.Monad.Reader
import Control.Monad.State
import Control.Monad.Trans.Control
import Control.Monad.Trans.Writer
import Cooked.MockChain.GenerateTx (GenerateTxError)
import Cooked.Output
import Cooked.Skeleton
import Cooked.Wallet
import Data.Kind
import qualified Ledger.Index as Ledger
import qualified Ledger.Slot as Ledger
import qualified Ledger.Tx as Ledger
import qualified Ledger.Tx.CardanoAPI as Ledger
import ListT
import Optics.Core
import qualified Plutus.Script.Utils.Scripts as Pl
import qualified Plutus.V2.Ledger.Api as PV2

-- * BlockChain Monad

-- | The errors that can be produced by the 'MockChainT' monad
data MockChainError where
  MCEValidationError :: Ledger.ValidationErrorInPhase -> MockChainError
  MCEUnbalanceable :: MCEUnbalanceableError -> TxSkel -> MockChainError
  MCENoSuitableCollateral :: MockChainError
  MCEGenerationError :: GenerateTxError -> MockChainError
  MCECalcFee :: MockChainError -> MockChainError
  MCEUnknownOutRefError :: String -> PV2.TxOutRef -> MockChainError
  MCEUnknownValidator :: String -> PV2.ValidatorHash -> MockChainError
  MCEUnknownDatum :: String -> PV2.DatumHash -> MockChainError
  FailWith :: String -> MockChainError
  OtherMockChainError :: (Show err, Eq err) => err -> MockChainError

data MCEUnbalanceableError
  = -- | The balancing wallet misses some value to pay what is needed to balance
    -- the transaction.
    MCEUnbalNotEnoughFunds Wallet PV2.Value
  | -- | There is value to return to the balancing wallet but not enough to
    -- fullfill the min ada requirement and there is not enough in additional
    -- inputs to make it possible.
    MCEUnbalNotEnoughReturning
      (PV2.Value, [PV2.TxOutRef]) -- What was spent
      (PV2.Value, [PV2.TxOutRef]) -- What is left to spend
      PV2.Value -- What cannot be given back
  deriving (Show)

deriving instance Show MockChainError

instance Eq MockChainError where
  (==) = undefined

class (MonadFail m, MonadError MockChainError m) => MonadBlockChainBalancing m where
  -- | Returns the paramters of the chain.
  getParams :: m Emulator.Params

  -- | Return a list of all UTxOs at a certain address.
  utxosAtLedger :: PV2.Address -> m [(PV2.TxOutRef, Ledger.TxOut)]

  -- | Returns the datum with the given hash or 'Nothing' if there is none
  datumFromHash :: PV2.DatumHash -> m (Maybe PV2.Datum)

  -- | Returns the full validator corresponding to hash, if that validator is
  -- currently the owner of some UTxO. (If it is not, there's no guarantee that
  -- this will return @Just@.)
  validatorFromHash :: PV2.ValidatorHash -> m (Maybe (Pl.Versioned PV2.Validator))

  -- | Returns an output given a reference to it
  txOutByRefLedger :: PV2.TxOutRef -> m (Maybe Ledger.TxOut)

class MonadBlockChainBalancing m => MonadBlockChainWithoutValidation m where
  -- | Returns a list of all currently known outputs.
  allUtxosLedger :: m [(PV2.TxOutRef, Ledger.TxOut)]

  -- | Returns the current ledger parameters
  params :: m Emulator.Params

  -- | Returns the current slot number
  currentSlot :: m Ledger.Slot

<<<<<<< HEAD
=======
  -- | Returns the current time
  currentTime :: m PV2.POSIXTime

>>>>>>> 5a80132c
  -- | Either waits until the given slot or returns the current slot.
  --  Note that that it might not wait for anything if the current slot
  --  is larger than the argument.
  awaitSlot :: Ledger.Slot -> m Ledger.Slot

<<<<<<< HEAD
=======
  -- | Wait until the slot where the given time falls into and return latest time
  -- we know has passed.
  --
  -- Example: if starting time is 0 and slot length is 3s, then `awaitTime 4`
  -- waits until slot 2 and returns the value `POSIXTime 5`.
  awaitTime :: PV2.POSIXTime -> m PV2.POSIXTime

>>>>>>> 5a80132c
class MonadBlockChainWithoutValidation m => MonadBlockChain m where
  -- | Generates and balances a transaction from a skeleton, then attemps to validate such
  --  transaction. A balanced transaction is such that @inputs + mints == outputs + fees@.
  --  To balance a transaction, we need access to the current UTxO state to choose
  --  which inputs to add in case the output-side of the balancing equation is bigger.
  --
  --  The 'TxSkel' receives a 'TxOpts' record with a number of options to customize how validation works.
  validateTxSkel :: TxSkel -> m Ledger.CardanoTx

allUtxos :: MonadBlockChainWithoutValidation m => m [(PV2.TxOutRef, PV2.TxOut)]
allUtxos = fmap (second txOutV2FromLedger) <$> allUtxosLedger

utxosAt :: MonadBlockChainBalancing m => PV2.Address -> m [(PV2.TxOutRef, PV2.TxOut)]
utxosAt address = fmap (second txOutV2FromLedger) <$> utxosAtLedger address

txOutByRef :: MonadBlockChainBalancing m => PV2.TxOutRef -> m (Maybe PV2.TxOut)
txOutByRef oref = fmap txOutV2FromLedger <$> txOutByRefLedger oref

-- | Retrieve the ordered list of outputs of the given "CardanoTx".
--
-- This is useful when writing endpoints and/or traces to fetch utxos of
-- interest right from the start and avoid querying the chain for them
-- afterwards using 'allUtxos' or similar functions.
utxosFromCardanoTx :: Ledger.CardanoTx -> [(PV2.TxOutRef, PV2.TxOut)]
utxosFromCardanoTx =
  map (\(txOut, txOutRef) -> (txOutRef, txOutV2FromLedger txOut)) . Ledger.getCardanoTxOutRefs

txOutV2FromLedger :: Ledger.TxOut -> PV2.TxOut
txOutV2FromLedger = Ledger.fromCardanoTxOutToPV2TxInfoTxOut . Ledger.getTxOut

-- | Try to resolve the datum on the output: If there's an inline datum, take
-- that; if there's a datum hash, look the corresponding datum up (with 'datumFromHash'), returning
-- @Nothing@ if it can't be found; if there's no datum or hash at all, return
-- @Nothing@.
resolveDatum ::
  ( IsAbstractOutput out,
    ToOutputDatum (DatumType out),
    MonadBlockChainBalancing m
  ) =>
  out ->
  m (Maybe (ConcreteOutput (OwnerType out) PV2.Datum (ValueType out) (ReferenceScriptType out)))
resolveDatum out =
  case outputOutputDatum out of
    PV2.OutputDatumHash datumHash -> do
      mDatum <- datumFromHash datumHash
      case mDatum of
        Nothing -> return Nothing
        Just datum ->
          return . Just $
            ConcreteOutput
              (out ^. outputOwnerL)
              (out ^. outputStakingCredentialL)
              (out ^. outputValueL)
              datum
              (out ^. outputReferenceScriptL)
    PV2.OutputDatum datum ->
      return . Just $
        ConcreteOutput
          (out ^. outputOwnerL)
          (out ^. outputStakingCredentialL)
          (out ^. outputValueL)
          datum
          (out ^. outputReferenceScriptL)
    PV2.NoOutputDatum -> return Nothing

-- | Try to resolve the validator that owns an output: If the output is owned by
-- a public key, or if the validator's hash is not known (i.e. if
-- 'validatorFromHash' returns @Nothing@) return @Nothing@.
resolveValidator ::
  ( IsAbstractOutput out,
    ToCredential (OwnerType out),
    MonadBlockChainBalancing m
  ) =>
  out ->
  m (Maybe (ConcreteOutput (Pl.Versioned PV2.Validator) (DatumType out) (ValueType out) (ReferenceScriptType out)))
resolveValidator out =
  case toCredential (out ^. outputOwnerL) of
    PV2.PubKeyCredential _ -> return Nothing
    PV2.ScriptCredential valHash -> do
      mVal <- validatorFromHash valHash
      case mVal of
        Nothing -> return Nothing
        Just val ->
          return . Just $
            ConcreteOutput
              val
              (out ^. outputStakingCredentialL)
              (out ^. outputValueL)
              (out ^. outputDatumL)
              (out ^. outputReferenceScriptL)

-- | Try to resolve the reference script on an output: If the output has no
-- reference script, or if the reference script's hash is not known (i.e. if
-- 'validatorFromHash' returns @Nothing@), this function will return @Nothing@.
resolveReferenceScript ::
  ( IsAbstractOutput out,
    ToScriptHash (ReferenceScriptType out),
    MonadBlockChainBalancing m
  ) =>
  out ->
  m (Maybe (ConcreteOutput (OwnerType out) (DatumType out) (ValueType out) (Pl.Versioned PV2.Validator)))
resolveReferenceScript out =
  case outputReferenceScriptHash out of
    Nothing -> return Nothing
    Just (PV2.ScriptHash hash) -> do
      mVal <- validatorFromHash (PV2.ValidatorHash hash)
      case mVal of
        Nothing -> return Nothing
        Just val ->
          return . Just $
            ConcreteOutput
              (out ^. outputOwnerL)
              (out ^. outputStakingCredentialL)
              (out ^. outputValueL)
              (out ^. outputDatumL)
              (Just val)

outputDatumFromTxOutRef :: MonadBlockChainWithoutValidation m => PV2.TxOutRef -> m (Maybe PV2.OutputDatum)
outputDatumFromTxOutRef oref = do
  mOut <- txOutByRef oref
  case mOut of
    Nothing -> return Nothing
    Just out -> return . Just $ outputOutputDatum out

datumFromTxOutRef :: MonadBlockChainWithoutValidation m => PV2.TxOutRef -> m (Maybe PV2.Datum)
datumFromTxOutRef oref = do
  mOutputDatum <- outputDatumFromTxOutRef oref
  case mOutputDatum of
    Nothing -> return Nothing
    Just PV2.NoOutputDatum -> return Nothing
    Just (PV2.OutputDatum datum) -> return $ Just datum
    Just (PV2.OutputDatumHash datumHash) -> do
      mDatum <- datumFromHash datumHash
      case mDatum of
        Just datum -> return $ Just datum
        Nothing -> return Nothing

typedDatumFromTxOutRef :: (PV2.FromData a, MonadBlockChainWithoutValidation m) => PV2.TxOutRef -> m (Maybe a)
typedDatumFromTxOutRef oref = do
  mDatum <- datumFromTxOutRef oref
  case mDatum of
    Nothing -> return Nothing
    Just (PV2.Datum datum) -> return $ PV2.fromBuiltinData datum

valueFromTxOutRef :: MonadBlockChainWithoutValidation m => PV2.TxOutRef -> m (Maybe PV2.Value)
valueFromTxOutRef oref = do
  mOut <- txOutByRef oref
  case mOut of
    Nothing -> return Nothing
    Just out -> return . Just $ outputValue out

<<<<<<< HEAD
-- ** Slot and Time Management

-- $slotandtime
-- #slotandtime#
--
-- Slots are integers that monotonically increase and model the passage of time. By looking
-- at the current slot, a validator gets to know that it is being executed within a certain
-- window of wall-clock time. Things can get annoying pretty fast when trying to mock traces
-- and trying to exercise certain branches of certain validators; make sure you also read
-- the docs on 'autoSlotIncrease' to be able to simulate sending transactions in parallel.

-- | Moves n slots fowards
waitNSlots :: (MonadBlockChainWithoutValidation m) => Integer -> m Ledger.Slot
waitNSlots n =
  if n < 0
    then fail "waitNSlots: negative argument"
    else currentSlot >>= awaitSlot . (+ fromIntegral n)

-- | Returns the ms interval corresponding to the current slot
currentTime :: (MonadBlockChainWithoutValidation m) => m (PV2.POSIXTime, PV2.POSIXTime)
currentTime = do
  slotConfig <- Emulator.pSlotConfig <$> params
  interval <- Emulator.slotToPOSIXTimeRange slotConfig <$> currentSlot
  case interval of
    PV2.Interval (PV2.LowerBound (PV2.Finite left) _) (PV2.UpperBound (PV2.Finite right) _) ->
      return (left, right)
    _ -> fail "The enclosing slot should be finite on both ends."

getEnclosingSlot :: (MonadBlockChainWithoutValidation m) => PV2.POSIXTime -> m Ledger.Slot
getEnclosingSlot t = do
  slotConfig <- Emulator.pSlotConfig <$> params
  return $ Emulator.posixTimeToEnclosingSlot slotConfig t

-- | Attempts to wait until the slot containing the given time or returns the current slot.
--  Note that that it might not wait for anything if the resulting slot
--  is larger than the argument.
awaitEnclosingSlot :: (MonadBlockChainWithoutValidation m) => PV2.POSIXTime -> m Ledger.Slot
awaitEnclosingSlot = awaitSlot <=< getEnclosingSlot

=======
>>>>>>> 5a80132c
-- ** Deriving further 'MonadBlockChain' instances

-- | A newtype wrapper to be used with '-XDerivingVia' to derive instances of 'MonadBlockChain'
-- for any 'MonadTransControl'.
--
-- For example, to derive 'MonadBlockChain m => MonadBlockChain (ReaderT r m)', you'd write
--
-- > deriving via (AsTrans (ReaderT r) m) instance MonadBlockChain m => MonadBlockChain (ReaderT r m)
--
-- and avoid the boilerplate of defining all the methods of the class yourself.
newtype AsTrans t (m :: Type -> Type) a = AsTrans {getTrans :: t m a}
  deriving newtype (Functor, Applicative, Monad, MonadTrans, MonadTransControl)

instance (MonadTrans t, MonadFail m, Monad (t m)) => MonadFail (AsTrans t m) where
  fail = lift . fail

instance (MonadTransControl t, MonadError MockChainError m, Monad (t m)) => MonadError MockChainError (AsTrans t m) where
  throwError = lift . throwError
  catchError act f = liftWith (\run -> catchError (run act) (run . f)) >>= restoreT . return

instance (MonadTrans t, MonadBlockChainBalancing m, Monad (t m), MonadError MockChainError (AsTrans t m)) => MonadBlockChainBalancing (AsTrans t m) where
  getParams = lift getParams
  validatorFromHash = lift . validatorFromHash
  utxosAtLedger = lift . utxosAtLedger
  txOutByRefLedger = lift . txOutByRefLedger
  datumFromHash = lift . datumFromHash
<<<<<<< HEAD
  ownPaymentPubKeyHash = lift ownPaymentPubKeyHash
  params = lift params
=======

instance (MonadTrans t, MonadBlockChainWithoutValidation m, Monad (t m), MonadError MockChainError (AsTrans t m)) => MonadBlockChainWithoutValidation (AsTrans t m) where
  allUtxosLedger = lift allUtxosLedger
>>>>>>> 5a80132c
  currentSlot = lift currentSlot
  awaitSlot = lift . awaitSlot

instance (MonadTrans t, MonadBlockChain m, MonadBlockChainWithoutValidation (AsTrans t m)) => MonadBlockChain (AsTrans t m) where
  validateTxSkel = lift . validateTxSkel

deriving via (AsTrans (WriterT w) m) instance (Monoid w, MonadBlockChainBalancing m) => MonadBlockChainBalancing (WriterT w m)

deriving via (AsTrans (WriterT w) m) instance (Monoid w, MonadBlockChainWithoutValidation m) => MonadBlockChainWithoutValidation (WriterT w m)

deriving via (AsTrans (WriterT w) m) instance (Monoid w, MonadBlockChain m) => MonadBlockChain (WriterT w m)

deriving via (AsTrans (ReaderT r) m) instance MonadBlockChainBalancing m => MonadBlockChainBalancing (ReaderT r m)

deriving via (AsTrans (ReaderT r) m) instance MonadBlockChainWithoutValidation m => MonadBlockChainWithoutValidation (ReaderT r m)

deriving via (AsTrans (ReaderT r) m) instance MonadBlockChain m => MonadBlockChain (ReaderT r m)

deriving via (AsTrans (StateT s) m) instance MonadBlockChainBalancing m => MonadBlockChainBalancing (StateT s m)

deriving via (AsTrans (StateT s) m) instance MonadBlockChainWithoutValidation m => MonadBlockChainWithoutValidation (StateT s m)

deriving via (AsTrans (StateT s) m) instance MonadBlockChain m => MonadBlockChain (StateT s m)

-- 'ListT' has no 'MonadTransControl' instance, so the @deriving via ...@
-- machinery is unusable here. However, there is
--
-- > MonadError e m => MonadError e (ListT m)
--
-- so I decided to go with a bit of code duplication to implement the
-- 'MonadBlockChainWithoutValidation' and 'MonadBlockChain' instances for
-- 'ListT', instead of more black magic...

instance MonadBlockChainBalancing m => MonadBlockChainBalancing (ListT m) where
  getParams = lift getParams
  validatorFromHash = lift . validatorFromHash
  utxosAtLedger = lift . utxosAtLedger
  txOutByRefLedger = lift . txOutByRefLedger
  datumFromHash = lift . datumFromHash

instance MonadBlockChainWithoutValidation m => MonadBlockChainWithoutValidation (ListT m) where
  allUtxosLedger = lift allUtxosLedger
  currentSlot = lift currentSlot
  currentTime = lift currentTime
  awaitSlot = lift . awaitSlot
  awaitTime = lift . awaitTime

instance MonadBlockChain m => MonadBlockChain (ListT m) where
  validateTxSkel = lift . validateTxSkel<|MERGE_RESOLUTION|>--- conflicted
+++ resolved
@@ -12,12 +12,6 @@
 {-# LANGUAGE UndecidableInstances #-}
 {-# OPTIONS_GHC -Wno-orphans #-}
 
-<<<<<<< HEAD
-module Cooked.MockChain.BlockChain where
-
-import qualified Cardano.Node.Emulator.Params as Emulator
-import qualified Cardano.Node.Emulator.TimeSlot as Emulator
-=======
 module Cooked.MockChain.BlockChain
   ( MockChainError (..),
     MCEUnbalanceableError (..),
@@ -42,7 +36,6 @@
 import qualified Cardano.Node.Emulator as Emulator
 import Control.Arrow
 import Control.Monad.Except
->>>>>>> 5a80132c
 import Control.Monad.Reader
 import Control.Monad.State
 import Control.Monad.Trans.Control
@@ -116,33 +109,14 @@
   -- | Returns a list of all currently known outputs.
   allUtxosLedger :: m [(PV2.TxOutRef, Ledger.TxOut)]
 
-  -- | Returns the current ledger parameters
-  params :: m Emulator.Params
-
   -- | Returns the current slot number
   currentSlot :: m Ledger.Slot
 
-<<<<<<< HEAD
-=======
-  -- | Returns the current time
-  currentTime :: m PV2.POSIXTime
-
->>>>>>> 5a80132c
   -- | Either waits until the given slot or returns the current slot.
   --  Note that that it might not wait for anything if the current slot
   --  is larger than the argument.
   awaitSlot :: Ledger.Slot -> m Ledger.Slot
 
-<<<<<<< HEAD
-=======
-  -- | Wait until the slot where the given time falls into and return latest time
-  -- we know has passed.
-  --
-  -- Example: if starting time is 0 and slot length is 3s, then `awaitTime 4`
-  -- waits until slot 2 and returns the value `POSIXTime 5`.
-  awaitTime :: PV2.POSIXTime -> m PV2.POSIXTime
-
->>>>>>> 5a80132c
 class MonadBlockChainWithoutValidation m => MonadBlockChain m where
   -- | Generates and balances a transaction from a skeleton, then attemps to validate such
   --  transaction. A balanced transaction is such that @inputs + mints == outputs + fees@.
@@ -294,7 +268,6 @@
     Nothing -> return Nothing
     Just out -> return . Just $ outputValue out
 
-<<<<<<< HEAD
 -- ** Slot and Time Management
 
 -- $slotandtime
@@ -316,7 +289,7 @@
 -- | Returns the ms interval corresponding to the current slot
 currentTime :: (MonadBlockChainWithoutValidation m) => m (PV2.POSIXTime, PV2.POSIXTime)
 currentTime = do
-  slotConfig <- Emulator.pSlotConfig <$> params
+  slotConfig <- Emulator.pSlotConfig <$> getParams
   interval <- Emulator.slotToPOSIXTimeRange slotConfig <$> currentSlot
   case interval of
     PV2.Interval (PV2.LowerBound (PV2.Finite left) _) (PV2.UpperBound (PV2.Finite right) _) ->
@@ -325,7 +298,7 @@
 
 getEnclosingSlot :: (MonadBlockChainWithoutValidation m) => PV2.POSIXTime -> m Ledger.Slot
 getEnclosingSlot t = do
-  slotConfig <- Emulator.pSlotConfig <$> params
+  slotConfig <- Emulator.pSlotConfig <$> getParams
   return $ Emulator.posixTimeToEnclosingSlot slotConfig t
 
 -- | Attempts to wait until the slot containing the given time or returns the current slot.
@@ -334,8 +307,6 @@
 awaitEnclosingSlot :: (MonadBlockChainWithoutValidation m) => PV2.POSIXTime -> m Ledger.Slot
 awaitEnclosingSlot = awaitSlot <=< getEnclosingSlot
 
-=======
->>>>>>> 5a80132c
 -- ** Deriving further 'MonadBlockChain' instances
 
 -- | A newtype wrapper to be used with '-XDerivingVia' to derive instances of 'MonadBlockChain'
@@ -362,14 +333,9 @@
   utxosAtLedger = lift . utxosAtLedger
   txOutByRefLedger = lift . txOutByRefLedger
   datumFromHash = lift . datumFromHash
-<<<<<<< HEAD
-  ownPaymentPubKeyHash = lift ownPaymentPubKeyHash
-  params = lift params
-=======
 
 instance (MonadTrans t, MonadBlockChainWithoutValidation m, Monad (t m), MonadError MockChainError (AsTrans t m)) => MonadBlockChainWithoutValidation (AsTrans t m) where
   allUtxosLedger = lift allUtxosLedger
->>>>>>> 5a80132c
   currentSlot = lift currentSlot
   awaitSlot = lift . awaitSlot
 
