{-# LANGUAGE AllowAmbiguousTypes #-}
{-# LANGUAGE ConstraintKinds #-}
{-# LANGUAGE DerivingVia #-}
{-# LANGUAGE FlexibleContexts #-}
{-# LANGUAGE GeneralizedNewtypeDeriving #-}
{-# LANGUAGE RankNTypes #-}
{-# LANGUAGE ScopedTypeVariables #-}
{-# LANGUAGE StandaloneDeriving #-}
{-# LANGUAGE TupleSections #-}
{-# LANGUAGE TypeFamilies #-}
{-# LANGUAGE UndecidableInstances #-}
{-# OPTIONS_GHC -Wno-orphans #-}

module Cooked.MockChain.BlockChain where

import Control.Monad.Reader
import Control.Monad.State
import Control.Monad.Trans.Writer
import Cooked.Output
import Cooked.Skeleton
import Data.Kind
import Data.Maybe
import qualified Ledger
import qualified Ledger.Tx.CardanoAPI as Ledger
import ListT
import Optics.Core
import qualified Plutus.V2.Ledger.Api as PV2
import Prettyprinter (Doc)

-- * BlockChain Monad

class (MonadFail m) => MonadBlockChainWithoutValidation m where
  -- | Returns a list of all currently known outputs
  allUtxos :: m [(PV2.TxOutRef, PV2.TxOut)]

  -- | Returns the datum with the given hash, along with its pretty-printed
  -- representation, or 'Nothing' if there is none
  datumFromHash :: PV2.DatumHash -> m (Maybe (PV2.Datum, Doc ()))

  -- | Returns an output given a reference to it
  txOutByRef :: PV2.TxOutRef -> m (Maybe PV2.TxOut)

  -- | Returns the hash of our own public key. When running in the "Plutus.Contract.Contract" monad,
  --  this is a proxy to 'PV2.ownPubKey'; when running in mock mode, the return value can be
  --  controlled with 'signingWith': the head of the non-empty list will be considered as the "ownPubkey".
  ownPaymentPubKeyHash :: m PV2.PubKeyHash

  -- | Returns the current slot number
  currentSlot :: m Ledger.Slot

  -- | Returns the current time
  currentTime :: m Ledger.POSIXTime

  -- | Either waits until the given slot or returns the current slot.
  --  Note that that it might not wait for anything if the current slot
  --  is larger than the argument.
  awaitSlot :: Ledger.Slot -> m Ledger.Slot

  -- | Wait until the slot where the given time falls into and return latest time
  -- we know has passed.
  --
  -- Example: if starting time is 0 and slot length is 3s, then `awaitTime 4`
  -- waits until slot 2 and returns the value `POSIXTime 5`.
  awaitTime :: Ledger.POSIXTime -> m Ledger.POSIXTime

class MonadBlockChainWithoutValidation m => MonadBlockChain m where
  -- | Generates and balances a transaction from a skeleton, then attemps to validate such
  --  transaction. A balanced transaction is such that @inputs + mints == outputs + fees@.
  --  To balance a transaction, we need access to the current UTxO state to choose
  --  which inputs to add in case the output-side of the balancing equation is bigger.
  --
  --  The 'TxSkel' receives a 'TxOpts' record with a number of options to customize how validation works.
  validateTxSkel :: TxSkel -> m Ledger.CardanoTx

-- | Retrieve the ordered list of outputs of the given "CardanoTx".
--
-- This is useful when writing endpoints and/or traces to fetch utxos of
-- interest right from the start and avoid querying the chain for them
-- afterwards using 'allUtxos' or similar functions.
utxosFromCardanoTx :: Ledger.CardanoTx -> [(PV2.TxOutRef, PV2.TxOut)]
utxosFromCardanoTx =
  map (\(txOut, txOutRef) -> (txOutRef, txOutV2FromLedger txOut)) . Ledger.getCardanoTxOutRefs

txOutV2FromLedger :: Ledger.TxOut -> PV2.TxOut
txOutV2FromLedger = Ledger.fromCardanoTxOutToPV2TxInfoTxOut . Ledger.getTxOut

-- | Helper function to filter the output of 'allUtxos' and 'utxosFromCardanoTx'
filterUtxos :: (o1 -> Maybe o2) -> [(PV2.TxOutRef, o1)] -> [(PV2.TxOutRef, o2)]
filterUtxos predicate = mapMaybe (\(oref, out) -> (oref,) <$> predicate out)

-- | Return all UTxOs belonging to a particular pubkey, no matter their datum or
-- value.
pkUtxosMaybeDatum :: MonadBlockChainWithoutValidation m => PV2.PubKeyHash -> m [(PV2.TxOutRef, PKOutputMaybeDatum)]
pkUtxosMaybeDatum pkh = filterUtxos (isPKOutputFrom pkh) <$> allUtxos

-- | Return all UTxOs belonging to a particular pubkey that have no datum on
-- them.
pkUtxos :: MonadBlockChainWithoutValidation m => PV2.PubKeyHash -> m [(PV2.TxOutRef, PKOutput)]
pkUtxos pkh = filterUtxos (isOutputWithoutDatum <=< isPKOutputFrom pkh) <$> allUtxos

-- | Like 'allUtxos', but on every 'OutputDatumHash', try to resolve the
-- complete datum from the state
allUtxosWithDatums :: MonadBlockChainWithoutValidation m => m [(PV2.TxOutRef, PV2.TxOut)]
allUtxosWithDatums =
  allUtxos
    >>= mapM
      ( \(oref, out) -> case outputOutputDatum out of
          PV2.OutputDatumHash datumHash -> do
            mDatum <- datumFromHash datumHash
            case mDatum of
              Nothing -> return (oref, out)
              Just (datum, _) -> return (oref, out & outputDatumL .~ PV2.OutputDatum datum)
          _ -> return (oref, out)
      )

filteredUtxos :: MonadBlockChainWithoutValidation m => (PV2.TxOut -> Maybe output) -> m [(PV2.TxOutRef, output)]
filteredUtxos predicate = filterUtxos predicate <$> allUtxos

-- | Like 'filteredUtxos', but will all resolvable datum hashes resolved. This
-- means that the outputs are presented differently from how a script would see
-- them; the information on whether there are inline datums or datum hashes is
-- lost.
filteredUtxosWithDatums ::
  MonadBlockChainWithoutValidation m =>
  (PV2.TxOut -> Maybe output) ->
  m [(PV2.TxOutRef, output)]
filteredUtxosWithDatums predicate = filterUtxos predicate <$> allUtxosWithDatums

outputDatumFromTxOutRef :: MonadBlockChainWithoutValidation m => PV2.TxOutRef -> m (Maybe PV2.OutputDatum)
outputDatumFromTxOutRef oref = do
  mOut <- txOutByRef oref
  case mOut of
    Nothing -> return Nothing
    Just out -> return . Just $ outputOutputDatum out

datumFromTxOutRef :: MonadBlockChainWithoutValidation m => PV2.TxOutRef -> m (Maybe PV2.Datum)
datumFromTxOutRef oref = do
  mOutputDatum <- outputDatumFromTxOutRef oref
  case mOutputDatum of
    Nothing -> return Nothing
    Just PV2.NoOutputDatum -> return Nothing
    Just (PV2.OutputDatum datum) -> return $ Just datum
    Just (PV2.OutputDatumHash datumHash) -> do
      mDatum <- datumFromHash datumHash
      case mDatum of
        Just (datum, _) -> return $ Just datum
        Nothing -> return Nothing

typedDatumFromTxOutRef :: (PV2.FromData a, MonadBlockChainWithoutValidation m) => PV2.TxOutRef -> m (Maybe a)
typedDatumFromTxOutRef oref = do
  mDatum <- datumFromTxOutRef oref
  case mDatum of
    Nothing -> return Nothing
    Just (PV2.Datum datum) -> return $ PV2.fromBuiltinData datum

valueFromTxOutRef :: MonadBlockChainWithoutValidation m => PV2.TxOutRef -> m (Maybe PV2.Value)
valueFromTxOutRef oref = do
  mOut <- txOutByRef oref
  case mOut of
    Nothing -> return Nothing
    Just out -> return . Just $ outputValue out

-- ** Slot and Time Management

-- $slotandtime
-- #slotandtime#
--
-- Slots are integers that monotonically increase and model the passage of time. By looking
-- at the current slot, a validator gets to know that it is being executed within a certain
-- window of wall-clock time. Things can get annoying pretty fast when trying to mock traces
-- and trying to exercise certain branches of certain validators; make sure you also read
-- the docs on 'autoSlotIncrease' to be able to simulate sending transactions in parallel.

<<<<<<< HEAD
waitNSlots :: (MonadBlockChain m) => Integer -> m Ledger.Slot
=======
waitNSlots :: (MonadBlockChainWithoutValidation m) => Integer -> m Pl.Slot
>>>>>>> 2110ace6
waitNSlots n = do
  when (n < 0) $ fail "waitNSlots: negative argument"
  c <- currentSlot
  awaitSlot $ c + fromIntegral n

<<<<<<< HEAD
waitNMilliSeconds :: (MonadBlockChain m) => Ledger.DiffMilliSeconds -> m Ledger.POSIXTime
=======
waitNMilliSeconds :: (MonadBlockChainWithoutValidation m) => Pl.DiffMilliSeconds -> m Pl.POSIXTime
>>>>>>> 2110ace6
waitNMilliSeconds n = do
  t <- currentTime
  awaitTime $ t + Ledger.fromMilliSeconds n

-- ** Deriving further 'MonadBlockChain' instances

-- | A newtype wrapper to be used with '-XDerivingVia' to derive instances of 'MonadBlockChain'
-- for any 'MonadTrans'.
--
-- For example, to derive 'MonadBlockChain m => MonadBlockChain (ReaderT r m)', you'd write
--
-- > deriving via (AsTrans (ReaderT r) m) instance MonadBlockChain m => MonadBlockChain (ReaderT r m)
--
-- and avoid the boilerplate of defining all the methods of the class yourself.
newtype AsTrans t (m :: Type -> Type) a = AsTrans {getTrans :: t m a}
  deriving newtype (Functor, Applicative, Monad, MonadFail, MonadTrans)

instance (MonadTrans t, MonadBlockChainWithoutValidation m, MonadFail (t m)) => MonadBlockChainWithoutValidation (AsTrans t m) where
  allUtxos = lift allUtxos
  txOutByRef = lift . txOutByRef
  datumFromHash = lift . datumFromHash
  ownPaymentPubKeyHash = lift ownPaymentPubKeyHash
  currentSlot = lift currentSlot
  currentTime = lift currentTime
  awaitSlot = lift . awaitSlot
  awaitTime = lift . awaitTime

instance (MonadTrans t, MonadBlockChain m, MonadFail (t m)) => MonadBlockChain (AsTrans t m) where
  validateTxSkel = lift . validateTxSkel

deriving via (AsTrans (WriterT w) m) instance (Monoid w, MonadBlockChainWithoutValidation m) => MonadBlockChainWithoutValidation (WriterT w m)

deriving via (AsTrans (WriterT w) m) instance (Monoid w, MonadBlockChain m) => MonadBlockChain (WriterT w m)

deriving via (AsTrans (ReaderT r) m) instance MonadBlockChainWithoutValidation m => MonadBlockChainWithoutValidation (ReaderT r m)

deriving via (AsTrans (ReaderT r) m) instance MonadBlockChain m => MonadBlockChain (ReaderT r m)

deriving via (AsTrans (StateT s) m) instance MonadBlockChainWithoutValidation m => MonadBlockChainWithoutValidation (StateT s m)

deriving via (AsTrans (StateT s) m) instance MonadBlockChain m => MonadBlockChain (StateT s m)

deriving via (AsTrans ListT m) instance MonadBlockChainWithoutValidation m => MonadBlockChainWithoutValidation (ListT m)<|MERGE_RESOLUTION|>--- conflicted
+++ resolved
@@ -171,21 +171,13 @@
 -- and trying to exercise certain branches of certain validators; make sure you also read
 -- the docs on 'autoSlotIncrease' to be able to simulate sending transactions in parallel.
 
-<<<<<<< HEAD
-waitNSlots :: (MonadBlockChain m) => Integer -> m Ledger.Slot
-=======
-waitNSlots :: (MonadBlockChainWithoutValidation m) => Integer -> m Pl.Slot
->>>>>>> 2110ace6
+waitNSlots :: (MonadBlockChainWithoutValidation m) => Integer -> m Ledger.Slot
 waitNSlots n = do
   when (n < 0) $ fail "waitNSlots: negative argument"
   c <- currentSlot
   awaitSlot $ c + fromIntegral n
 
-<<<<<<< HEAD
 waitNMilliSeconds :: (MonadBlockChain m) => Ledger.DiffMilliSeconds -> m Ledger.POSIXTime
-=======
-waitNMilliSeconds :: (MonadBlockChainWithoutValidation m) => Pl.DiffMilliSeconds -> m Pl.POSIXTime
->>>>>>> 2110ace6
 waitNMilliSeconds n = do
   t <- currentTime
   awaitTime $ t + Ledger.fromMilliSeconds n
