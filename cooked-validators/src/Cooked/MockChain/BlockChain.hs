{-# LANGUAGE AllowAmbiguousTypes #-}
{-# LANGUAGE ConstraintKinds #-}
{-# LANGUAGE DerivingVia #-}
{-# LANGUAGE FlexibleContexts #-}
{-# LANGUAGE GADTs #-}
{-# LANGUAGE GeneralizedNewtypeDeriving #-}
{-# LANGUAGE MultiParamTypeClasses #-}
{-# LANGUAGE RankNTypes #-}
{-# LANGUAGE ScopedTypeVariables #-}
{-# LANGUAGE StandaloneDeriving #-}
{-# LANGUAGE TupleSections #-}
{-# LANGUAGE TypeFamilies #-}
{-# LANGUAGE UndecidableInstances #-}
{-# OPTIONS_GHC -Wno-orphans #-}

module Cooked.MockChain.BlockChain where

import qualified Cardano.Node.Emulator as Emulator
import Control.Arrow
import Control.Monad.Except
import Control.Monad.Reader
import Control.Monad.State
import Control.Monad.Trans.Control
import Control.Monad.Trans.Writer
import Cooked.MockChain.GenerateTx (GenerateTxError)
import Cooked.Output
import Cooked.Skeleton
import Cooked.Wallet
import Data.Kind
import Data.Maybe
import qualified Ledger.Index as Ledger
import qualified Ledger.Slot as Ledger
import qualified Ledger.Tx as Ledger
import qualified Ledger.Tx.CardanoAPI as Ledger
import ListT
import Optics.Core
import qualified Plutus.Script.Utils.Scripts as Pl
import qualified Plutus.V2.Ledger.Api as PV2

-- * BlockChain Monad

-- | The errors that can be produced by the 'MockChainT' monad
data MockChainError where
  MCEValidationError :: Ledger.ValidationErrorInPhase -> MockChainError
  MCEUnbalanceable :: MCEUnbalanceableError -> TxSkel -> MockChainError
  MCENoSuitableCollateral :: MockChainError
  MCEGenerationError :: GenerateTxError -> MockChainError
  MCECalcFee :: MockChainError -> MockChainError
  MCEUnknownOutRefError :: String -> PV2.TxOutRef -> MockChainError
  MCEUnknownValidator :: String -> PV2.ValidatorHash -> MockChainError
  MCEUnknownDatum :: String -> PV2.DatumHash -> MockChainError
  FailWith :: String -> MockChainError
  OtherMockChainError :: (Show err, Eq err) => err -> MockChainError

data MCEUnbalanceableError
  = -- | The balancing wallet misses some value to pay what is needed to balance
    -- the transaction.
    MCEUnbalNotEnoughFunds Wallet PV2.Value
  | -- | There is value to return to the balancing wallet but not enough to
    -- fullfill the min ada requirement and there is not enough in additional
    -- inputs to make it possible.
    MCEUnbalNotEnoughReturning
      (PV2.Value, [PV2.TxOutRef]) -- What was spent
      (PV2.Value, [PV2.TxOutRef]) -- What is left to spend
      PV2.Value -- What cannot be given back
  deriving (Show)

deriving instance Show MockChainError

instance Eq MockChainError where
  (==) = undefined

class (MonadFail m, MonadError MockChainError m) => MonadBlockChainBalancing m where
  -- | Returns the paramters of the chain.
  getParams :: m Emulator.Params

  -- | Return a list of all UTxOs at a certain address.
  utxosAtLedger :: PV2.Address -> m [(PV2.TxOutRef, Ledger.TxOut)]

  -- | Returns the datum with the given hash or 'Nothing' if there is none
  datumFromHash :: PV2.DatumHash -> m (Maybe PV2.Datum)

  -- | Returns the full validator corresponding to hash, if that validator is
  -- currently the owner of some UTxO. (If it is not, there's no guarantee that
  -- this will return @Just@.)
  validatorFromHash :: PV2.ValidatorHash -> m (Maybe (Pl.Versioned PV2.Validator))

  -- | Returns an output given a reference to it
  txOutByRefLedger :: PV2.TxOutRef -> m (Maybe Ledger.TxOut)

class MonadBlockChainBalancing m => MonadBlockChainWithoutValidation m where
  -- | Returns a list of all currently known outputs.
  allUtxosLedger :: m [(PV2.TxOutRef, Ledger.TxOut)]

  -- | Returns the current slot number
  currentSlot :: m Ledger.Slot

  -- | Returns the current time
  currentTime :: m PV2.POSIXTime

  -- | Either waits until the given slot or returns the current slot.
  --  Note that that it might not wait for anything if the current slot
  --  is larger than the argument.
  awaitSlot :: Ledger.Slot -> m Ledger.Slot

  -- | Wait until the slot where the given time falls into and return latest time
  -- we know has passed.
  --
  -- Example: if starting time is 0 and slot length is 3s, then `awaitTime 4`
  -- waits until slot 2 and returns the value `POSIXTime 5`.
  awaitTime :: PV2.POSIXTime -> m PV2.POSIXTime

class MonadBlockChainWithoutValidation m => MonadBlockChain m where
  -- | Generates and balances a transaction from a skeleton, then attemps to validate such
  --  transaction. A balanced transaction is such that @inputs + mints == outputs + fees@.
  --  To balance a transaction, we need access to the current UTxO state to choose
  --  which inputs to add in case the output-side of the balancing equation is bigger.
  --
  --  The 'TxSkel' receives a 'TxOpts' record with a number of options to customize how validation works.
  validateTxSkel :: TxSkel -> m Ledger.CardanoTx

allUtxos :: MonadBlockChainWithoutValidation m => m [(PV2.TxOutRef, PV2.TxOut)]
allUtxos = fmap (second txOutV2FromLedger) <$> allUtxosLedger

utxosAt :: MonadBlockChainBalancing m => PV2.Address -> m [(PV2.TxOutRef, PV2.TxOut)]
utxosAt address = fmap (second txOutV2FromLedger) <$> utxosAtLedger address

txOutByRef :: MonadBlockChainBalancing m => PV2.TxOutRef -> m (Maybe PV2.TxOut)
txOutByRef oref = fmap txOutV2FromLedger <$> txOutByRefLedger oref

-- | Retrieve the ordered list of outputs of the given "CardanoTx".
--
-- This is useful when writing endpoints and/or traces to fetch utxos of
-- interest right from the start and avoid querying the chain for them
-- afterwards using 'allUtxos' or similar functions.
utxosFromCardanoTx :: Ledger.CardanoTx -> [(PV2.TxOutRef, PV2.TxOut)]
utxosFromCardanoTx =
  map (\(txOut, txOutRef) -> (txOutRef, txOutV2FromLedger txOut)) . Ledger.getCardanoTxOutRefs

txOutV2FromLedger :: Ledger.TxOut -> PV2.TxOut
txOutV2FromLedger = Ledger.fromCardanoTxOutToPV2TxInfoTxOut . Ledger.getTxOut

<<<<<<< HEAD
-- | Try to resolve the datum on the output: If there's an inline datum, take
-- that; if there's a datum hash look the corresponding datum up (returning
-- @Nothing@) if it can't be found; if there's no datum or hash at all, return
-- @Nothing@.
resolveDatum ::
  ( IsAbstractOutput out,
    ToOutputDatum (DatumType out),
    MonadBlockChainBalancing m
  ) =>
  out ->
  m (Maybe (ConcreteOutput (OwnerType out) PV2.Datum (ValueType out) (ReferenceScriptType out)))
resolveDatum out =
  case outputOutputDatum out of
    PV2.OutputDatumHash datumHash -> do
      mDatum <- datumFromHash datumHash
      case mDatum of
        Nothing -> return Nothing
        Just (datum, _) ->
          return . Just $
            ConcreteOutput
              (out ^. outputOwnerL)
              (out ^. outputStakingCredentialL)
              (out ^. outputValueL)
              datum
              (out ^. outputReferenceScriptL)
    PV2.OutputDatum datum ->
      return . Just $
        ConcreteOutput
          (out ^. outputOwnerL)
          (out ^. outputStakingCredentialL)
          (out ^. outputValueL)
          datum
          (out ^. outputReferenceScriptL)
    PV2.NoOutputDatum -> return Nothing

-- | Try to resolve the validator that owns an output: If the output is owned by
-- a public key, or if the validator's hash is not known (i.e. if
-- 'validatorFromHash' returns @Nothing@) return @Nothing@.
resolveValidator ::
  ( IsAbstractOutput out,
    ToCredential (OwnerType out),
    MonadBlockChainBalancing m
  ) =>
  out ->
  m (Maybe (ConcreteOutput (Pl.Versioned PV2.Validator) (DatumType out) (ValueType out) (ReferenceScriptType out)))
resolveValidator out =
  case toCredential (out ^. outputOwnerL) of
    Pl.PubKeyCredential _ -> return Nothing
    Pl.ScriptCredential valHash -> do
      mVal <- validatorFromHash valHash
      case mVal of
        Nothing -> return Nothing
        Just val ->
          return . Just $
            ConcreteOutput
              val
              (out ^. outputStakingCredentialL)
              (out ^. outputValueL)
              (out ^. outputDatumL)
              (out ^. outputReferenceScriptL)

-- | Try to resolve the reference script on an output: If the output has no
-- reference script, or if the reference script's hash is not known (i.e. if
-- 'validatorFromHash' returns @Nothing@), this function will return @Nothing@.
resolveReferenceScript ::
  ( IsAbstractOutput out,
    ToScriptHash (ReferenceScriptType out),
    MonadBlockChainBalancing m
  ) =>
  out ->
  m (Maybe (ConcreteOutput (OwnerType out) (DatumType out) (ValueType out) (Pl.Versioned Pl.Validator)))
resolveReferenceScript out =
  case outputReferenceScriptHash out of
    Nothing -> return Nothing
    Just (Pl.ScriptHash hash) -> do
      mVal <- validatorFromHash (Pl.ValidatorHash hash)
      case mVal of
        Nothing -> return Nothing
        Just val ->
          return . Just $
            ConcreteOutput
              (out ^. outputOwnerL)
              (out ^. outputStakingCredentialL)
              (out ^. outputValueL)
              (out ^. outputDatumL)
              (Just val)
=======
-- | Helper function to filter the output of 'allUtxos' and 'utxosFromCardanoTx'
filterUtxos :: (o1 -> Maybe o2) -> [(PV2.TxOutRef, o1)] -> [(PV2.TxOutRef, o2)]
filterUtxos predicate = mapMaybe (\(oref, out) -> (oref,) <$> predicate out)

-- | Like 'allUtxos', but on every 'OutputDatumHash', try to resolve the
-- complete datum from the state
allUtxosWithDatums :: MonadBlockChainWithoutValidation m => m [(PV2.TxOutRef, PV2.TxOut)]
allUtxosWithDatums = allUtxos >>= resolveDatums

resolveDatums :: MonadBlockChainBalancing m => [(PV2.TxOutRef, PV2.TxOut)] -> m [(PV2.TxOutRef, PV2.TxOut)]
resolveDatums =
  mapM
    ( \(oref, out) -> case outputOutputDatum out of
        PV2.OutputDatumHash datumHash -> do
          mDatum <- datumFromHash datumHash
          case mDatum of
            Nothing -> return (oref, out)
            Just datum -> return (oref, out & outputDatumL .~ PV2.OutputDatum datum)
        _ -> return (oref, out)
    )

filteredUtxos :: MonadBlockChainWithoutValidation m => (PV2.TxOut -> Maybe output) -> m [(PV2.TxOutRef, output)]
filteredUtxos predicate = filterUtxos predicate <$> allUtxos

-- | Like 'filteredUtxos', but will all resolvable datum hashes resolved. This
-- means that the outputs are presented differently from how a script would see
-- them; the information on whether there are inline datums or datum hashes is
-- lost.
filteredUtxosWithDatums ::
  MonadBlockChainWithoutValidation m =>
  (PV2.TxOut -> Maybe output) ->
  m [(PV2.TxOutRef, output)]
filteredUtxosWithDatums predicate = filterUtxos predicate <$> allUtxosWithDatums
>>>>>>> eb736d1c

outputDatumFromTxOutRef :: MonadBlockChainWithoutValidation m => PV2.TxOutRef -> m (Maybe PV2.OutputDatum)
outputDatumFromTxOutRef oref = do
  mOut <- txOutByRef oref
  case mOut of
    Nothing -> return Nothing
    Just out -> return . Just $ outputOutputDatum out

datumFromTxOutRef :: MonadBlockChainWithoutValidation m => PV2.TxOutRef -> m (Maybe PV2.Datum)
datumFromTxOutRef oref = do
  mOutputDatum <- outputDatumFromTxOutRef oref
  case mOutputDatum of
    Nothing -> return Nothing
    Just PV2.NoOutputDatum -> return Nothing
    Just (PV2.OutputDatum datum) -> return $ Just datum
    Just (PV2.OutputDatumHash datumHash) -> do
      mDatum <- datumFromHash datumHash
      case mDatum of
        Just datum -> return $ Just datum
        Nothing -> return Nothing

typedDatumFromTxOutRef :: (PV2.FromData a, MonadBlockChainWithoutValidation m) => PV2.TxOutRef -> m (Maybe a)
typedDatumFromTxOutRef oref = do
  mDatum <- datumFromTxOutRef oref
  case mDatum of
    Nothing -> return Nothing
    Just (PV2.Datum datum) -> return $ PV2.fromBuiltinData datum

valueFromTxOutRef :: MonadBlockChainWithoutValidation m => PV2.TxOutRef -> m (Maybe PV2.Value)
valueFromTxOutRef oref = do
  mOut <- txOutByRef oref
  case mOut of
    Nothing -> return Nothing
    Just out -> return . Just $ outputValue out

-- ** Deriving further 'MonadBlockChain' instances

-- | A newtype wrapper to be used with '-XDerivingVia' to derive instances of 'MonadBlockChain'
-- for any 'MonadTransControl'.
--
-- For example, to derive 'MonadBlockChain m => MonadBlockChain (ReaderT r m)', you'd write
--
-- > deriving via (AsTrans (ReaderT r) m) instance MonadBlockChain m => MonadBlockChain (ReaderT r m)
--
-- and avoid the boilerplate of defining all the methods of the class yourself.
newtype AsTrans t (m :: Type -> Type) a = AsTrans {getTrans :: t m a}
  deriving newtype (Functor, Applicative, Monad, MonadTrans, MonadTransControl)

instance (MonadTrans t, MonadFail m, Monad (t m)) => MonadFail (AsTrans t m) where
  fail = lift . fail

instance (MonadTransControl t, MonadError MockChainError m, Monad (t m)) => MonadError MockChainError (AsTrans t m) where
  throwError = lift . throwError
  catchError act f = liftWith (\run -> catchError (run act) (run . f)) >>= restoreT . return

instance (MonadTrans t, MonadBlockChainBalancing m, Monad (t m), MonadError MockChainError (AsTrans t m)) => MonadBlockChainBalancing (AsTrans t m) where
  getParams = lift getParams
  validatorFromHash = lift . validatorFromHash
  utxosAtLedger = lift . utxosAtLedger
  txOutByRefLedger = lift . txOutByRefLedger
  datumFromHash = lift . datumFromHash

instance (MonadTrans t, MonadBlockChainWithoutValidation m, Monad (t m), MonadError MockChainError (AsTrans t m)) => MonadBlockChainWithoutValidation (AsTrans t m) where
  allUtxosLedger = lift allUtxosLedger
  currentSlot = lift currentSlot
  currentTime = lift currentTime
  awaitSlot = lift . awaitSlot
  awaitTime = lift . awaitTime

instance (MonadTrans t, MonadBlockChain m, MonadBlockChainWithoutValidation (AsTrans t m)) => MonadBlockChain (AsTrans t m) where
  validateTxSkel = lift . validateTxSkel

deriving via (AsTrans (WriterT w) m) instance (Monoid w, MonadBlockChainBalancing m) => MonadBlockChainBalancing (WriterT w m)

deriving via (AsTrans (WriterT w) m) instance (Monoid w, MonadBlockChainWithoutValidation m) => MonadBlockChainWithoutValidation (WriterT w m)

deriving via (AsTrans (WriterT w) m) instance (Monoid w, MonadBlockChain m) => MonadBlockChain (WriterT w m)

deriving via (AsTrans (ReaderT r) m) instance MonadBlockChainBalancing m => MonadBlockChainBalancing (ReaderT r m)

deriving via (AsTrans (ReaderT r) m) instance MonadBlockChainWithoutValidation m => MonadBlockChainWithoutValidation (ReaderT r m)

deriving via (AsTrans (ReaderT r) m) instance MonadBlockChain m => MonadBlockChain (ReaderT r m)

deriving via (AsTrans (StateT s) m) instance MonadBlockChainBalancing m => MonadBlockChainBalancing (StateT s m)

deriving via (AsTrans (StateT s) m) instance MonadBlockChainWithoutValidation m => MonadBlockChainWithoutValidation (StateT s m)

deriving via (AsTrans (StateT s) m) instance MonadBlockChain m => MonadBlockChain (StateT s m)

-- 'ListT' has no 'MonadTransControl' instance, so the @deriving via ...@
-- machinery is unusable here. However, there is
--
-- > MonadError e m => MonadError e (ListT m)
--
-- so I decided to go with a bit of code duplication to implement the
-- 'MonadBlockChainWithoutValidation' and 'MonadBlockChain' instances for
-- 'ListT', instead of more black magic...

instance MonadBlockChainBalancing m => MonadBlockChainBalancing (ListT m) where
  getParams = lift getParams
  validatorFromHash = lift . validatorFromHash
  utxosAtLedger = lift . utxosAtLedger
  txOutByRefLedger = lift . txOutByRefLedger
  datumFromHash = lift . datumFromHash

instance MonadBlockChainWithoutValidation m => MonadBlockChainWithoutValidation (ListT m) where
  allUtxosLedger = lift allUtxosLedger
  currentSlot = lift currentSlot
  currentTime = lift currentTime
  awaitSlot = lift . awaitSlot
  awaitTime = lift . awaitTime

instance MonadBlockChain m => MonadBlockChain (ListT m) where
  validateTxSkel = lift . validateTxSkel<|MERGE_RESOLUTION|>--- conflicted
+++ resolved
@@ -8,7 +8,6 @@
 {-# LANGUAGE RankNTypes #-}
 {-# LANGUAGE ScopedTypeVariables #-}
 {-# LANGUAGE StandaloneDeriving #-}
-{-# LANGUAGE TupleSections #-}
 {-# LANGUAGE TypeFamilies #-}
 {-# LANGUAGE UndecidableInstances #-}
 {-# OPTIONS_GHC -Wno-orphans #-}
@@ -27,7 +26,6 @@
 import Cooked.Skeleton
 import Cooked.Wallet
 import Data.Kind
-import Data.Maybe
 import qualified Ledger.Index as Ledger
 import qualified Ledger.Slot as Ledger
 import qualified Ledger.Tx as Ledger
@@ -140,7 +138,6 @@
 txOutV2FromLedger :: Ledger.TxOut -> PV2.TxOut
 txOutV2FromLedger = Ledger.fromCardanoTxOutToPV2TxInfoTxOut . Ledger.getTxOut
 
-<<<<<<< HEAD
 -- | Try to resolve the datum on the output: If there's an inline datum, take
 -- that; if there's a datum hash look the corresponding datum up (returning
 -- @Nothing@) if it can't be found; if there's no datum or hash at all, return
@@ -158,7 +155,7 @@
       mDatum <- datumFromHash datumHash
       case mDatum of
         Nothing -> return Nothing
-        Just (datum, _) ->
+        Just datum ->
           return . Just $
             ConcreteOutput
               (out ^. outputOwnerL)
@@ -188,8 +185,8 @@
   m (Maybe (ConcreteOutput (Pl.Versioned PV2.Validator) (DatumType out) (ValueType out) (ReferenceScriptType out)))
 resolveValidator out =
   case toCredential (out ^. outputOwnerL) of
-    Pl.PubKeyCredential _ -> return Nothing
-    Pl.ScriptCredential valHash -> do
+    PV2.PubKeyCredential _ -> return Nothing
+    PV2.ScriptCredential valHash -> do
       mVal <- validatorFromHash valHash
       case mVal of
         Nothing -> return Nothing
@@ -211,12 +208,12 @@
     MonadBlockChainBalancing m
   ) =>
   out ->
-  m (Maybe (ConcreteOutput (OwnerType out) (DatumType out) (ValueType out) (Pl.Versioned Pl.Validator)))
+  m (Maybe (ConcreteOutput (OwnerType out) (DatumType out) (ValueType out) (Pl.Versioned PV2.Validator)))
 resolveReferenceScript out =
   case outputReferenceScriptHash out of
     Nothing -> return Nothing
-    Just (Pl.ScriptHash hash) -> do
-      mVal <- validatorFromHash (Pl.ValidatorHash hash)
+    Just (PV2.ScriptHash hash) -> do
+      mVal <- validatorFromHash (PV2.ValidatorHash hash)
       case mVal of
         Nothing -> return Nothing
         Just val ->
@@ -227,41 +224,6 @@
               (out ^. outputValueL)
               (out ^. outputDatumL)
               (Just val)
-=======
--- | Helper function to filter the output of 'allUtxos' and 'utxosFromCardanoTx'
-filterUtxos :: (o1 -> Maybe o2) -> [(PV2.TxOutRef, o1)] -> [(PV2.TxOutRef, o2)]
-filterUtxos predicate = mapMaybe (\(oref, out) -> (oref,) <$> predicate out)
-
--- | Like 'allUtxos', but on every 'OutputDatumHash', try to resolve the
--- complete datum from the state
-allUtxosWithDatums :: MonadBlockChainWithoutValidation m => m [(PV2.TxOutRef, PV2.TxOut)]
-allUtxosWithDatums = allUtxos >>= resolveDatums
-
-resolveDatums :: MonadBlockChainBalancing m => [(PV2.TxOutRef, PV2.TxOut)] -> m [(PV2.TxOutRef, PV2.TxOut)]
-resolveDatums =
-  mapM
-    ( \(oref, out) -> case outputOutputDatum out of
-        PV2.OutputDatumHash datumHash -> do
-          mDatum <- datumFromHash datumHash
-          case mDatum of
-            Nothing -> return (oref, out)
-            Just datum -> return (oref, out & outputDatumL .~ PV2.OutputDatum datum)
-        _ -> return (oref, out)
-    )
-
-filteredUtxos :: MonadBlockChainWithoutValidation m => (PV2.TxOut -> Maybe output) -> m [(PV2.TxOutRef, output)]
-filteredUtxos predicate = filterUtxos predicate <$> allUtxos
-
--- | Like 'filteredUtxos', but will all resolvable datum hashes resolved. This
--- means that the outputs are presented differently from how a script would see
--- them; the information on whether there are inline datums or datum hashes is
--- lost.
-filteredUtxosWithDatums ::
-  MonadBlockChainWithoutValidation m =>
-  (PV2.TxOut -> Maybe output) ->
-  m [(PV2.TxOutRef, output)]
-filteredUtxosWithDatums predicate = filterUtxos predicate <$> allUtxosWithDatums
->>>>>>> eb736d1c
 
 outputDatumFromTxOutRef :: MonadBlockChainWithoutValidation m => PV2.TxOutRef -> m (Maybe PV2.OutputDatum)
 outputDatumFromTxOutRef oref = do
