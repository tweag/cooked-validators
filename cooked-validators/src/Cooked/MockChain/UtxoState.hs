--- conflicted
+++ resolved
@@ -210,10 +210,9 @@
 
     prettyToken :: Pl.TokenName -> Integer -> Doc ann
     prettyToken name n =
-<<<<<<< HEAD
-      let prettyAmount = ":" <+> PP.pretty n
+      let prettyAmount = ":" <+> prettySpacedNumber n
           prettyCurrency
-            | symbol == Pl.CurrencySymbol "" = "Lov"
+            | symbol == Pl.CurrencySymbol "" = "Lovelace"
             | symbol == quickCurrencySymbol = withTok "Quick"
             | symbol == permanentCurrencySymbol = withTok "Perm"
             | otherwise = withTok (prettySymbol symbol)
@@ -221,20 +220,6 @@
           withTok :: Doc ann -> Doc ann
           withTok s = PP.parens (s <+> "$" <+> PP.pretty name)
        in prettyCurrency <+> prettyAmount
-=======
-      ( if symbol == Pl.CurrencySymbol ""
-          then (if name == Pl.TokenName "" then "Lovelace" else Prettyprinter.pretty name)
-          else
-            Prettyprinter.parens
-              ( prettySymbol symbol
-                  <+> "$"
-                  <+> Prettyprinter.pretty name
-              )
-      )
-        <> ":"
-        <> Prettyprinter.space
-        <> prettySpacedNumber n
->>>>>>> 35946194
 
 prettyAddressTypeAndHash :: Pl.Address -> Doc ann
 prettyAddressTypeAndHash (Pl.Address addrCr _) =
