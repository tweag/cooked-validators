--- conflicted
+++ resolved
@@ -24,11 +24,8 @@
 import ListT
 import Optics.Core
 import qualified Plutus.V2.Ledger.Api as PV2
-<<<<<<< HEAD
 import qualified PlutusTx as Pl
-=======
 import Prettyprinter (Doc)
->>>>>>> fbd884f8
 
 -- * BlockChain Monad
 
@@ -94,19 +91,11 @@
 -- | Return all UTxOs belonging to a particular pubkey, no matter their datum or
 -- value.
 pkUtxosMaybeDatum :: MonadBlockChainWithoutValidation m => Pl.PubKeyHash -> m [(Pl.TxOutRef, PKOutputMaybeDatum)]
-<<<<<<< HEAD
 pkUtxosMaybeDatum pkh = filterUtxos (isPKOutputFrom pkh) <$> allUtxos
-=======
-pkUtxosMaybeDatum pkh =
-  mapMaybe
-    (secondMaybe (isPKOutputFrom pkh))
-    <$> allUtxos
->>>>>>> fbd884f8
 
 -- | Return all UTxOs belonging to a particular pubkey that have no datum on
 -- them.
 pkUtxos :: MonadBlockChainWithoutValidation m => Pl.PubKeyHash -> m [(Pl.TxOutRef, PKOutput)]
-<<<<<<< HEAD
 pkUtxos pkh = filterUtxos (isOutputWithoutDatum <=< isPKOutputFrom pkh) <$> allUtxos
 
 -- | Like 'allUtxos', but on every 'OutputDatumHash', try to resolve the
@@ -170,17 +159,6 @@
   case mOut of
     Nothing -> return Nothing
     Just out -> return . Just $ outputValue out
-=======
-pkUtxos pkh =
-  mapMaybe
-    (secondMaybe (isOutputWithoutDatum <=< isPKOutputFrom pkh))
-    <$> allUtxos
-
--- | A little helper for all of the "utxosSuchThat"-like functions. Why is
--- (something more general than) this not in Control.Arrow or somewhere similar?
-secondMaybe :: (b -> Maybe c) -> (a, b) -> Maybe (a, c)
-secondMaybe f (x, y) = (x,) <$> f y
->>>>>>> fbd884f8
 
 -- ** Slot and Time Management
 
@@ -239,10 +217,7 @@
 deriving via (AsTrans (ReaderT r) m) instance MonadBlockChain m => MonadBlockChain (ReaderT r m)
 
 deriving via (AsTrans (StateT s) m) instance MonadBlockChainWithoutValidation m => MonadBlockChainWithoutValidation (StateT s m)
-<<<<<<< HEAD
 
 deriving via (AsTrans (StateT s) m) instance MonadBlockChain m => MonadBlockChain (StateT s m)
-=======
->>>>>>> fbd884f8
 
 deriving via (AsTrans ListT m) instance MonadBlockChainWithoutValidation m => MonadBlockChainWithoutValidation (ListT m)