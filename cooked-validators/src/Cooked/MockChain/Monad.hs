--- conflicted
+++ resolved
@@ -64,16 +64,14 @@
     UtxoPredicate a ->
     m [(SpendableOut, Maybe a)]
 
-<<<<<<< HEAD
   utxosSuchThisAndThat ::
     (Pl.FromData a) =>
     (Pl.Address -> Bool) ->
     UtxoPredicate a ->
     m [(SpendableOut, Maybe a)]
-=======
+
   -- | Returns the datum contained in a utxo or "Nothing" if there is none
   datumFromTxOut :: Pl.ChainIndexTxOut -> m (Maybe Pl.Datum)
->>>>>>> 8b264fea
 
   -- | Returns an output given a reference to it
   txOutByRef :: Pl.TxOutRef -> m (Maybe Pl.TxOut)
@@ -311,11 +309,8 @@
 instance (MonadTrans t, MonadBlockChain m, MonadFail (t m)) => MonadBlockChain (AsTrans t m) where
   validateTxSkel = lift . validateTxSkel
   utxosSuchThat addr f = lift $ utxosSuchThat addr f
-<<<<<<< HEAD
   utxosSuchThisAndThat addrPred datumPred = lift $ utxosSuchThisAndThat addrPred datumPred
-=======
   datumFromTxOut = lift . datumFromTxOut
->>>>>>> 8b264fea
   ownPaymentPubKeyHash = lift ownPaymentPubKeyHash
   txOutByRef = lift . txOutByRef
   currentSlot = lift currentSlot
