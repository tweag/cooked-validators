{-# LANGUAGE AllowAmbiguousTypes #-}
{-# LANGUAGE ConstraintKinds #-}
{-# LANGUAGE DerivingVia #-}
{-# LANGUAGE FlexibleContexts #-}
{-# LANGUAGE GeneralizedNewtypeDeriving #-}
{-# LANGUAGE RankNTypes #-}
{-# LANGUAGE ScopedTypeVariables #-}
{-# LANGUAGE StandaloneDeriving #-}
{-# LANGUAGE TupleSections #-}
{-# LANGUAGE TypeFamilies #-}
{-# LANGUAGE UndecidableInstances #-}
{-# OPTIONS_GHC -Wno-orphans #-}

module Cooked.MockChain.Monad where

import Control.Monad.Reader
import Control.Monad.State
import Control.Monad.Trans.Writer
import Cooked.Tx.Constraints.Type
import Data.Kind
import Data.Maybe
import qualified Ledger as Pl
import qualified Ledger.Tx.CardanoAPI as Pl
<<<<<<< HEAD
import Optics.Core
=======
import ListT
>>>>>>> 1f66f335
import qualified Plutus.V2.Ledger.Api as PV2
import qualified PlutusTx as Pl

-- * BlockChain Monad

class (MonadFail m) => MonadBlockChainWithoutValidation m where
  -- | Returns a list of all currently known outputs
  allUtxos :: m [(Pl.TxOutRef, PV2.TxOut)]

  -- | Returns the datum with the given hash, or 'Nothing' if there is none
  datumFromHash :: Pl.DatumHash -> m (Maybe Pl.Datum)

  -- | Returns an output given a reference to it
  txOutByRef :: Pl.TxOutRef -> m (Maybe PV2.TxOut)

  -- | Returns the hash of our own public key. When running in the "Plutus.Contract.Contract" monad,
  --  this is a proxy to 'Pl.ownPubKey'; when running in mock mode, the return value can be
  --  controlled with 'signingWith': the head of the non-empty list will be considered as the "ownPubkey".
  ownPaymentPubKeyHash :: m Pl.PubKeyHash

  -- | Returns the current slot number
  currentSlot :: m Pl.Slot

  -- | Returns the current time
  currentTime :: m Pl.POSIXTime

  -- | Either waits until the given slot or returns the current slot.
  --  Note that that it might not wait for anything if the current slot
  --  is larger than the argument.
  awaitSlot :: Pl.Slot -> m Pl.Slot

  -- | Wait until the slot where the given time falls into and return latest time
  -- we know has passed.
  --
  -- Example: if starting time is 0 and slot length is 3s, then `awaitTime 4`
  -- waits until slot 2 and returns the value `POSIXTime 5`.
  awaitTime :: Pl.POSIXTime -> m Pl.POSIXTime

class MonadBlockChainWithoutValidation m => MonadBlockChain m where
  -- | Generates and balances a transaction from a skeleton, then attemps to validate such
  --  transaction. A balanced transaction is such that @inputs + mints == outputs + fees@.
  --  To balance a transaction, we need access to the current UTxO state to choose
  --  which inputs to add in case the output-side of the balancing equation is bigger.
  --
  --  The 'TxSkel' receives a 'TxOpts' record with a number of options to customize how validation works.
  validateTxSkel :: TxSkel -> m Pl.CardanoTx

-- | Retrieve the ordered list of outputs of the given "CardanoTx".
--
-- This is useful when writing endpoints and/or traces to fetch utxos of
-- interest right from the start and avoid querying the chain for them
-- afterwards using 'allUtxos' or similar functions.
utxosFromCardanoTx :: Pl.CardanoTx -> [(Pl.TxOutRef, PV2.TxOut)]
utxosFromCardanoTx =
  map (\(txOut, txOutRef) -> (txOutRef, txOutV2fromV1 txOut)) . Pl.getCardanoTxOutRefs

txOutV2fromV1 :: Pl.TxOut -> PV2.TxOut
txOutV2fromV1 = Pl.fromCardanoTxOutToPV2TxInfoTxOut . Pl.getTxOut

-- | Helper function to filter the output of 'allUtxos' and 'utxosFromCardanoTx'
filterUtxos :: (o1 -> Maybe o2) -> [(Pl.TxOutRef, o1)] -> [(Pl.TxOutRef, o2)]
filterUtxos predicate = mapMaybe (\(oref, out) -> (oref,) <$> predicate out)

-- | Return all UTxOs belonging to a particular pubkey, no matter their datum or
-- value.
pkUtxosMaybeDatum :: MonadBlockChainWithoutValidation m => Pl.PubKeyHash -> m [(Pl.TxOutRef, PKOutputMaybeDatum)]
pkUtxosMaybeDatum pkh = filterUtxos (isPKOutputFrom pkh) <$> allUtxos

-- | Return all UTxOs belonging to a particular pubkey that have no datum on
-- them.
pkUtxos :: MonadBlockChainWithoutValidation m => Pl.PubKeyHash -> m [(Pl.TxOutRef, PKOutput)]
pkUtxos pkh = filterUtxos (isOutputWithoutDatum <=< isPKOutputFrom pkh) <$> allUtxos

-- | Like 'allUtxos', but on every 'OutputDatumHash', try to resolve the
-- complete datum from the state
allUtxosWithDatums :: MonadBlockChainWithoutValidation m => m [(Pl.TxOutRef, PV2.TxOut)]
allUtxosWithDatums =
  allUtxos
    >>= mapM
      ( \(oref, out) -> case outputOutputDatum out of
          PV2.OutputDatumHash datumHash -> do
            mDatum <- datumFromHash datumHash
            case mDatum of
              Nothing -> return (oref, out)
              Just datum -> return (oref, out & outputDatumL .~ PV2.OutputDatum datum)
          _ -> return (oref, out)
      )

filteredUtxos :: MonadBlockChainWithoutValidation m => (PV2.TxOut -> Maybe output) -> m [(Pl.TxOutRef, output)]
filteredUtxos predicate = filterUtxos predicate <$> allUtxos

-- | Like 'filteredUtxos', but will all resolvable datum hashes resolved. This
-- means that the outputs are presented differently from how a script would see
-- them; the information on whether there are inline datums or datum hashes is
-- lost.
filteredUtxosWithDatums ::
  MonadBlockChainWithoutValidation m =>
  (PV2.TxOut -> Maybe output) ->
  m [(Pl.TxOutRef, output)]
filteredUtxosWithDatums predicate = filterUtxos predicate <$> allUtxosWithDatums

outputDatumFromTxOutRef :: MonadBlockChainWithoutValidation m => Pl.TxOutRef -> m (Maybe PV2.OutputDatum)
outputDatumFromTxOutRef oref = do
  mOut <- txOutByRef oref
  case mOut of
    Nothing -> return Nothing
    Just out -> return . Just $ outputOutputDatum out

datumFromTxOutRef :: MonadBlockChainWithoutValidation m => Pl.TxOutRef -> m (Maybe Pl.Datum)
datumFromTxOutRef oref = do
  mOutputDatum <- outputDatumFromTxOutRef oref
  case mOutputDatum of
    Nothing -> return Nothing
    Just PV2.NoOutputDatum -> return Nothing
    Just (PV2.OutputDatum datum) -> return $ Just datum
    Just (PV2.OutputDatumHash datumHash) -> do
      mDatum <- datumFromHash datumHash
      case mDatum of
        Just datum -> return $ Just datum
        Nothing -> return Nothing

typedDatumFromTxOutRef :: (Pl.FromData a, MonadBlockChainWithoutValidation m) => Pl.TxOutRef -> m (Maybe a)
typedDatumFromTxOutRef oref = do
  mDatum <- datumFromTxOutRef oref
  case mDatum of
    Nothing -> return Nothing
    Just (Pl.Datum datum) -> return $ Pl.fromBuiltinData datum

valueFromTxOutRef :: MonadBlockChainWithoutValidation m => Pl.TxOutRef -> m (Maybe Pl.Value)
valueFromTxOutRef oref = do
  mOut <- txOutByRef oref
  case mOut of
    Nothing -> return Nothing
    Just out -> return . Just $ outputValue out

-- ** Slot and Time Management

-- $slotandtime
-- #slotandtime#
--
-- Slots are integers that monotonically increase and model the passage of time. By looking
-- at the current slot, a validator gets to know that it is being executed within a certain
-- window of wall-clock time. Things can get annoying pretty fast when trying to mock traces
-- and trying to exercise certain branches of certain validators; make sure you also read
-- the docs on 'autoSlotIncrease' to be able to simulate sending transactions in parallel.

waitNSlots :: (MonadBlockChain m) => Integer -> m Pl.Slot
waitNSlots n = do
  when (n < 0) $ fail "waitNSlots: negative argument"
  c <- currentSlot
  awaitSlot $ c + fromIntegral n

waitNMilliSeconds :: (MonadBlockChain m) => Pl.DiffMilliSeconds -> m Pl.POSIXTime
waitNMilliSeconds n = do
  t <- currentTime
  awaitTime $ t + Pl.fromMilliSeconds n

-- ** Deriving further 'MonadBlockChain' instances

-- | A newtype wrapper to be used with '-XDerivingVia' to derive instances of 'MonadBlockChain'
-- for any 'MonadTrans'.
--
-- For example, to derive 'MonadBlockChain m => MonadBlockChain (ReaderT r m)', you'd write
--
-- > deriving via (AsTrans (ReaderT r) m) instance MonadBlockChain m => MonadBlockChain (ReaderT r m)
--
-- and avoid the boilerplate of defining all the methods of the class yourself.
newtype AsTrans t (m :: Type -> Type) a = AsTrans {getTrans :: t m a}
  deriving newtype (Functor, Applicative, Monad, MonadFail, MonadTrans)

instance (MonadTrans t, MonadBlockChainWithoutValidation m, MonadFail (t m)) => MonadBlockChainWithoutValidation (AsTrans t m) where
  allUtxos = lift allUtxos
  txOutByRef = lift . txOutByRef
  datumFromHash = lift . datumFromHash
  ownPaymentPubKeyHash = lift ownPaymentPubKeyHash
  currentSlot = lift currentSlot
  currentTime = lift currentTime
  awaitSlot = lift . awaitSlot
  awaitTime = lift . awaitTime

instance (MonadTrans t, MonadBlockChain m, MonadFail (t m)) => MonadBlockChain (AsTrans t m) where
  validateTxSkel = lift . validateTxSkel

deriving via (AsTrans (WriterT w) m) instance (Monoid w, MonadBlockChainWithoutValidation m) => MonadBlockChainWithoutValidation (WriterT w m)

deriving via (AsTrans (WriterT w) m) instance (Monoid w, MonadBlockChain m) => MonadBlockChain (WriterT w m)

deriving via (AsTrans (ReaderT r) m) instance MonadBlockChainWithoutValidation m => MonadBlockChainWithoutValidation (ReaderT r m)

deriving via (AsTrans (ReaderT r) m) instance MonadBlockChain m => MonadBlockChain (ReaderT r m)

deriving via (AsTrans (StateT s) m) instance MonadBlockChainWithoutValidation m => MonadBlockChainWithoutValidation (StateT s m)

deriving via (AsTrans (StateT s) m) instance MonadBlockChain m => MonadBlockChain (StateT s m)

deriving via (AsTrans ListT m) instance MonadBlockChainWithoutValidation m => MonadBlockChainWithoutValidation (ListT m)<|MERGE_RESOLUTION|>--- conflicted
+++ resolved
@@ -21,11 +21,8 @@
 import Data.Maybe
 import qualified Ledger as Pl
 import qualified Ledger.Tx.CardanoAPI as Pl
-<<<<<<< HEAD
+import ListT
 import Optics.Core
-=======
-import ListT
->>>>>>> 1f66f335
 import qualified Plutus.V2.Ledger.Api as PV2
 import qualified PlutusTx as Pl
 
