{-# LANGUAGE AllowAmbiguousTypes #-}
{-# LANGUAGE ConstraintKinds #-}
{-# LANGUAGE DerivingVia #-}
{-# LANGUAGE FlexibleContexts #-}
{-# LANGUAGE GeneralizedNewtypeDeriving #-}
{-# LANGUAGE RankNTypes #-}
{-# LANGUAGE ScopedTypeVariables #-}
{-# LANGUAGE StandaloneDeriving #-}
{-# LANGUAGE TupleSections #-}
{-# LANGUAGE TypeFamilies #-}
{-# LANGUAGE UndecidableInstances #-}
{-# OPTIONS_GHC -Wno-orphans #-}

module Cooked.MockChain.Monad where

import Control.Monad.Reader
import Control.Monad.State
import Control.Monad.Trans.Writer
import Cooked.Tx.Constraints.Type
import Data.Kind
import Data.Maybe
import qualified Ledger as Pl
import qualified Ledger.Tx.CardanoAPI as Pl
import ListT
import Optics.Core
import qualified Plutus.V2.Ledger.Api as PV2
import qualified PlutusTx as Pl

-- * BlockChain Monad

class (MonadFail m) => MonadBlockChainWithoutValidation m where
  -- | Returns a list of all currently known outputs
  allUtxos :: m [(Pl.TxOutRef, PV2.TxOut)]

  -- | Returns the datum with the given hash, or 'Nothing' if there is none
  datumFromHash :: Pl.DatumHash -> m (Maybe (Pl.Datum, String))

  -- | Returns an output given a reference to it
  txOutByRef :: Pl.TxOutRef -> m (Maybe PV2.TxOut)

  -- | Returns the hash of our own public key. When running in the "Plutus.Contract.Contract" monad,
  --  this is a proxy to 'Pl.ownPubKey'; when running in mock mode, the return value can be
  --  controlled with 'signingWith': the head of the non-empty list will be considered as the "ownPubkey".
  ownPaymentPubKeyHash :: m Pl.PubKeyHash

  -- | Returns the current slot number
  currentSlot :: m Pl.Slot

  -- | Returns the current time
  currentTime :: m Pl.POSIXTime

  -- | Either waits until the given slot or returns the current slot.
  --  Note that that it might not wait for anything if the current slot
  --  is larger than the argument.
  awaitSlot :: Pl.Slot -> m Pl.Slot

  -- | Wait until the slot where the given time falls into and return latest time
  -- we know has passed.
  --
  -- Example: if starting time is 0 and slot length is 3s, then `awaitTime 4`
  -- waits until slot 2 and returns the value `POSIXTime 5`.
  awaitTime :: Pl.POSIXTime -> m Pl.POSIXTime

class MonadBlockChainWithoutValidation m => MonadBlockChain m where
  -- | Generates and balances a transaction from a skeleton, then attemps to validate such
  --  transaction. A balanced transaction is such that @inputs + mints == outputs + fees@.
  --  To balance a transaction, we need access to the current UTxO state to choose
  --  which inputs to add in case the output-side of the balancing equation is bigger.
  --
  --  The 'TxSkel' receives a 'TxOpts' record with a number of options to customize how validation works.
  validateTxSkel :: TxSkel -> m Pl.CardanoTx

-- | Retrieve the ordered list of outputs of the given "CardanoTx".
--
-- This is useful when writing endpoints and/or traces to fetch utxos of
-- interest right from the start and avoid querying the chain for them
-- afterwards using 'allUtxos' or similar functions.
utxosFromCardanoTx :: Pl.CardanoTx -> [(Pl.TxOutRef, PV2.TxOut)]
utxosFromCardanoTx =
  map (\(txOut, txOutRef) -> (txOutRef, txOutV2fromV1 txOut)) . Pl.getCardanoTxOutRefs

txOutV2fromV1 :: Pl.TxOut -> PV2.TxOut
txOutV2fromV1 = Pl.fromCardanoTxOutToPV2TxInfoTxOut . Pl.getTxOut

-- | Helper function to filter the output of 'allUtxos' and 'utxosFromCardanoTx'
filterUtxos :: (o1 -> Maybe o2) -> [(Pl.TxOutRef, o1)] -> [(Pl.TxOutRef, o2)]
filterUtxos predicate = mapMaybe (\(oref, out) -> (oref,) <$> predicate out)

-- | Return all UTxOs belonging to a particular pubkey, no matter their datum or
-- value.
pkUtxosMaybeDatum :: MonadBlockChainWithoutValidation m => Pl.PubKeyHash -> m [(Pl.TxOutRef, PKOutputMaybeDatum)]
pkUtxosMaybeDatum pkh = filterUtxos (isPKOutputFrom pkh) <$> allUtxos

-- | Return all UTxOs belonging to a particular pubkey that have no datum on
-- them.
pkUtxos :: MonadBlockChainWithoutValidation m => Pl.PubKeyHash -> m [(Pl.TxOutRef, PKOutput)]
pkUtxos pkh = filterUtxos (isOutputWithoutDatum <=< isPKOutputFrom pkh) <$> allUtxos

-- | Like 'allUtxos', but on every 'OutputDatumHash', try to resolve the
-- complete datum from the state
allUtxosWithDatums :: MonadBlockChainWithoutValidation m => m [(Pl.TxOutRef, PV2.TxOut)]
allUtxosWithDatums =
  allUtxos
    >>= mapM
      ( \(oref, out) -> case outputOutputDatum out of
          PV2.OutputDatumHash datumHash -> do
            mDatum <- datumFromHash datumHash
            case mDatum of
              Nothing -> return (oref, out)
<<<<<<< HEAD
              Just datum -> return (oref, out & outputDatumL .~ PV2.OutputDatum datum)
=======
              Just (datum, _) -> return (oref, out & outputDatumL .~ PV2.OutputDatum datum)
>>>>>>> 3568d93f
          _ -> return (oref, out)
      )

filteredUtxos :: MonadBlockChainWithoutValidation m => (PV2.TxOut -> Maybe output) -> m [(Pl.TxOutRef, output)]
filteredUtxos predicate = filterUtxos predicate <$> allUtxos

-- | Like 'filteredUtxos', but will all resolvable datum hashes resolved. This
-- means that the outputs are presented differently from how a script would see
-- them; the information on whether there are inline datums or datum hashes is
-- lost.
filteredUtxosWithDatums ::
  MonadBlockChainWithoutValidation m =>
  (PV2.TxOut -> Maybe output) ->
  m [(Pl.TxOutRef, output)]
filteredUtxosWithDatums predicate = filterUtxos predicate <$> allUtxosWithDatums

outputDatumFromTxOutRef :: MonadBlockChainWithoutValidation m => Pl.TxOutRef -> m (Maybe PV2.OutputDatum)
outputDatumFromTxOutRef oref = do
  mOut <- txOutByRef oref
  case mOut of
    Nothing -> return Nothing
    Just out -> return . Just $ outputOutputDatum out

datumFromTxOutRef :: MonadBlockChainWithoutValidation m => Pl.TxOutRef -> m (Maybe Pl.Datum)
datumFromTxOutRef oref = do
  mOutputDatum <- outputDatumFromTxOutRef oref
  case mOutputDatum of
    Nothing -> return Nothing
    Just PV2.NoOutputDatum -> return Nothing
    Just (PV2.OutputDatum datum) -> return $ Just datum
    Just (PV2.OutputDatumHash datumHash) -> do
      mDatum <- datumFromHash datumHash
      case mDatum of
<<<<<<< HEAD
        Just datum -> return $ Just datum
=======
        Just (datum, _) -> return $ Just datum
>>>>>>> 3568d93f
        Nothing -> return Nothing

typedDatumFromTxOutRef :: (Pl.FromData a, MonadBlockChainWithoutValidation m) => Pl.TxOutRef -> m (Maybe a)
typedDatumFromTxOutRef oref = do
  mDatum <- datumFromTxOutRef oref
  case mDatum of
    Nothing -> return Nothing
    Just (Pl.Datum datum) -> return $ Pl.fromBuiltinData datum

valueFromTxOutRef :: MonadBlockChainWithoutValidation m => Pl.TxOutRef -> m (Maybe Pl.Value)
valueFromTxOutRef oref = do
  mOut <- txOutByRef oref
  case mOut of
    Nothing -> return Nothing
    Just out -> return . Just $ outputValue out

-- ** Slot and Time Management

-- $slotandtime
-- #slotandtime#
--
-- Slots are integers that monotonically increase and model the passage of time. By looking
-- at the current slot, a validator gets to know that it is being executed within a certain
-- window of wall-clock time. Things can get annoying pretty fast when trying to mock traces
-- and trying to exercise certain branches of certain validators; make sure you also read
-- the docs on 'autoSlotIncrease' to be able to simulate sending transactions in parallel.

waitNSlots :: (MonadBlockChain m) => Integer -> m Pl.Slot
waitNSlots n = do
  when (n < 0) $ fail "waitNSlots: negative argument"
  c <- currentSlot
  awaitSlot $ c + fromIntegral n

waitNMilliSeconds :: (MonadBlockChain m) => Pl.DiffMilliSeconds -> m Pl.POSIXTime
waitNMilliSeconds n = do
  t <- currentTime
  awaitTime $ t + Pl.fromMilliSeconds n

-- ** Deriving further 'MonadBlockChain' instances

-- | A newtype wrapper to be used with '-XDerivingVia' to derive instances of 'MonadBlockChain'
-- for any 'MonadTrans'.
--
-- For example, to derive 'MonadBlockChain m => MonadBlockChain (ReaderT r m)', you'd write
--
-- > deriving via (AsTrans (ReaderT r) m) instance MonadBlockChain m => MonadBlockChain (ReaderT r m)
--
-- and avoid the boilerplate of defining all the methods of the class yourself.
newtype AsTrans t (m :: Type -> Type) a = AsTrans {getTrans :: t m a}
  deriving newtype (Functor, Applicative, Monad, MonadFail, MonadTrans)

instance (MonadTrans t, MonadBlockChainWithoutValidation m, MonadFail (t m)) => MonadBlockChainWithoutValidation (AsTrans t m) where
  allUtxos = lift allUtxos
  txOutByRef = lift . txOutByRef
  datumFromHash = lift . datumFromHash
  ownPaymentPubKeyHash = lift ownPaymentPubKeyHash
  currentSlot = lift currentSlot
  currentTime = lift currentTime
  awaitSlot = lift . awaitSlot
  awaitTime = lift . awaitTime

instance (MonadTrans t, MonadBlockChain m, MonadFail (t m)) => MonadBlockChain (AsTrans t m) where
  validateTxSkel = lift . validateTxSkel

deriving via (AsTrans (WriterT w) m) instance (Monoid w, MonadBlockChainWithoutValidation m) => MonadBlockChainWithoutValidation (WriterT w m)

deriving via (AsTrans (WriterT w) m) instance (Monoid w, MonadBlockChain m) => MonadBlockChain (WriterT w m)

deriving via (AsTrans (ReaderT r) m) instance MonadBlockChainWithoutValidation m => MonadBlockChainWithoutValidation (ReaderT r m)

deriving via (AsTrans (ReaderT r) m) instance MonadBlockChain m => MonadBlockChain (ReaderT r m)

deriving via (AsTrans (StateT s) m) instance MonadBlockChainWithoutValidation m => MonadBlockChainWithoutValidation (StateT s m)

deriving via (AsTrans (StateT s) m) instance MonadBlockChain m => MonadBlockChain (StateT s m)

deriving via (AsTrans ListT m) instance MonadBlockChainWithoutValidation m => MonadBlockChainWithoutValidation (ListT m)<|MERGE_RESOLUTION|>--- conflicted
+++ resolved
@@ -107,11 +107,7 @@
             mDatum <- datumFromHash datumHash
             case mDatum of
               Nothing -> return (oref, out)
-<<<<<<< HEAD
-              Just datum -> return (oref, out & outputDatumL .~ PV2.OutputDatum datum)
-=======
               Just (datum, _) -> return (oref, out & outputDatumL .~ PV2.OutputDatum datum)
->>>>>>> 3568d93f
           _ -> return (oref, out)
       )
 
@@ -145,11 +141,7 @@
     Just (PV2.OutputDatumHash datumHash) -> do
       mDatum <- datumFromHash datumHash
       case mDatum of
-<<<<<<< HEAD
-        Just datum -> return $ Just datum
-=======
         Just (datum, _) -> return $ Just datum
->>>>>>> 3568d93f
         Nothing -> return Nothing
 
 typedDatumFromTxOutRef :: (Pl.FromData a, MonadBlockChainWithoutValidation m) => Pl.TxOutRef -> m (Maybe a)
