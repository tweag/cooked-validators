--- conflicted
+++ resolved
@@ -12,11 +12,7 @@
 import Control.Arrow (second)
 import Control.Monad.Reader
 import Cooked.Tx.Constraints
-<<<<<<< HEAD
 import Data.Default
-import qualified Data.Map as M
-=======
->>>>>>> 8d1198d8
 import Data.Maybe (fromJust)
 import Data.Void
 import qualified Ledger as Pl
