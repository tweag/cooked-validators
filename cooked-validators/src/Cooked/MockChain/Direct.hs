{-# LANGUAGE DerivingStrategies #-}
{-# LANGUAGE GeneralizedNewtypeDeriving #-}
<<<<<<< HEAD
{-# LANGUAGE LambdaCase #-}
{-# HLINT ignore "Use section" #-}
{-# LANGUAGE NamedFieldPuns #-}
=======
>>>>>>> 7588f97e
{-# LANGUAGE RankNTypes #-}
{-# LANGUAGE ScopedTypeVariables #-}
{-# LANGUAGE StrictData #-}
{-# LANGUAGE TypeFamilies #-}
{-# OPTIONS_GHC -Wno-name-shadowing #-}
{-# OPTIONS_GHC -Wno-orphans #-}
{-# OPTIONS_GHC -Wno-unrecognised-pragmas #-}
{-# OPTIONS_GHC -Wno-unused-matches #-}

module Cooked.MockChain.Direct where

import qualified Cardano.Api as C
import qualified Cardano.Ledger.Shelley.API as CardanoLedger
import qualified Cardano.Node.Emulator.Params as Emulator
import qualified Cardano.Node.Emulator.TimeSlot as Emulator
import qualified Cardano.Node.Emulator.Validation as Emulator
import Control.Applicative
import Control.Arrow
import Control.Monad.Except
import Control.Monad.Identity
import Control.Monad.Reader
import Control.Monad.State.Strict
import Cooked.MockChain.Balancing
import Cooked.MockChain.BlockChain
import Cooked.MockChain.UtxoState
import Cooked.Output
import Cooked.Skeleton
import Cooked.Wallet
import Data.Default
import qualified Data.List.NonEmpty as NEList
import Data.Map.Strict (Map)
import qualified Data.Map.Strict as Map
import qualified Ledger.Blockchain as Ledger
import qualified Ledger.Index as Ledger
import Ledger.Orphans ()
import qualified Ledger.Slot as Ledger
import qualified Ledger.Tx as Ledger
import qualified Ledger.Tx.CardanoAPI as Ledger
import qualified Plutus.Script.Utils.Scripts as Pl
import qualified Plutus.Script.Utils.V2.Scripts as Pl
import qualified Plutus.V2.Ledger.Api as PV2
import qualified Plutus.V2.Ledger.Api as Pl
<<<<<<< HEAD
import qualified PlutusTx.Numeric as Pl
=======
import Prettyprinter (Doc)
>>>>>>> 7588f97e

-- * Direct Emulation

-- $mockchaindocstr
--
-- The MockChainT monad provides a direct emulator; that is, it gives us a simple way to call
-- validator scripts directly, without the need for all the complexity the 'Contract'
-- monad introduces.
--
-- Running a 'MockChain' produces a 'UtxoState', which is a map from 'Pl.Address' to
-- @(Pl.Value, Maybe Pl.Datum)@, and corresponds to the utxo mental model most people have.
-- Internally, however, we keep a 'Pl.UtxoIndex' in our state and feeding it to 'Pl.validateTx'.
-- For convenience, we also keep a map of 'Pl.Address' to 'Pl.Datum', giving is a simple
-- way of managing the current utxo state.

mcstToUtxoState :: MockChainSt -> UtxoState
mcstToUtxoState MockChainSt {mcstIndex, mcstDatums} =
  UtxoState
    . foldr (\(address, utxoValueSet) acc -> Map.insertWith (<>) address utxoValueSet acc) Map.empty
    . mapMaybe go
    . Map.toList
    . utxoIndexToTxOutMap
    $ mcstIndex
  where
    go :: (Pl.TxOutRef, PV2.TxOut) -> Maybe (Pl.Address, UtxoValueSet)
    go (txOutRef, PV2.TxOut {PV2.txOutAddress, PV2.txOutValue, PV2.txOutDatum}) =
      case txOutDatum of
        Pl.NoOutputDatum -> return (txOutAddress, UtxoValueSet [(txOutValue, TxSkelOutNoDatum)])
        Pl.OutputDatum datum -> do
          txSkelOutDatum <- Map.lookup (Pl.datumHash datum) mcstDatums
          return (txOutAddress, UtxoValueSet [(txOutValue, txSkelOutDatum)])
        Pl.OutputDatumHash hash -> do
          txSkelOutDatum <- Map.lookup hash mcstDatums
          return (txOutAddress, UtxoValueSet [(txOutValue, txSkelOutDatum)])

-- | Slightly more concrete version of 'UtxoState', used to actually run the simulation.
--  We keep a map from datum hash to datum, then a map from txOutRef to datumhash
--  Additionally, we also keep a map from datum hash to the underlying value's "show" result,
--  in order to display the contents of the state to the user.
data MockChainSt = MockChainSt
  { mcstIndex :: Ledger.UtxoIndex,
    mcstDatums :: Map Pl.DatumHash TxSkelOutDatum,
    mcstValidators :: Map Pl.ValidatorHash (Pl.Versioned Pl.Validator),
    mcstCurrentSlot :: Ledger.Slot
  }
  deriving (Show)

instance Eq MockChainSt where
  (MockChainSt index1 datums1 validators1 currentSlot1)
    == (MockChainSt index2 datums2 validators2 currentSlot2) =
      and
        [ index1 == index2,
          datums1 == datums2,
          validators1 == validators2,
          currentSlot1 == currentSlot2
        ]

-- | The 'UtxoIndex' contains 'Ledger.Tx.Internal.TxOut's, but we want a map that
-- contains 'Plutus.V2.Ledger.Api.TxOut'.
utxoIndexToTxOutMap :: Ledger.UtxoIndex -> Map PV2.TxOutRef PV2.TxOut
utxoIndexToTxOutMap (Ledger.UtxoIndex utxoMap) = Map.map txOutV2FromLedger utxoMap

instance Default Ledger.Slot where
  def = Ledger.Slot 0

data MockChainEnv = MockChainEnv
  { mceParams :: Emulator.Params,
    mceSigners :: NEList.NonEmpty Wallet
  }
  deriving (Show)

instance Default MockChainEnv where
  def = MockChainEnv def (wallet 1 NEList.:| [])

-- | The actual 'MockChainT' is a trivial combination of 'StateT' and 'ExceptT'
newtype MockChainT m a = MockChainT
  {unMockChain :: ReaderT MockChainEnv (StateT MockChainSt (ExceptT MockChainError m)) a}
  deriving newtype (Functor, Applicative, MonadState MockChainSt, MonadError MockChainError, MonadReader MockChainEnv)

-- | Non-transformer variant
type MockChain = MockChainT Identity

-- Custom monad instance made to increase the slot count automatically
instance (Monad m) => Monad (MockChainT m) where
  return = pure
  MockChainT x >>= f = MockChainT $ x >>= unMockChain . f

instance (Monad m) => MonadFail (MockChainT m) where
  fail = throwError . FailWith

instance MonadTrans MockChainT where
  lift = MockChainT . lift . lift . lift

instance (Monad m, Alternative m) => Alternative (MockChainT m) where
  empty = MockChainT $ ReaderT $ const $ StateT $ const $ ExceptT empty
  (<|>) = combineMockChainT (<|>)

combineMockChainT ::
  (Monad m) =>
  (forall a. m a -> m a -> m a) ->
  MockChainT m x ->
  MockChainT m x ->
  MockChainT m x
combineMockChainT f ma mb = MockChainT $
  ReaderT $ \r ->
    StateT $ \s ->
      let resA = runExceptT $ runStateT (runReaderT (unMockChain ma) r) s
          resB = runExceptT $ runStateT (runReaderT (unMockChain mb) r) s
       in ExceptT $ f resA resB

mapMockChainT ::
  (m (Either MockChainError (a, MockChainSt)) -> n (Either MockChainError (b, MockChainSt))) ->
  MockChainT m a ->
  MockChainT n b
mapMockChainT f = MockChainT . mapReaderT (mapStateT (mapExceptT f)) . unMockChain

-- | Executes a 'MockChainT' from some initial state and environment; does /not/
-- convert the 'MockChainSt' into a 'UtxoState'.
runMockChainTRaw ::
  (Monad m) =>
  MockChainEnv ->
  MockChainSt ->
  MockChainT m a ->
  m (Either MockChainError (a, MockChainSt))
runMockChainTRaw e0 i0 =
  runExceptT
    . flip runStateT i0
    . flip runReaderT e0
    . unMockChain

-- | Executes a 'MockChainT' from an initial state set up with the given initial value distribution.
-- Similar to 'runMockChainT', uses the default environment. Returns a 'UtxoState' instead of
-- a 'MockChainSt'. If you need the later, use 'runMockChainTRaw'
runMockChainTFrom ::
  (Monad m) =>
  InitialDistribution ->
  MockChainT m a ->
  m (Either MockChainError (a, UtxoState))
runMockChainTFrom i0 =
  fmap (fmap $ second mcstToUtxoState) . runMockChainTRaw def (mockChainSt0From i0)

-- | Executes a 'MockChainT' from the canonical initial state and environment. The canonical
--  environment uses the default 'SlotConfig' and @[Cooked.Wallet.wallet 1]@ as the sole
--  wallet signing transactions.
runMockChainT :: (Monad m) => MockChainT m a -> m (Either MockChainError (a, UtxoState))
runMockChainT = runMockChainTFrom def

-- | See 'runMockChainTRaw'
runMockChainRaw :: MockChainEnv -> MockChainSt -> MockChain a -> Either MockChainError (a, MockChainSt)
runMockChainRaw e0 i0 = runIdentity . runMockChainTRaw e0 i0

-- | See 'runMockChainTFrom'
runMockChainFrom ::
  InitialDistribution -> MockChain a -> Either MockChainError (a, UtxoState)
runMockChainFrom i0 = runIdentity . runMockChainTFrom i0

-- | See 'runMockChainT'
runMockChain :: MockChain a -> Either MockChainError (a, UtxoState)
runMockChain = runIdentity . runMockChainT

-- Canonical initial values

utxoState0 :: UtxoState
utxoState0 = mcstToUtxoState mockChainSt0

mockChainSt0 :: MockChainSt
mockChainSt0 = MockChainSt utxoIndex0 Map.empty Map.empty def

mockChainSt0From :: InitialDistribution -> MockChainSt
mockChainSt0From i0 = MockChainSt (utxoIndex0From i0) Map.empty Map.empty def

instance Default MockChainSt where
  def = mockChainSt0

utxoIndex0From :: InitialDistribution -> Ledger.UtxoIndex
utxoIndex0From i0 = Ledger.initialise [[Ledger.Valid $ Ledger.EmulatorTx $ initialTxFor i0]]

utxoIndex0 :: Ledger.UtxoIndex
utxoIndex0 = utxoIndex0From def

-- ** Direct Interpretation of Operations

instance Monad m => MonadBlockChainBalancing (MockChainT m) where
  getParams = asks mceParams
  validatorFromHash valHash = gets $ Map.lookup valHash . mcstValidators
  txOutByRefLedger outref = gets $ Map.lookup outref . Ledger.getIndex . mcstIndex
  datumFromHash datumHash = Map.lookup datumHash <$> gets mcstDatums
  utxosAtLedger addr = filter ((addr ==) . outputAddress . txOutV2FromLedger . snd) <$> allUtxosLedger

instance Monad m => MonadBlockChainWithoutValidation (MockChainT m) where
  ownPaymentPubKeyHash = asks (walletPKHash . NEList.head . mceSigners)

<<<<<<< HEAD
  allUtxos = gets $ Map.toList . utxoIndexToTxOutMap . mcstIndex

  datumFromHash datumHash = (txSkelOutUntypedDatum <=< Map.lookup datumHash) <$> gets mcstDatums
=======
  allUtxosLedger = gets $ Map.toList . Ledger.getIndex . mcstIndex
>>>>>>> 7588f97e

  currentSlot = gets mcstCurrentSlot

  currentTime = asks (Emulator.slotToEndPOSIXTime . Emulator.pSlotConfig . mceParams) <*> gets mcstCurrentSlot

  awaitSlot s = modify' (\st -> st {mcstCurrentSlot = max s (mcstCurrentSlot st)}) >> currentSlot

  awaitTime t = do
    sc <- asks $ Emulator.pSlotConfig . mceParams
    s <- awaitSlot (1 + Emulator.posixTimeToEnclosingSlot sc t)
    return $ Emulator.slotToBeginPOSIXTime sc s

instance Monad m => MonadBlockChain (MockChainT m) where
  validateTxSkel skelUnbal = do
<<<<<<< HEAD
    let balancingWallet =
          case txOptBalanceWallet . txSkelOpts $ skelUnbal of
            BalanceWithFirstSigner -> NEList.head (txSkelSigners skelUnbal)
            BalanceWith wallet -> wallet
    let balancingWalletPkh = walletPKHash balancingWallet
    let collateralWallet = balancingWallet
    (skel, fee) <-
      if txOptBalance . txSkelOpts $ skelUnbal
        then
          setFeeAndBalance
            balancingWalletPkh
            skelUnbal
        else return (skelUnbal, Fee 0)
    collateralInputs <- calcCollateral collateralWallet -- TODO: Why is it OK to balance first and then add collateral?
    params <- asks mceParams
    managedData <- gets mcstDatums
    managedTxOuts <- gets $ utxoIndexToTxOutMap . mcstIndex
    managedValidators <- gets mcstValidators
    case generateTxBodyContent
      def {gtpCollateralIns = collateralInputs, gtpFee = fee}
      params
      (Map.mapMaybe txSkelOutUntypedDatum managedData)
      managedTxOuts
      managedValidators
      skel of
      Left err -> throwError $ MCEGenerationError err
      Right txBodyContent -> do
        slot <- currentSlot
        index <- gets mcstIndex
        inputTxDatums <- txSkelInputDatums skel
        someCardanoTx <-
          runTransactionValidation
            slot
            params
            index
            (NEList.toList $ txSkelSigners skel)
            txBodyContent
            inputTxDatums
            (txSkelOutputData skel)
            (txSkelOutValidators skel)
            (txOptUnsafeModTx $ txSkelOpts skel)
        when (txOptAutoSlotIncrease $ txSkelOpts skel) $
          modify' (\st -> st {mcstCurrentSlot = mcstCurrentSlot st + 1})
        return (Ledger.CardanoApiTx someCardanoTx)

runTransactionValidation ::
  (Monad m) =>
  -- | The current slot
  Ledger.Slot ->
  -- | The parameters of the MockChain
  Emulator.Params ->
  -- | The currently known UTxOs
  Ledger.UtxoIndex ->
  -- | List of signers that were on the 'TxSkel'. This will at least have to
  -- include all wallets that have to sign in order for the transaction to be
  -- phase 1 - valid.
  [Wallet] ->
  -- | The transaction to validate. It should already be balanced and have
  -- appropriate collateral.
  --
  -- The witnesses in script inputs must use the 'C.InlineScriptDatum'
  -- constructor. We've not really understood why this is required by
  -- 'Pl.validateCardanoTx', but if the 'C.ScriptDatumForTxIn' constructor with
  -- an explicit datum is used, we see an error about
  -- 'NonOutputSupplimentaryDatums'.
  C.TxBodyContent C.BuildTx C.BabbageEra ->
  -- | The data on transaction inputs. If the transaction is successful, these
  -- will be deleted from the 'mcstDatums'.
  Map Pl.DatumHash Pl.Datum ->
  -- | The data on transaction outputs. If the transaction is successful, these
  -- will be added to the 'mcstDatums'.
  Map Pl.DatumHash TxSkelOutDatum ->
  -- | The validators on transaction outputs.
  Map Pl.ValidatorHash (Pl.Versioned Pl.Validator) ->
=======
    (skel, fee, collateralInputs) <- balancedTxSkel skelUnbal
    tx <- balancedTx (skel, fee, collateralInputs)
    consumedData <- txSkelInputData skel
    someCardanoTx <-
      runTransactionValidation
        tx
        (txOptUnsafeModTx $ txSkelOpts skel)
        consumedData
        (txSkelOutputData skel)
        (txSkelOutValidators skel)
    when (txOptAutoSlotIncrease $ txSkelOpts skel) $
      modify' (\st -> st {mcstCurrentSlot = mcstCurrentSlot st + 1})
    return (Ledger.CardanoApiTx someCardanoTx)

runTransactionValidation ::
  Monad m =>
  -- | The transaction to validate. It should already be balanced, and include
  -- appropriate fees and collateral.
  C.Tx C.BabbageEra ->
>>>>>>> 7588f97e
  -- | Modifications to apply to the transaction right before it is submitted.
  [RawModTx] ->
  -- | The data consumed by the transaction
  Map Pl.DatumHash (Pl.Datum, Doc ()) ->
  -- | The data produced by the transaction
  Map Pl.DatumHash (Pl.Datum, Doc ()) ->
  -- | The validators protecting transaction outputs
  Map Pl.ValidatorHash (Pl.Versioned Pl.Validator) ->
  MockChainT m Ledger.SomeCardanoApiTx
runTransactionValidation cardanoTx rawModTx consumedData producedData outputValidators = do
  utxoIndex <- gets mcstIndex
  theParams <- getParams
  theSlot <- currentSlot
  let cardanoIndex :: CardanoLedger.UTxO Emulator.EmulatorEra
      cardanoIndex = either (error . show) id $ Ledger.fromPlutusIndex utxoIndex

      -- "Ledger.CardanoTx" is a plutus-apps type "Tx BabbageEra" is a
      -- cardano-api type with the information we need. This wraps the latter
      -- inside the former.
      txWrapped :: Ledger.CardanoTx
      txWrapped = Ledger.CardanoApiTx $ Ledger.CardanoApiEmulatorEraTx cardanoTx

      mValidationError :: Either Ledger.ValidationErrorInPhase Ledger.ValidationSuccess
      mValidationError = Emulator.validateCardanoTx theParams theSlot cardanoIndex txWrapped

      newUtxoIndex :: Ledger.UtxoIndex
      newUtxoIndex = case mValidationError of
        Left (Ledger.Phase1, _) -> utxoIndex
        Left (Ledger.Phase2, _) ->
          -- Despite its name, this actually deletes the collateral Utxos from
          -- the index
          Ledger.insertCollateral txWrapped utxoIndex
        Right _ -> Ledger.insert txWrapped utxoIndex
<<<<<<< HEAD
   in case mValidationError of
        Left err -> throwError (MCEValidationError err)
        Right _ -> do
          -- Validation succeeded; now we update the UTxO index, the managed
          -- datums, and the managed Validators. The new mcstIndex is just
          -- `newUtxoIndex`; the new mcstDatums is computed by removing the
          -- datum hashes have been consumed and adding those that have been
          -- created in the transaction.
          modify'
            ( \st ->
                st
                  { mcstIndex = newUtxoIndex,
                    mcstDatums = (mcstDatums st Map.\\ consumedData) `Map.union` producedData,
                    mcstValidators = mcstValidators st `Map.union` outputValidators
                  }
            )

          return (Ledger.CardanoApiEmulatorEraTx cardanoTxModified)

-- | Ensure that the transaction outputs have the necessary minimum amount of
-- Ada on them. This will only be applied if the 'txOptEnsureMinAda' is set to
-- @True@.
ensureTxSkelOutsMinAda :: Monad m => TxSkel -> MockChainT m TxSkel
ensureTxSkelOutsMinAda skel = do
  theParams <- asks mceParams
  case mapM (ensureTxSkelOutHasMinAda theParams) $ skel ^. txSkelOutsL of
    Left err -> throwError $ MCEGenerationError err
    Right newTxSkelOuts -> return $ skel & txSkelOutsL .~ newTxSkelOuts
  where
    ensureTxSkelOutHasMinAda :: Emulator.Params -> TxSkelOut -> Either GenerateTxError TxSkelOut
    ensureTxSkelOutHasMinAda theParams txSkelOut@(Pays output) = do
      cardanoTxOut <- txSkelOutToCardanoTxOut theParams txSkelOut
      let Pl.Lovelace oldAda = output ^. outputValueL % adaL
          CardanoLedger.Coin requiredAda =
            CardanoLedger.evaluateMinLovelaceOutput (Emulator.emulatorPParams theParams)
              . C.toShelleyTxOut C.ShelleyBasedEraBabbage
              . C.toCtxUTxOTxOut
              $ cardanoTxOut
          updatedTxSkelOut = Pays $ output & outputValueL % adaL .~ Pl.Lovelace (max oldAda requiredAda)
      -- The following iterative approach to calculate the minimum Ada amount
      -- of a TxOut is necessary, because the additional value might make the
      -- TxOut heavier.
      --
      -- It is inspired by
      -- https://github.com/input-output-hk/plutus-apps/blob/8706e6c7c525b4973a7b6d2ed7c9d0ef9cd4ef46/plutus-ledger/src/Ledger/Index.hs#L124
      if oldAda < requiredAda
        then ensureTxSkelOutHasMinAda theParams updatedTxSkelOut
        else return txSkelOut

-- | Get all UTxOs that the TxSkel consumes from the 'MockChainSt'ate.
txSkelInputUtxos :: Monad m => TxSkel -> MockChainT m (Map Pl.TxOutRef Ledger.TxOut)
txSkelInputUtxos = lookupUtxos . Map.keys . txSkelIns

-- | Get all UTxOs that the TxSkel references from the 'MockChainSt'ate.
txSkelReferenceInputUtxos :: Monad m => TxSkel -> MockChainT m (Map Pl.TxOutRef Ledger.TxOut)
txSkelReferenceInputUtxos = lookupUtxos . Set.toList . txSkelInsReference

-- Go through all of the 'Pl.TxOutRef's in the list and look them up in the
-- 'mcstIndex'. If any 'Pl.TxOutRef' can't be resolved, throw an error.
lookupUtxos :: Monad m => [Pl.TxOutRef] -> MockChainT m (Map Pl.TxOutRef Ledger.TxOut)
lookupUtxos outRefs =
  Map.fromList
    <$> mapM
      ( \oRef -> do
          mOut <- gets $ Map.lookup oRef . Ledger.getIndex . mcstIndex
          out <- case mOut of
            Nothing ->
              throwError $
                MCEUnknownOutRefError
                  "lookupUtxos: Transaction input unknown"
                  oRef
            Just out -> do
              -- Debug.Trace.traceM $ case Pl.txOutReferenceScript out of
              --   C.ReferenceScriptNone -> ""
              --   C.ReferenceScript _ script -> "there is an actual script here"
              return out
          return (oRef, out)
      )
      outRefs

-- | Look up the UTxOs the transaction consumes, and sum the value contained in
-- them.
txSkelInputValue :: Monad m => TxSkel -> MockChainT m Pl.Value
txSkelInputValue skel = do
  txSkelInputs <- txSkelInputUtxos skel
  return $ foldMap (Pl.txOutValue . txOutV2FromLedger) txSkelInputs

-- | Look up the data on UTxOs the transaction consumes.
txSkelInputDatums :: Monad m => TxSkel -> MockChainT m (Map PV2.DatumHash PV2.Datum)
txSkelInputDatums skel = do
  txSkelInputs <- map txOutV2FromLedger . Map.elems <$> txSkelInputUtxos skel
  return
    . mconcat
    $ mapMaybe
      ( \output ->
          case isOutputWithInlineDatumUntyped output of
            Just output' ->
              let datum = output' ^. outputDatumL
               in Just $ Map.singleton (Pl.datumHash datum) datum
            Nothing -> Nothing
      )
      txSkelInputs

-- | Balance the 'TxSkel' and compute the the fee. Balancing is the process of
-- ensuring that the equation
--
-- > value in inputs + minted value = value in outputs + burned value + fee
--
-- holds. The fee depends on the transaction size, which might change during the
-- process of balancing, because additional inputs belonging to the 'balancePK'
-- might be added to ensure that transaction inputs can cover all of the
-- outputs. This means that fee calculation and balancing are tied together. We
-- follow /plutus-apps/ in breaking this mutual dependency with a fixpoint
-- iteration, which should compute realistic fees.
--
--  This function also adjusts the transaction outputs to contain at least the
--  minimum Ada amount, if the 'txOptEnsureMinAda option is @True@.
setFeeAndBalance :: (Monad m) => Pl.PubKeyHash -> TxSkel -> MockChainT m (TxSkel, Fee)
setFeeAndBalance balancePK skel0 = do
  -- do the min Ada adjustment if it's requested
  skel <-
    if txOptEnsureMinAda . txSkelOpts $ skel0
      then ensureTxSkelOutsMinAda skel0
      else return skel0
  -- all UTxOs belonging to the balancing public key
  balancePKUtxos <-
    gets $
      Map.filter
        ((PV2.PubKeyCredential balancePK ==) . Pl.addressCredential . Pl.txOutAddress . txOutV2FromLedger)
        . Ledger.getIndex
        . mcstIndex
  -- all UTxOs that the txSkel consumes.
  txSkelUtxos <- txSkelInputUtxos skel
  -- all UTxOs that the txSkel references.
  txSkelReferencedUtxos <- txSkelReferenceInputUtxos skel
  case Ledger.fromPlutusIndex $ Ledger.UtxoIndex $ txSkelReferencedUtxos <> txSkelUtxos <> balancePKUtxos of
    Left err -> throwError $ FailWith $ "setFeeAndValidRange: " ++ show err
    Right cUtxoIndex -> do
      -- We start with a high startingFee, but theres a chance that 'w' doesn't have enough funds
      -- so we'll see an unbalanceable error; in that case, we switch to the minimum fee and try again.
      -- That feels very much like a hack, and it is. Maybe we should witch to starting with a small
      -- fee and then increasing, but that might require more iterations until its settled.
      -- For now, let's keep it just like the folks from plutus-apps did it.
      let startingFee = Fee 3000000
      calcFee 5 startingFee cUtxoIndex skel
        `catchError` \case
          -- Impossible to balance the transaction
          MCEUnbalanceable _ BalCalcFee _ ->
            -- WARN
            -- "Pl.minFee" takes an actual Tx but we no longer provide it
            -- since we work on "TxSkel". However, for now, the
            -- implementation of "Pl.minFee" is a constant of 10 lovelace.
            -- https://github.com/input-output-hk/plutus-apps/blob/d4255f05477fd8477ee9673e850ebb9ebb8c9657/plutus-ledger/src/Ledger/Index.hs#L116
            let minFee = Fee 10 -- forall tx. Pl.minFee tx = 10 lovelace
             in calcFee 5 minFee cUtxoIndex skel
          -- Impossible to generate the Cardano transaction at all
          e -> throwError e
  where
    -- Inspired by https://github.com/input-output-hk/plutus-apps/blob/d4255f05477fd8477ee9673e850ebb9ebb8c9657/plutus-contract/src/Wallet/Emulator/Wallet.hs#L329

    calcFee ::
      (Monad m) =>
      Int ->
      Fee ->
      Emulator.UTxO Emulator.EmulatorEra ->
      TxSkel ->
      MockChainT m (TxSkel, Fee)
    calcFee n fee cUtxoIndex skel = do
      let bPol = txOptBalanceOutputPolicy $ txSkelOpts skel
      attemptedSkel <- balanceTxFromAux bPol BalCalcFee balancePK skel fee
      managedData <- gets mcstDatums
      managedTxOuts <- gets $ utxoIndexToTxOutMap . mcstIndex
      managedValidators <- gets mcstValidators
      theParams <- asks mceParams
      case estimateTxSkelFee
        theParams
        cUtxoIndex
        (Map.mapMaybe txSkelOutUntypedDatum managedData)
        managedTxOuts
        managedValidators
        attemptedSkel
        fee of
        -- necessary to capture script failure for failed cases
        Left err@MCEValidationError {} -> throwError err
        Left err -> throwError $ MCECalcFee err
        Right newFee
          | newFee == fee -> do
            -- Debug.Trace.traceM "Reached fixpoint:"
            -- Debug.Trace.traceM $ "- fee = " <> show fee
            -- Debug.Trace.traceM $ "- skeleton = " <> show (attemptedSkel {_txSkelFee = fee})
            pure (attemptedSkel, fee) -- reached fixpoint
          | n == 0 -> do
            -- Debug.Trace.traceM $ "Max iteration reached: newFee = " <> show newFee
            pure (attemptedSkel, max newFee fee) -- maximum number of iterations
          | otherwise -> do
            -- Debug.Trace.traceM $ "New iteration: newfee = " <> show newFee
            calcFee (n - 1) newFee cUtxoIndex skel

-- | This funcion is essentially a copy of
-- https://github.com/input-output-hk/plutus-apps/blob/d4255f05477fd8477ee9673e850ebb9ebb8c9657/plutus-ledger/src/Ledger/Fee.hs#L19
estimateTxSkelFee ::
  Emulator.Params ->
  Emulator.UTxO Emulator.EmulatorEra ->
  Map Pl.DatumHash Pl.Datum ->
  Map Pl.TxOutRef PV2.TxOut ->
  Map Pl.ValidatorHash (Pl.Versioned Pl.Validator) ->
  TxSkel ->
  Fee ->
  Either MockChainError Fee
estimateTxSkelFee params cUtxoIndex managedData managedTxOuts managedValidators skel fee = do
  txBodyContent <-
    left MCEGenerationError $
      generateTxBodyContent def {gtpFee = fee} params managedData managedTxOuts managedValidators skel
  let nkeys = C.estimateTransactionKeyWitnessCount txBodyContent
  txBody <-
    left
      ( \case
          Left err -> MCEValidationError err
          Right err -> MCEGenerationError (ToCardanoError "makeTransactionBody" err)
      )
      $ Emulator.makeTransactionBody params cUtxoIndex (Ledger.CardanoBuildTx txBodyContent)
  case C.evaluateTransactionFee (Emulator.pProtocolParams params) txBody nkeys 0 of
    C.Lovelace fee -> pure $ Fee fee

-- | Calculates the collateral for a transaction
calcCollateral :: (Monad m) => Wallet -> MockChainT m (Set PV2.TxOutRef)
calcCollateral w = do
  souts <-
    filteredUtxos
      ( isPKOutputFrom (walletPKHash w)
          >=> isOutputWithoutDatum
          >=> isOnlyAdaOutput
      )
  when (null souts) $
    throwError MCENoSuitableCollateral
  -- TODO We only keep one element of the list because we are limited on
  -- how many collateral inputs a transaction can have. Should this be
  -- investigated further for a better approach?
  return $ Set.fromList $ take 1 (fst <$> souts)

balanceTxFromAux :: (Monad m) => BalanceOutputPolicy -> BalanceStage -> Pl.PubKeyHash -> TxSkel -> Fee -> MockChainT m TxSkel
balanceTxFromAux utxoPolicy stage balancePK txskel fee = do
  bres <- calcBalanceTx stage balancePK txskel fee
  case applyBalanceTx balancePK bres txskel of
    Just txskel' -> return txskel'
    Nothing -> throwError $ MCEUnbalanceable (show bres) stage txskel

data BalanceTxRes = BalanceTxRes
  { -- | Inputs that need to be added in order to cover the value in the
    -- transaction outputs
    newInputs :: [(Pl.TxOutRef, PKOutputMaybeDatum)],
    -- | The 'newInputs' will add _at least_ the missing value to cover the
    -- outputs, this is the difference of the input value together with the
    -- 'newInputs' and the output value.  This value must be nonnegative in
    -- every asset class.
    returnValue :: Pl.Value,
    -- | Some additional UTxOs that could be used as extra inputs. These all
    -- belong to the same wallet that was passed to 'calcBalanceTx' as an
    -- argument, and are sorted in decreasing order of their Ada value.
    availableUtxos :: [(Pl.TxOutRef, PKOutputMaybeDatum)]
  }
  deriving (Show)

-- | Calculate the changes needed to balance a transaction with money from a
-- given wallet.  Every transaction that is sent to the chain must be balanced,
-- that is: @inputs + mints == outputs + fee + burns@.
calcBalanceTx :: Monad m => BalanceStage -> Pl.PubKeyHash -> TxSkel -> Fee -> MockChainT m BalanceTxRes
calcBalanceTx balanceStage balancePK skel fee = do
  inValue <- (<> positivePart (txSkelMintsValue $ txSkelMints skel)) <$> txSkelInputValue skel -- transaction inputs + minted value
  let outValue = txSkelOutputValue skel fee -- transaction outputs + fee + burned value
      difference = outValue <> Pl.negate inValue
      -- This is the value that must still be paid by 'balancePK' in order to
      -- balance the transaction:
      missingValue = positivePart difference
      -- This will be paid to 'balancePK' in any case:
      initialExcess = negativePart difference
      -- All TxOutRefs that the transaction consumes. We'll need them to make sure
      -- that no additional UTxOs are chosen that are in fact already present on the
      -- transaction.
      inputOrefs = Map.keys $ txSkelIns skel
  -- Get all UTxOs that belong to the given wallet, and that are not yet being
  -- consumed on the transaction.
  --
  -- These UTxOs are sorted in decreasing order of their Ada value, which will
  -- make 'selectNewInputs' will more likely select additional inputs that
  -- contain a lot of Ada. The hope behind this heuristic is that it'll
  -- therefore become less likely for the 'returnValue' to be less than the
  -- minimum Ada amount required for each output. See this comment for context:
  -- https://github.com/tweag/plutus-libs/issues/71#issuecomment-1016406041
  candidateUtxos <-
    sortBy (flip compare `on` Pl.fromValue . outputValue . snd)
      . filter ((`notElem` inputOrefs) . fst)
      <$> pkUtxosMaybeDatum balancePK
  case selectNewInputs candidateUtxos [] initialExcess missingValue of
    Nothing ->
      throwError $
        MCEUnbalanceable
          ( "The wallet "
              ++ show balancePK
              ++ " does not own enough funds to pay for balancing. It has to pay this: ("
              ++ show missingValue
              ++ ")"
          )
          balanceStage
          skel
    Just bTxRes -> return bTxRes
  where
    selectNewInputs ::
      [(Pl.TxOutRef, PKOutputMaybeDatum)] ->
      [(Pl.TxOutRef, PKOutputMaybeDatum)] ->
      Pl.Value ->
      Pl.Value ->
      Maybe BalanceTxRes
    selectNewInputs available chosen excess missing =
      case view flattenValueI missing of
        [] -> Just $ BalanceTxRes chosen excess available
        (ac, _) : _ ->
          -- Find the first UTxO belonging to the wallet that contains at least
          -- one token of the required asset class (The hope is that it'll
          -- contain at least @n@ such tokens, but we can't yet fail if there are
          -- fewer; we might need to add several UTxOs):
          case findIndex ((`Value.geq` Value.assetClassValue ac 1) . outputValue . snd) available of
            Nothing -> Nothing -- The wallet owns nothing of the required asset class. We can't balance with this wallet.
            Just i ->
              let (left, theChosenUtxo : right) = splitAt i available
                  available' = left ++ right
                  chosen' = theChosenUtxo : chosen
                  theChosenValue = outputValue $ snd theChosenUtxo
                  theChosenDifference = missing <> Pl.negate theChosenValue
                  excess' = excess <> negativePart theChosenDifference
                  missing' = positivePart theChosenDifference
               in -- A remark on why the following line should not lead to an
                  -- infinite recursion: The value described by @missing'@ is
                  -- strictly smaller than the value described by @missing@,
                  -- because there was at least one token of the asset class @ac@
                  -- in @theChosenValue@.
                  selectNewInputs available' chosen' excess' missing'

-- | Once we calculated what is needed to balance a transaction @skel@, we still
-- need to apply those changes to @skel@. Because of the 'Pl.minAdaTxOut'
-- constraint, this might not be possible: imagine the leftover is less than
-- 'Pl.minAdaTxOut', but the transaction has no output addressed to the
-- balancing wallet. If we just create a new ouput for the balancing wallet and
-- place the leftover there, the resulting transaction will fail to validate
-- with "LessThanMinAdaPerUTxO" error. Instead, we need to consume yet another
-- UTxO belonging to the wallet to then create the output with the proper
-- leftover. If the wallet has no UTxO, then there's no way to balance this
-- transaction.
applyBalanceTx :: Pl.PubKeyHash -> BalanceTxRes -> TxSkel -> Maybe TxSkel
applyBalanceTx balancePK (BalanceTxRes newInputs returnValue availableUtxos) skel = do
  -- Here we'll try a few things, in order, until one of them succeeds:
  --
  -- 1. If allowed by the balanceOutputPolicy, pick out the best possible output
  --    to adjust and adjust it as long as it remains with more than
  --    'Pl.minAdaTxOut'. No need for additional inputs apart from the
  --    @newInputs@. The "best possible" here means the most valuable ada-only
  --    output without any datum that will be paid to the given wallet. If the
  --    policy doesn't allow modifying an existing utxo or no such utxo exists,
  --    we move on to the next option;
  --
  -- 2. If the leftover is more than 'Pl.minAdaTxOut' and (1) wasn't possible,
  --    create a new output to return leftover. No need for additional inputs
  --    besides the @newInputs@.
  --
  -- 3. Attempt to consume other possible utxos from 'w' in order to combine
  --    them and return the leftover.

  -- TODO: Mustn't every UTxO belonging to the wallet contain at least minAda?
  -- In that case, we could forget about adding several additional inputs. If
  -- one isn't enough, there's nothing we can do, no?
  let -- All transaction outputs
      outs :: [TxSkelOut]
      outs = txSkelOuts skel

      -- All transaction outputs that are ada-only, datum-free, and belong to
      -- 'balancePK', together with the index of the corresponding 'TxSkelOut'
      -- in 'outs'.
      candidateOutputsWithIndices :: [(Int, PKAdaOnlyOutput)]
      candidateOutputsWithIndices =
        mapMaybe
          ( \(i, Pays output) ->
              case ( isPKOutputFrom balancePK
                       >=> isOnlyAdaOutput
                       >=> isOutputWithoutDatum
                       >=> Just . toOutputWithReferenceScriptHash
                   )
                output of
                Nothing -> Nothing
                Just output' -> Just (fromIntegral i, output')
          )
          $ zip [0 :: Int ..] outs

      -- The index of the "best possible transaction output", as described
      -- above.
      mBestOutputIndex :: Maybe Int
      mBestOutputIndex = case sortBy
        ( flip compare
            `on` (^. outputValueL) -- This lens use means something different than 'outputValue', because it returns 'Pl.Ada'!
              . snd
=======
  case mValidationError of
    Left err -> throwError (MCEValidationError err)
    Right _ -> do
      -- Validation succeeded; now we update the UTxO index, the managed
      -- datums, and the managed Validators. The new mcstIndex is just
      -- `newUtxoIndex`; the new mcstDatums is computed by removing the
      -- datum hashes have been consumed and adding those that have been
      -- created in the transaction.
      modify'
        ( \st ->
            st
              { mcstIndex = newUtxoIndex,
                mcstDatums = (mcstDatums st Map.\\ consumedData) `Map.union` producedData,
                mcstValidators = mcstValidators st `Map.union` outputValidators
              }
>>>>>>> 7588f97e
        )
      return (Ledger.CardanoApiEmulatorEraTx cardanoTx)<|MERGE_RESOLUTION|>--- conflicted
+++ resolved
@@ -1,11 +1,6 @@
 {-# LANGUAGE DerivingStrategies #-}
 {-# LANGUAGE GeneralizedNewtypeDeriving #-}
-<<<<<<< HEAD
-{-# LANGUAGE LambdaCase #-}
-{-# HLINT ignore "Use section" #-}
 {-# LANGUAGE NamedFieldPuns #-}
-=======
->>>>>>> 7588f97e
 {-# LANGUAGE RankNTypes #-}
 {-# LANGUAGE ScopedTypeVariables #-}
 {-# LANGUAGE StrictData #-}
@@ -38,6 +33,7 @@
 import qualified Data.List.NonEmpty as NEList
 import Data.Map.Strict (Map)
 import qualified Data.Map.Strict as Map
+import Data.Maybe (mapMaybe)
 import qualified Ledger.Blockchain as Ledger
 import qualified Ledger.Index as Ledger
 import Ledger.Orphans ()
@@ -48,11 +44,6 @@
 import qualified Plutus.Script.Utils.V2.Scripts as Pl
 import qualified Plutus.V2.Ledger.Api as PV2
 import qualified Plutus.V2.Ledger.Api as Pl
-<<<<<<< HEAD
-import qualified PlutusTx.Numeric as Pl
-=======
-import Prettyprinter (Doc)
->>>>>>> 7588f97e
 
 -- * Direct Emulation
 
@@ -239,19 +230,13 @@
   getParams = asks mceParams
   validatorFromHash valHash = gets $ Map.lookup valHash . mcstValidators
   txOutByRefLedger outref = gets $ Map.lookup outref . Ledger.getIndex . mcstIndex
-  datumFromHash datumHash = Map.lookup datumHash <$> gets mcstDatums
+  datumFromHash datumHash = (txSkelOutUntypedDatum <=< Map.lookup datumHash) <$> gets mcstDatums
   utxosAtLedger addr = filter ((addr ==) . outputAddress . txOutV2FromLedger . snd) <$> allUtxosLedger
 
 instance Monad m => MonadBlockChainWithoutValidation (MockChainT m) where
   ownPaymentPubKeyHash = asks (walletPKHash . NEList.head . mceSigners)
 
-<<<<<<< HEAD
-  allUtxos = gets $ Map.toList . utxoIndexToTxOutMap . mcstIndex
-
-  datumFromHash datumHash = (txSkelOutUntypedDatum <=< Map.lookup datumHash) <$> gets mcstDatums
-=======
   allUtxosLedger = gets $ Map.toList . Ledger.getIndex . mcstIndex
->>>>>>> 7588f97e
 
   currentSlot = gets mcstCurrentSlot
 
@@ -266,82 +251,6 @@
 
 instance Monad m => MonadBlockChain (MockChainT m) where
   validateTxSkel skelUnbal = do
-<<<<<<< HEAD
-    let balancingWallet =
-          case txOptBalanceWallet . txSkelOpts $ skelUnbal of
-            BalanceWithFirstSigner -> NEList.head (txSkelSigners skelUnbal)
-            BalanceWith wallet -> wallet
-    let balancingWalletPkh = walletPKHash balancingWallet
-    let collateralWallet = balancingWallet
-    (skel, fee) <-
-      if txOptBalance . txSkelOpts $ skelUnbal
-        then
-          setFeeAndBalance
-            balancingWalletPkh
-            skelUnbal
-        else return (skelUnbal, Fee 0)
-    collateralInputs <- calcCollateral collateralWallet -- TODO: Why is it OK to balance first and then add collateral?
-    params <- asks mceParams
-    managedData <- gets mcstDatums
-    managedTxOuts <- gets $ utxoIndexToTxOutMap . mcstIndex
-    managedValidators <- gets mcstValidators
-    case generateTxBodyContent
-      def {gtpCollateralIns = collateralInputs, gtpFee = fee}
-      params
-      (Map.mapMaybe txSkelOutUntypedDatum managedData)
-      managedTxOuts
-      managedValidators
-      skel of
-      Left err -> throwError $ MCEGenerationError err
-      Right txBodyContent -> do
-        slot <- currentSlot
-        index <- gets mcstIndex
-        inputTxDatums <- txSkelInputDatums skel
-        someCardanoTx <-
-          runTransactionValidation
-            slot
-            params
-            index
-            (NEList.toList $ txSkelSigners skel)
-            txBodyContent
-            inputTxDatums
-            (txSkelOutputData skel)
-            (txSkelOutValidators skel)
-            (txOptUnsafeModTx $ txSkelOpts skel)
-        when (txOptAutoSlotIncrease $ txSkelOpts skel) $
-          modify' (\st -> st {mcstCurrentSlot = mcstCurrentSlot st + 1})
-        return (Ledger.CardanoApiTx someCardanoTx)
-
-runTransactionValidation ::
-  (Monad m) =>
-  -- | The current slot
-  Ledger.Slot ->
-  -- | The parameters of the MockChain
-  Emulator.Params ->
-  -- | The currently known UTxOs
-  Ledger.UtxoIndex ->
-  -- | List of signers that were on the 'TxSkel'. This will at least have to
-  -- include all wallets that have to sign in order for the transaction to be
-  -- phase 1 - valid.
-  [Wallet] ->
-  -- | The transaction to validate. It should already be balanced and have
-  -- appropriate collateral.
-  --
-  -- The witnesses in script inputs must use the 'C.InlineScriptDatum'
-  -- constructor. We've not really understood why this is required by
-  -- 'Pl.validateCardanoTx', but if the 'C.ScriptDatumForTxIn' constructor with
-  -- an explicit datum is used, we see an error about
-  -- 'NonOutputSupplimentaryDatums'.
-  C.TxBodyContent C.BuildTx C.BabbageEra ->
-  -- | The data on transaction inputs. If the transaction is successful, these
-  -- will be deleted from the 'mcstDatums'.
-  Map Pl.DatumHash Pl.Datum ->
-  -- | The data on transaction outputs. If the transaction is successful, these
-  -- will be added to the 'mcstDatums'.
-  Map Pl.DatumHash TxSkelOutDatum ->
-  -- | The validators on transaction outputs.
-  Map Pl.ValidatorHash (Pl.Versioned Pl.Validator) ->
-=======
     (skel, fee, collateralInputs) <- balancedTxSkel skelUnbal
     tx <- balancedTx (skel, fee, collateralInputs)
     consumedData <- txSkelInputData skel
@@ -361,13 +270,12 @@
   -- | The transaction to validate. It should already be balanced, and include
   -- appropriate fees and collateral.
   C.Tx C.BabbageEra ->
->>>>>>> 7588f97e
   -- | Modifications to apply to the transaction right before it is submitted.
   [RawModTx] ->
   -- | The data consumed by the transaction
-  Map Pl.DatumHash (Pl.Datum, Doc ()) ->
+  Map Pl.DatumHash Pl.Datum ->
   -- | The data produced by the transaction
-  Map Pl.DatumHash (Pl.Datum, Doc ()) ->
+  Map Pl.DatumHash TxSkelOutDatum ->
   -- | The validators protecting transaction outputs
   Map Pl.ValidatorHash (Pl.Versioned Pl.Validator) ->
   MockChainT m Ledger.SomeCardanoApiTx
@@ -395,407 +303,6 @@
           -- the index
           Ledger.insertCollateral txWrapped utxoIndex
         Right _ -> Ledger.insert txWrapped utxoIndex
-<<<<<<< HEAD
-   in case mValidationError of
-        Left err -> throwError (MCEValidationError err)
-        Right _ -> do
-          -- Validation succeeded; now we update the UTxO index, the managed
-          -- datums, and the managed Validators. The new mcstIndex is just
-          -- `newUtxoIndex`; the new mcstDatums is computed by removing the
-          -- datum hashes have been consumed and adding those that have been
-          -- created in the transaction.
-          modify'
-            ( \st ->
-                st
-                  { mcstIndex = newUtxoIndex,
-                    mcstDatums = (mcstDatums st Map.\\ consumedData) `Map.union` producedData,
-                    mcstValidators = mcstValidators st `Map.union` outputValidators
-                  }
-            )
-
-          return (Ledger.CardanoApiEmulatorEraTx cardanoTxModified)
-
--- | Ensure that the transaction outputs have the necessary minimum amount of
--- Ada on them. This will only be applied if the 'txOptEnsureMinAda' is set to
--- @True@.
-ensureTxSkelOutsMinAda :: Monad m => TxSkel -> MockChainT m TxSkel
-ensureTxSkelOutsMinAda skel = do
-  theParams <- asks mceParams
-  case mapM (ensureTxSkelOutHasMinAda theParams) $ skel ^. txSkelOutsL of
-    Left err -> throwError $ MCEGenerationError err
-    Right newTxSkelOuts -> return $ skel & txSkelOutsL .~ newTxSkelOuts
-  where
-    ensureTxSkelOutHasMinAda :: Emulator.Params -> TxSkelOut -> Either GenerateTxError TxSkelOut
-    ensureTxSkelOutHasMinAda theParams txSkelOut@(Pays output) = do
-      cardanoTxOut <- txSkelOutToCardanoTxOut theParams txSkelOut
-      let Pl.Lovelace oldAda = output ^. outputValueL % adaL
-          CardanoLedger.Coin requiredAda =
-            CardanoLedger.evaluateMinLovelaceOutput (Emulator.emulatorPParams theParams)
-              . C.toShelleyTxOut C.ShelleyBasedEraBabbage
-              . C.toCtxUTxOTxOut
-              $ cardanoTxOut
-          updatedTxSkelOut = Pays $ output & outputValueL % adaL .~ Pl.Lovelace (max oldAda requiredAda)
-      -- The following iterative approach to calculate the minimum Ada amount
-      -- of a TxOut is necessary, because the additional value might make the
-      -- TxOut heavier.
-      --
-      -- It is inspired by
-      -- https://github.com/input-output-hk/plutus-apps/blob/8706e6c7c525b4973a7b6d2ed7c9d0ef9cd4ef46/plutus-ledger/src/Ledger/Index.hs#L124
-      if oldAda < requiredAda
-        then ensureTxSkelOutHasMinAda theParams updatedTxSkelOut
-        else return txSkelOut
-
--- | Get all UTxOs that the TxSkel consumes from the 'MockChainSt'ate.
-txSkelInputUtxos :: Monad m => TxSkel -> MockChainT m (Map Pl.TxOutRef Ledger.TxOut)
-txSkelInputUtxos = lookupUtxos . Map.keys . txSkelIns
-
--- | Get all UTxOs that the TxSkel references from the 'MockChainSt'ate.
-txSkelReferenceInputUtxos :: Monad m => TxSkel -> MockChainT m (Map Pl.TxOutRef Ledger.TxOut)
-txSkelReferenceInputUtxos = lookupUtxos . Set.toList . txSkelInsReference
-
--- Go through all of the 'Pl.TxOutRef's in the list and look them up in the
--- 'mcstIndex'. If any 'Pl.TxOutRef' can't be resolved, throw an error.
-lookupUtxos :: Monad m => [Pl.TxOutRef] -> MockChainT m (Map Pl.TxOutRef Ledger.TxOut)
-lookupUtxos outRefs =
-  Map.fromList
-    <$> mapM
-      ( \oRef -> do
-          mOut <- gets $ Map.lookup oRef . Ledger.getIndex . mcstIndex
-          out <- case mOut of
-            Nothing ->
-              throwError $
-                MCEUnknownOutRefError
-                  "lookupUtxos: Transaction input unknown"
-                  oRef
-            Just out -> do
-              -- Debug.Trace.traceM $ case Pl.txOutReferenceScript out of
-              --   C.ReferenceScriptNone -> ""
-              --   C.ReferenceScript _ script -> "there is an actual script here"
-              return out
-          return (oRef, out)
-      )
-      outRefs
-
--- | Look up the UTxOs the transaction consumes, and sum the value contained in
--- them.
-txSkelInputValue :: Monad m => TxSkel -> MockChainT m Pl.Value
-txSkelInputValue skel = do
-  txSkelInputs <- txSkelInputUtxos skel
-  return $ foldMap (Pl.txOutValue . txOutV2FromLedger) txSkelInputs
-
--- | Look up the data on UTxOs the transaction consumes.
-txSkelInputDatums :: Monad m => TxSkel -> MockChainT m (Map PV2.DatumHash PV2.Datum)
-txSkelInputDatums skel = do
-  txSkelInputs <- map txOutV2FromLedger . Map.elems <$> txSkelInputUtxos skel
-  return
-    . mconcat
-    $ mapMaybe
-      ( \output ->
-          case isOutputWithInlineDatumUntyped output of
-            Just output' ->
-              let datum = output' ^. outputDatumL
-               in Just $ Map.singleton (Pl.datumHash datum) datum
-            Nothing -> Nothing
-      )
-      txSkelInputs
-
--- | Balance the 'TxSkel' and compute the the fee. Balancing is the process of
--- ensuring that the equation
---
--- > value in inputs + minted value = value in outputs + burned value + fee
---
--- holds. The fee depends on the transaction size, which might change during the
--- process of balancing, because additional inputs belonging to the 'balancePK'
--- might be added to ensure that transaction inputs can cover all of the
--- outputs. This means that fee calculation and balancing are tied together. We
--- follow /plutus-apps/ in breaking this mutual dependency with a fixpoint
--- iteration, which should compute realistic fees.
---
---  This function also adjusts the transaction outputs to contain at least the
---  minimum Ada amount, if the 'txOptEnsureMinAda option is @True@.
-setFeeAndBalance :: (Monad m) => Pl.PubKeyHash -> TxSkel -> MockChainT m (TxSkel, Fee)
-setFeeAndBalance balancePK skel0 = do
-  -- do the min Ada adjustment if it's requested
-  skel <-
-    if txOptEnsureMinAda . txSkelOpts $ skel0
-      then ensureTxSkelOutsMinAda skel0
-      else return skel0
-  -- all UTxOs belonging to the balancing public key
-  balancePKUtxos <-
-    gets $
-      Map.filter
-        ((PV2.PubKeyCredential balancePK ==) . Pl.addressCredential . Pl.txOutAddress . txOutV2FromLedger)
-        . Ledger.getIndex
-        . mcstIndex
-  -- all UTxOs that the txSkel consumes.
-  txSkelUtxos <- txSkelInputUtxos skel
-  -- all UTxOs that the txSkel references.
-  txSkelReferencedUtxos <- txSkelReferenceInputUtxos skel
-  case Ledger.fromPlutusIndex $ Ledger.UtxoIndex $ txSkelReferencedUtxos <> txSkelUtxos <> balancePKUtxos of
-    Left err -> throwError $ FailWith $ "setFeeAndValidRange: " ++ show err
-    Right cUtxoIndex -> do
-      -- We start with a high startingFee, but theres a chance that 'w' doesn't have enough funds
-      -- so we'll see an unbalanceable error; in that case, we switch to the minimum fee and try again.
-      -- That feels very much like a hack, and it is. Maybe we should witch to starting with a small
-      -- fee and then increasing, but that might require more iterations until its settled.
-      -- For now, let's keep it just like the folks from plutus-apps did it.
-      let startingFee = Fee 3000000
-      calcFee 5 startingFee cUtxoIndex skel
-        `catchError` \case
-          -- Impossible to balance the transaction
-          MCEUnbalanceable _ BalCalcFee _ ->
-            -- WARN
-            -- "Pl.minFee" takes an actual Tx but we no longer provide it
-            -- since we work on "TxSkel". However, for now, the
-            -- implementation of "Pl.minFee" is a constant of 10 lovelace.
-            -- https://github.com/input-output-hk/plutus-apps/blob/d4255f05477fd8477ee9673e850ebb9ebb8c9657/plutus-ledger/src/Ledger/Index.hs#L116
-            let minFee = Fee 10 -- forall tx. Pl.minFee tx = 10 lovelace
-             in calcFee 5 minFee cUtxoIndex skel
-          -- Impossible to generate the Cardano transaction at all
-          e -> throwError e
-  where
-    -- Inspired by https://github.com/input-output-hk/plutus-apps/blob/d4255f05477fd8477ee9673e850ebb9ebb8c9657/plutus-contract/src/Wallet/Emulator/Wallet.hs#L329
-
-    calcFee ::
-      (Monad m) =>
-      Int ->
-      Fee ->
-      Emulator.UTxO Emulator.EmulatorEra ->
-      TxSkel ->
-      MockChainT m (TxSkel, Fee)
-    calcFee n fee cUtxoIndex skel = do
-      let bPol = txOptBalanceOutputPolicy $ txSkelOpts skel
-      attemptedSkel <- balanceTxFromAux bPol BalCalcFee balancePK skel fee
-      managedData <- gets mcstDatums
-      managedTxOuts <- gets $ utxoIndexToTxOutMap . mcstIndex
-      managedValidators <- gets mcstValidators
-      theParams <- asks mceParams
-      case estimateTxSkelFee
-        theParams
-        cUtxoIndex
-        (Map.mapMaybe txSkelOutUntypedDatum managedData)
-        managedTxOuts
-        managedValidators
-        attemptedSkel
-        fee of
-        -- necessary to capture script failure for failed cases
-        Left err@MCEValidationError {} -> throwError err
-        Left err -> throwError $ MCECalcFee err
-        Right newFee
-          | newFee == fee -> do
-            -- Debug.Trace.traceM "Reached fixpoint:"
-            -- Debug.Trace.traceM $ "- fee = " <> show fee
-            -- Debug.Trace.traceM $ "- skeleton = " <> show (attemptedSkel {_txSkelFee = fee})
-            pure (attemptedSkel, fee) -- reached fixpoint
-          | n == 0 -> do
-            -- Debug.Trace.traceM $ "Max iteration reached: newFee = " <> show newFee
-            pure (attemptedSkel, max newFee fee) -- maximum number of iterations
-          | otherwise -> do
-            -- Debug.Trace.traceM $ "New iteration: newfee = " <> show newFee
-            calcFee (n - 1) newFee cUtxoIndex skel
-
--- | This funcion is essentially a copy of
--- https://github.com/input-output-hk/plutus-apps/blob/d4255f05477fd8477ee9673e850ebb9ebb8c9657/plutus-ledger/src/Ledger/Fee.hs#L19
-estimateTxSkelFee ::
-  Emulator.Params ->
-  Emulator.UTxO Emulator.EmulatorEra ->
-  Map Pl.DatumHash Pl.Datum ->
-  Map Pl.TxOutRef PV2.TxOut ->
-  Map Pl.ValidatorHash (Pl.Versioned Pl.Validator) ->
-  TxSkel ->
-  Fee ->
-  Either MockChainError Fee
-estimateTxSkelFee params cUtxoIndex managedData managedTxOuts managedValidators skel fee = do
-  txBodyContent <-
-    left MCEGenerationError $
-      generateTxBodyContent def {gtpFee = fee} params managedData managedTxOuts managedValidators skel
-  let nkeys = C.estimateTransactionKeyWitnessCount txBodyContent
-  txBody <-
-    left
-      ( \case
-          Left err -> MCEValidationError err
-          Right err -> MCEGenerationError (ToCardanoError "makeTransactionBody" err)
-      )
-      $ Emulator.makeTransactionBody params cUtxoIndex (Ledger.CardanoBuildTx txBodyContent)
-  case C.evaluateTransactionFee (Emulator.pProtocolParams params) txBody nkeys 0 of
-    C.Lovelace fee -> pure $ Fee fee
-
--- | Calculates the collateral for a transaction
-calcCollateral :: (Monad m) => Wallet -> MockChainT m (Set PV2.TxOutRef)
-calcCollateral w = do
-  souts <-
-    filteredUtxos
-      ( isPKOutputFrom (walletPKHash w)
-          >=> isOutputWithoutDatum
-          >=> isOnlyAdaOutput
-      )
-  when (null souts) $
-    throwError MCENoSuitableCollateral
-  -- TODO We only keep one element of the list because we are limited on
-  -- how many collateral inputs a transaction can have. Should this be
-  -- investigated further for a better approach?
-  return $ Set.fromList $ take 1 (fst <$> souts)
-
-balanceTxFromAux :: (Monad m) => BalanceOutputPolicy -> BalanceStage -> Pl.PubKeyHash -> TxSkel -> Fee -> MockChainT m TxSkel
-balanceTxFromAux utxoPolicy stage balancePK txskel fee = do
-  bres <- calcBalanceTx stage balancePK txskel fee
-  case applyBalanceTx balancePK bres txskel of
-    Just txskel' -> return txskel'
-    Nothing -> throwError $ MCEUnbalanceable (show bres) stage txskel
-
-data BalanceTxRes = BalanceTxRes
-  { -- | Inputs that need to be added in order to cover the value in the
-    -- transaction outputs
-    newInputs :: [(Pl.TxOutRef, PKOutputMaybeDatum)],
-    -- | The 'newInputs' will add _at least_ the missing value to cover the
-    -- outputs, this is the difference of the input value together with the
-    -- 'newInputs' and the output value.  This value must be nonnegative in
-    -- every asset class.
-    returnValue :: Pl.Value,
-    -- | Some additional UTxOs that could be used as extra inputs. These all
-    -- belong to the same wallet that was passed to 'calcBalanceTx' as an
-    -- argument, and are sorted in decreasing order of their Ada value.
-    availableUtxos :: [(Pl.TxOutRef, PKOutputMaybeDatum)]
-  }
-  deriving (Show)
-
--- | Calculate the changes needed to balance a transaction with money from a
--- given wallet.  Every transaction that is sent to the chain must be balanced,
--- that is: @inputs + mints == outputs + fee + burns@.
-calcBalanceTx :: Monad m => BalanceStage -> Pl.PubKeyHash -> TxSkel -> Fee -> MockChainT m BalanceTxRes
-calcBalanceTx balanceStage balancePK skel fee = do
-  inValue <- (<> positivePart (txSkelMintsValue $ txSkelMints skel)) <$> txSkelInputValue skel -- transaction inputs + minted value
-  let outValue = txSkelOutputValue skel fee -- transaction outputs + fee + burned value
-      difference = outValue <> Pl.negate inValue
-      -- This is the value that must still be paid by 'balancePK' in order to
-      -- balance the transaction:
-      missingValue = positivePart difference
-      -- This will be paid to 'balancePK' in any case:
-      initialExcess = negativePart difference
-      -- All TxOutRefs that the transaction consumes. We'll need them to make sure
-      -- that no additional UTxOs are chosen that are in fact already present on the
-      -- transaction.
-      inputOrefs = Map.keys $ txSkelIns skel
-  -- Get all UTxOs that belong to the given wallet, and that are not yet being
-  -- consumed on the transaction.
-  --
-  -- These UTxOs are sorted in decreasing order of their Ada value, which will
-  -- make 'selectNewInputs' will more likely select additional inputs that
-  -- contain a lot of Ada. The hope behind this heuristic is that it'll
-  -- therefore become less likely for the 'returnValue' to be less than the
-  -- minimum Ada amount required for each output. See this comment for context:
-  -- https://github.com/tweag/plutus-libs/issues/71#issuecomment-1016406041
-  candidateUtxos <-
-    sortBy (flip compare `on` Pl.fromValue . outputValue . snd)
-      . filter ((`notElem` inputOrefs) . fst)
-      <$> pkUtxosMaybeDatum balancePK
-  case selectNewInputs candidateUtxos [] initialExcess missingValue of
-    Nothing ->
-      throwError $
-        MCEUnbalanceable
-          ( "The wallet "
-              ++ show balancePK
-              ++ " does not own enough funds to pay for balancing. It has to pay this: ("
-              ++ show missingValue
-              ++ ")"
-          )
-          balanceStage
-          skel
-    Just bTxRes -> return bTxRes
-  where
-    selectNewInputs ::
-      [(Pl.TxOutRef, PKOutputMaybeDatum)] ->
-      [(Pl.TxOutRef, PKOutputMaybeDatum)] ->
-      Pl.Value ->
-      Pl.Value ->
-      Maybe BalanceTxRes
-    selectNewInputs available chosen excess missing =
-      case view flattenValueI missing of
-        [] -> Just $ BalanceTxRes chosen excess available
-        (ac, _) : _ ->
-          -- Find the first UTxO belonging to the wallet that contains at least
-          -- one token of the required asset class (The hope is that it'll
-          -- contain at least @n@ such tokens, but we can't yet fail if there are
-          -- fewer; we might need to add several UTxOs):
-          case findIndex ((`Value.geq` Value.assetClassValue ac 1) . outputValue . snd) available of
-            Nothing -> Nothing -- The wallet owns nothing of the required asset class. We can't balance with this wallet.
-            Just i ->
-              let (left, theChosenUtxo : right) = splitAt i available
-                  available' = left ++ right
-                  chosen' = theChosenUtxo : chosen
-                  theChosenValue = outputValue $ snd theChosenUtxo
-                  theChosenDifference = missing <> Pl.negate theChosenValue
-                  excess' = excess <> negativePart theChosenDifference
-                  missing' = positivePart theChosenDifference
-               in -- A remark on why the following line should not lead to an
-                  -- infinite recursion: The value described by @missing'@ is
-                  -- strictly smaller than the value described by @missing@,
-                  -- because there was at least one token of the asset class @ac@
-                  -- in @theChosenValue@.
-                  selectNewInputs available' chosen' excess' missing'
-
--- | Once we calculated what is needed to balance a transaction @skel@, we still
--- need to apply those changes to @skel@. Because of the 'Pl.minAdaTxOut'
--- constraint, this might not be possible: imagine the leftover is less than
--- 'Pl.minAdaTxOut', but the transaction has no output addressed to the
--- balancing wallet. If we just create a new ouput for the balancing wallet and
--- place the leftover there, the resulting transaction will fail to validate
--- with "LessThanMinAdaPerUTxO" error. Instead, we need to consume yet another
--- UTxO belonging to the wallet to then create the output with the proper
--- leftover. If the wallet has no UTxO, then there's no way to balance this
--- transaction.
-applyBalanceTx :: Pl.PubKeyHash -> BalanceTxRes -> TxSkel -> Maybe TxSkel
-applyBalanceTx balancePK (BalanceTxRes newInputs returnValue availableUtxos) skel = do
-  -- Here we'll try a few things, in order, until one of them succeeds:
-  --
-  -- 1. If allowed by the balanceOutputPolicy, pick out the best possible output
-  --    to adjust and adjust it as long as it remains with more than
-  --    'Pl.minAdaTxOut'. No need for additional inputs apart from the
-  --    @newInputs@. The "best possible" here means the most valuable ada-only
-  --    output without any datum that will be paid to the given wallet. If the
-  --    policy doesn't allow modifying an existing utxo or no such utxo exists,
-  --    we move on to the next option;
-  --
-  -- 2. If the leftover is more than 'Pl.minAdaTxOut' and (1) wasn't possible,
-  --    create a new output to return leftover. No need for additional inputs
-  --    besides the @newInputs@.
-  --
-  -- 3. Attempt to consume other possible utxos from 'w' in order to combine
-  --    them and return the leftover.
-
-  -- TODO: Mustn't every UTxO belonging to the wallet contain at least minAda?
-  -- In that case, we could forget about adding several additional inputs. If
-  -- one isn't enough, there's nothing we can do, no?
-  let -- All transaction outputs
-      outs :: [TxSkelOut]
-      outs = txSkelOuts skel
-
-      -- All transaction outputs that are ada-only, datum-free, and belong to
-      -- 'balancePK', together with the index of the corresponding 'TxSkelOut'
-      -- in 'outs'.
-      candidateOutputsWithIndices :: [(Int, PKAdaOnlyOutput)]
-      candidateOutputsWithIndices =
-        mapMaybe
-          ( \(i, Pays output) ->
-              case ( isPKOutputFrom balancePK
-                       >=> isOnlyAdaOutput
-                       >=> isOutputWithoutDatum
-                       >=> Just . toOutputWithReferenceScriptHash
-                   )
-                output of
-                Nothing -> Nothing
-                Just output' -> Just (fromIntegral i, output')
-          )
-          $ zip [0 :: Int ..] outs
-
-      -- The index of the "best possible transaction output", as described
-      -- above.
-      mBestOutputIndex :: Maybe Int
-      mBestOutputIndex = case sortBy
-        ( flip compare
-            `on` (^. outputValueL) -- This lens use means something different than 'outputValue', because it returns 'Pl.Ada'!
-              . snd
-=======
   case mValidationError of
     Left err -> throwError (MCEValidationError err)
     Right _ -> do
@@ -811,6 +318,5 @@
                 mcstDatums = (mcstDatums st Map.\\ consumedData) `Map.union` producedData,
                 mcstValidators = mcstValidators st `Map.union` outputValidators
               }
->>>>>>> 7588f97e
         )
       return (Ledger.CardanoApiEmulatorEraTx cardanoTx)