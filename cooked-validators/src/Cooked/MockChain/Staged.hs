{-# LANGUAGE ConstraintKinds #-}
{-# LANGUAGE FlexibleContexts #-}
{-# LANGUAGE FlexibleInstances #-}
{-# LANGUAGE GADTs #-}
{-# LANGUAGE MultiParamTypeClasses #-}
{-# LANGUAGE RankNTypes #-}
{-# LANGUAGE ScopedTypeVariables #-}
{-# LANGUAGE TypeFamilies #-}
{-# OPTIONS_GHC -Wno-orphans #-}

<<<<<<< HEAD
module Cooked.MockChain.Staged where

import qualified Cardano.Node.Emulator.Params as Emulator
=======
module Cooked.MockChain.Staged
  ( interpretAndRunWith,
    interpretAndRun,
    MockChainLogEntry (..),
    MockChainLog,
    StagedMockChain,
    runTweak,
    runTweakFrom,

    -- * User API
    MonadModalBlockChain,
    somewhere,
    everywhere,
    withTweak,
  )
where

import qualified Cardano.Node.Emulator as Emulator
>>>>>>> 5a80132c
import Control.Applicative
import Control.Arrow hiding ((<+>))
import Control.Monad.Except
import Control.Monad.Reader
import Control.Monad.State
import Control.Monad.Writer.Strict hiding (Alt)
import Cooked.Ltl
import Cooked.MockChain.BlockChain
import Cooked.MockChain.Direct
import Cooked.MockChain.UtxoState
import Cooked.Skeleton
import Cooked.Tweak.Common
import Data.Default
import qualified Ledger.Slot as Ledger
import qualified Ledger.Tx as Ledger
import qualified Ledger.Typed.Scripts as Pl
import qualified Plutus.V2.Ledger.Api as Pl

-- * Interpreting and running 'StagedMockChain'

-- | Interprets the staged mockchain then runs the resulting computation
-- with a custom function. This can be used, for example, to supply
-- a custom 'InitialDistribution' by providing 'runMockChainTFrom'.
interpretAndRunWith ::
  (forall m. Monad m => MockChainT m a -> m res) ->
  StagedMockChain a ->
  [(res, MockChainLog)]
interpretAndRunWith f smc = runWriterT $ f $ interpret smc

interpretAndRun ::
  StagedMockChain a ->
  [(Either MockChainError (a, UtxoState), MockChainLog)]
interpretAndRun = interpretAndRunWith runMockChainT

data MockChainLogEntry
  = MCLogSubmittedTxSkel SkelContext TxSkel
  | MCLogNewTx Pl.TxId
  | MCLogFail String

type MockChainLog = [MockChainLogEntry]

-- | The semantic domain in which 'StagedMockChain' gets interpreted; see
--  the 'interpret' function for more.
type InterpMockChain = MockChainT (WriterT MockChainLog [])

-- | The 'interpret' function gives semantics to our traces. One
--  'StagedMockChain' computation yields a potential list of 'MockChainT'
--  computations, which emit a description of their operation. Recall a
--  'MockChainT' is a state and except monad composed:
--
--  >     MockChainT (WriterT TraceDescr []) a
--  > =~= st -> (WriterT TraceDescr []) (Either err (a, st))
--  > =~= st -> [(Either err (a, st) , TraceDescr)]
interpret :: StagedMockChain a -> InterpMockChain a
interpret = flip evalStateT [] . interpLtlAndPruneUnfinished

-- * 'StagedMockChain': An AST for 'MonadMockChain' computations

data MockChainBuiltin a where
<<<<<<< HEAD
  ValidateTxSkel :: TxSkel -> MockChainBuiltin Pl.CardanoTx
  TxOutByRef :: Pl.TxOutRef -> MockChainBuiltin (Maybe PV2.TxOut)
  GetCurrentSlot :: MockChainBuiltin Pl.Slot
  AwaitSlot :: Pl.Slot -> MockChainBuiltin Pl.Slot
  GetParams :: MockChainBuiltin Emulator.Params
  DatumFromHash :: Pl.DatumHash -> MockChainBuiltin (Maybe (Pl.Datum, DocCooked))
  OwnPubKey :: MockChainBuiltin Pl.PubKeyHash
  AllUtxos :: MockChainBuiltin [(Pl.TxOutRef, PV2.TxOut)]
  -- the following are not strictly blockchain specific, but they allow us to
  -- combine several traces into one and to signal failure.

=======
  -- methods of 'MonadBlockChain'

  GetParams :: MockChainBuiltin Emulator.Params
  ValidateTxSkel :: TxSkel -> MockChainBuiltin Ledger.CardanoTx
  TxOutByRefLedger :: Pl.TxOutRef -> MockChainBuiltin (Maybe Ledger.TxOut)
  GetCurrentSlot :: MockChainBuiltin Ledger.Slot
  AwaitSlot :: Ledger.Slot -> MockChainBuiltin Ledger.Slot
  GetCurrentTime :: MockChainBuiltin Pl.POSIXTime
  AwaitTime :: Pl.POSIXTime -> MockChainBuiltin Pl.POSIXTime
  DatumFromHash :: Pl.DatumHash -> MockChainBuiltin (Maybe Pl.Datum)
  AllUtxosLedger :: MockChainBuiltin [(Pl.TxOutRef, Ledger.TxOut)]
  UtxosAtLedger :: Pl.Address -> MockChainBuiltin [(Pl.TxOutRef, Ledger.TxOut)]
  ValidatorFromHash :: Pl.ValidatorHash -> MockChainBuiltin (Maybe (Pl.Versioned Pl.Validator))
>>>>>>> 5a80132c
  -- | The empty set of traces
  Empty :: MockChainBuiltin a
  -- | The union of two sets of traces
  Alt ::
    StagedMockChain a ->
    StagedMockChain a ->
    MockChainBuiltin a
  -- for the 'MonadFail' instance
  Fail :: String -> MockChainBuiltin a
  -- for the 'MonadError MockChainError' instance
  ThrowError :: MockChainError -> MockChainBuiltin a
  CatchError :: StagedMockChain a -> (MockChainError -> StagedMockChain a) -> MockChainBuiltin a

type MockChainOp = LtlOp (UntypedTweak InterpMockChain) MockChainBuiltin

type StagedMockChain = Staged MockChainOp

instance Alternative StagedMockChain where
  empty = Instr (Builtin Empty) Return
  a <|> b = Instr (Builtin (Alt a b)) Return

instance MonadFail StagedMockChain where
  fail msg = Instr (Builtin (Fail msg)) Return

-- * 'InterpLtl' instance

instance MonadPlus m => MonadPlus (MockChainT m) where
  mzero = lift mzero
  mplus = combineMockChainT mplus

instance InterpLtl (UntypedTweak InterpMockChain) MockChainBuiltin InterpMockChain where
  interpBuiltin GetParams = lift $ asks mceParams
  interpBuiltin (ValidateTxSkel skel) =
    get
      >>= msum
        . map (uncurry interpretAndTell)
        . nowLaterList
    where
      interpretAndTell ::
        UntypedTweak InterpMockChain ->
        [Ltl (UntypedTweak InterpMockChain)] ->
        StateT [Ltl (UntypedTweak InterpMockChain)] InterpMockChain Ledger.CardanoTx
      interpretAndTell (UntypedTweak now) later = do
        mcst <- lift get
        let managedTxOuts = utxoIndexToTxOutMap . mcstIndex $ mcst
            managedDatums = mcstDatums mcst
        (_, skel') <- lift $ runTweakInChain now skel
        lift $
          lift $
            tell
              [ MCLogSubmittedTxSkel
                  (SkelContext managedTxOuts managedDatums)
                  skel'
              ]
        tx <- validateTxSkel skel'
        lift $
          lift $
            tell
              [MCLogNewTx (Ledger.getCardanoTxId tx)]
        put later
        return tx
  interpBuiltin (TxOutByRefLedger o) = txOutByRefLedger o
  interpBuiltin GetCurrentSlot = currentSlot
  interpBuiltin (AwaitSlot s) = awaitSlot s
  interpBuiltin (DatumFromHash h) = datumFromHash h
<<<<<<< HEAD
  interpBuiltin OwnPubKey = ownPaymentPubKeyHash
  interpBuiltin AllUtxos = allUtxos
  interpBuiltin GetParams = params
=======
  interpBuiltin (ValidatorFromHash h) = validatorFromHash h
  interpBuiltin AllUtxosLedger = allUtxosLedger
  interpBuiltin (UtxosAtLedger address) = utxosAtLedger address
>>>>>>> 5a80132c
  interpBuiltin Empty = mzero
  interpBuiltin (Alt l r) = interpLtl l `mplus` interpLtl r
  interpBuiltin (Fail msg) = do
    lift $ lift $ tell [MCLogFail msg]
    fail msg
  interpBuiltin (ThrowError err) = throwError err
  interpBuiltin (CatchError act handler) = catchError (interpLtl act) (interpLtl . handler)

-- ** Helpers to run tweaks for use in tests for tweaks

runTweak :: Tweak InterpMockChain a -> TxSkel -> [Either MockChainError (a, TxSkel)]
runTweak = runTweakFrom def def

runTweakFrom :: MockChainEnv -> MockChainSt -> Tweak InterpMockChain a -> TxSkel -> [Either MockChainError (a, TxSkel)]
runTweakFrom mcenv mcst tweak skel =
  map (right fst . fst)
    . runWriterT
    . runMockChainTRaw mcenv mcst
    $ runTweakInChain tweak skel

-- ** Modalities

-- | A modal mock chain is a mock chain that allows us to use LTL modifications with 'Tweak's
type MonadModalBlockChain m = (MonadBlockChain m, MonadModal m, Modification m ~ UntypedTweak InterpMockChain)

-- | Apply a 'Tweak' to some transaction in the given Trace. The tweak must
-- apply at least once.
somewhere :: MonadModalBlockChain m => Tweak InterpMockChain b -> m a -> m a
somewhere x = modifyLtl (LtlTruth `LtlUntil` LtlAtom (UntypedTweak x))

-- | Apply a 'Tweak' to every transaction in a given trace. This is also
-- successful if there are no transactions at all.
everywhere :: MonadModalBlockChain m => Tweak InterpMockChain b -> m a -> m a
everywhere x = modifyLtl (LtlFalsity `LtlRelease` LtlAtom (UntypedTweak x))

-- | Apply a 'Tweak' to the next transaction in the given trace. The order of
-- arguments is reversed compared to 'somewhere' and 'everywhere', because that
-- enables an idiom like
--
-- > do ...
-- >    endpoint arguments `withTweak` someModification
-- >    ...
--
-- where @endpoint@ builds and validates a single transaction depending on the
-- given @arguments@. Then `withTweak` says "I want to modify the transaction
-- returned by this endpoint in the following way".
withTweak :: MonadModalBlockChain m => m x -> Tweak InterpMockChain a -> m x
withTweak trace tweak = modifyLtl (LtlAtom $ UntypedTweak tweak) trace

-- * 'MonadBlockChain' and 'MonadMockChain' instances

singletonBuiltin :: builtin a -> Staged (LtlOp modification builtin) a
singletonBuiltin b = Instr (Builtin b) Return

instance MonadError MockChainError StagedMockChain where
  throwError = singletonBuiltin . ThrowError
  catchError act handler = singletonBuiltin $ CatchError act handler

instance MonadBlockChainBalancing StagedMockChain where
  getParams = singletonBuiltin GetParams
  datumFromHash = singletonBuiltin . DatumFromHash
<<<<<<< HEAD
  allUtxos = singletonBuiltin AllUtxos
  txOutByRef = singletonBuiltin . TxOutByRef
  ownPaymentPubKeyHash = singletonBuiltin OwnPubKey
  params = singletonBuiltin GetParams
=======
  txOutByRefLedger = singletonBuiltin . TxOutByRefLedger
  utxosAtLedger = singletonBuiltin . UtxosAtLedger
  validatorFromHash = singletonBuiltin . ValidatorFromHash

instance MonadBlockChainWithoutValidation StagedMockChain where
  allUtxosLedger = singletonBuiltin AllUtxosLedger
>>>>>>> 5a80132c
  currentSlot = singletonBuiltin GetCurrentSlot
  awaitSlot = singletonBuiltin . AwaitSlot

instance MonadBlockChain StagedMockChain where
  validateTxSkel = singletonBuiltin . ValidateTxSkel<|MERGE_RESOLUTION|>--- conflicted
+++ resolved
@@ -8,11 +8,6 @@
 {-# LANGUAGE TypeFamilies #-}
 {-# OPTIONS_GHC -Wno-orphans #-}
 
-<<<<<<< HEAD
-module Cooked.MockChain.Staged where
-
-import qualified Cardano.Node.Emulator.Params as Emulator
-=======
 module Cooked.MockChain.Staged
   ( interpretAndRunWith,
     interpretAndRun,
@@ -31,7 +26,6 @@
 where
 
 import qualified Cardano.Node.Emulator as Emulator
->>>>>>> 5a80132c
 import Control.Applicative
 import Control.Arrow hiding ((<+>))
 import Control.Monad.Except
@@ -91,19 +85,6 @@
 -- * 'StagedMockChain': An AST for 'MonadMockChain' computations
 
 data MockChainBuiltin a where
-<<<<<<< HEAD
-  ValidateTxSkel :: TxSkel -> MockChainBuiltin Pl.CardanoTx
-  TxOutByRef :: Pl.TxOutRef -> MockChainBuiltin (Maybe PV2.TxOut)
-  GetCurrentSlot :: MockChainBuiltin Pl.Slot
-  AwaitSlot :: Pl.Slot -> MockChainBuiltin Pl.Slot
-  GetParams :: MockChainBuiltin Emulator.Params
-  DatumFromHash :: Pl.DatumHash -> MockChainBuiltin (Maybe (Pl.Datum, DocCooked))
-  OwnPubKey :: MockChainBuiltin Pl.PubKeyHash
-  AllUtxos :: MockChainBuiltin [(Pl.TxOutRef, PV2.TxOut)]
-  -- the following are not strictly blockchain specific, but they allow us to
-  -- combine several traces into one and to signal failure.
-
-=======
   -- methods of 'MonadBlockChain'
 
   GetParams :: MockChainBuiltin Emulator.Params
@@ -117,7 +98,6 @@
   AllUtxosLedger :: MockChainBuiltin [(Pl.TxOutRef, Ledger.TxOut)]
   UtxosAtLedger :: Pl.Address -> MockChainBuiltin [(Pl.TxOutRef, Ledger.TxOut)]
   ValidatorFromHash :: Pl.ValidatorHash -> MockChainBuiltin (Maybe (Pl.Versioned Pl.Validator))
->>>>>>> 5a80132c
   -- | The empty set of traces
   Empty :: MockChainBuiltin a
   -- | The union of two sets of traces
@@ -183,15 +163,9 @@
   interpBuiltin GetCurrentSlot = currentSlot
   interpBuiltin (AwaitSlot s) = awaitSlot s
   interpBuiltin (DatumFromHash h) = datumFromHash h
-<<<<<<< HEAD
-  interpBuiltin OwnPubKey = ownPaymentPubKeyHash
-  interpBuiltin AllUtxos = allUtxos
-  interpBuiltin GetParams = params
-=======
   interpBuiltin (ValidatorFromHash h) = validatorFromHash h
   interpBuiltin AllUtxosLedger = allUtxosLedger
   interpBuiltin (UtxosAtLedger address) = utxosAtLedger address
->>>>>>> 5a80132c
   interpBuiltin Empty = mzero
   interpBuiltin (Alt l r) = interpLtl l `mplus` interpLtl r
   interpBuiltin (Fail msg) = do
@@ -253,19 +227,12 @@
 instance MonadBlockChainBalancing StagedMockChain where
   getParams = singletonBuiltin GetParams
   datumFromHash = singletonBuiltin . DatumFromHash
-<<<<<<< HEAD
-  allUtxos = singletonBuiltin AllUtxos
-  txOutByRef = singletonBuiltin . TxOutByRef
-  ownPaymentPubKeyHash = singletonBuiltin OwnPubKey
-  params = singletonBuiltin GetParams
-=======
   txOutByRefLedger = singletonBuiltin . TxOutByRefLedger
   utxosAtLedger = singletonBuiltin . UtxosAtLedger
   validatorFromHash = singletonBuiltin . ValidatorFromHash
 
 instance MonadBlockChainWithoutValidation StagedMockChain where
   allUtxosLedger = singletonBuiltin AllUtxosLedger
->>>>>>> 5a80132c
   currentSlot = singletonBuiltin GetCurrentSlot
   awaitSlot = singletonBuiltin . AwaitSlot
 
