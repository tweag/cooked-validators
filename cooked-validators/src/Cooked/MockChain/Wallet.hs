--- conflicted
+++ resolved
@@ -1,15 +1,8 @@
 {-# LANGUAGE NumericUnderscores #-}
-<<<<<<< HEAD
-
-module Cooked.MockChain.Wallet where
-
-import qualified Data.Map as M
-=======
 
 module Cooked.MockChain.Wallet where
 
 import qualified Data.Map.Strict as M
->>>>>>> 363631ac
 import qualified Ledger as Pl
 import qualified Ledger.Ada as Pl
 import qualified Ledger.Credential as Pl
@@ -17,10 +10,7 @@
 
 -- * MockChain Wallets
 
-<<<<<<< HEAD
-=======
 -- $mockchainwallets
->>>>>>> 363631ac
 --
 -- We keep the private key associated with each wallet so we can sign transactions
 -- from any wallet easily
@@ -51,10 +41,7 @@
 
 -- * Initial distribution of funds
 
-<<<<<<< HEAD
-=======
 -- $initfundsdistr
->>>>>>> 363631ac
 --
 -- Are nothing but is a map from Wallet to Value; we'll just proxy
 -- the underlying plutus definitions to make it easer when we have
