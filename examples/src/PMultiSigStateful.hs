{-# LANGUAGE BangPatterns #-}
{-# LANGUAGE DataKinds #-}
{-# LANGUAGE DeriveAnyClass #-}
{-# LANGUAGE DeriveGeneric #-}
{-# LANGUAGE DerivingStrategies #-}
{-# LANGUAGE FlexibleContexts #-}
{-# LANGUAGE LambdaCase #-}
{-# LANGUAGE MultiParamTypeClasses #-}
{-# LANGUAGE NamedFieldPuns #-}
{-# LANGUAGE OverloadedStrings #-}
{-# LANGUAGE RecordWildCards #-}
{-# LANGUAGE ScopedTypeVariables #-}
{-# LANGUAGE TemplateHaskell #-}
{-# LANGUAGE TypeApplications #-}
{-# LANGUAGE TypeFamilies #-}
{-# LANGUAGE TypeOperators #-}
{-# LANGUAGE ViewPatterns #-}
{-# LANGUAGE NoImplicitPrelude #-}
{-# OPTIONS_GHC -fno-ignore-interface-pragmas #-}
{-# OPTIONS_GHC -fno-omit-interface-pragmas #-}
{-# OPTIONS_GHC -fno-specialise #-}
{-# OPTIONS_GHC -fno-strictness #-}
{-# OPTIONS_GHC -fobject-code #-}

-- |
-- * Parallel stateful multi-sig contract
--
-- This is an example contract where we collect @n@ signatures
-- over a proposal, perhaps in several transactions,
-- then issue a given payment.
module PMultiSigStateful where

-- Here are the necessary imports. It is VERY IMPORTANT to refrain from using
-- anything that is not a simple accessor from Ledger; this will not
-- compile to PlutusCore.
import Data.Aeson (FromJSON, ToJSON)
import GHC.Generics (Generic)
import qualified Ledger
import qualified Ledger.Ada as Ada
import Ledger.Contexts hiding (findDatum)
import qualified Ledger.Contexts as Validation
import qualified Ledger.Typed.Scripts as Scripts
import qualified Ledger.Typed.Scripts.MonetaryPolicies as Scripts

-- The PlutusTx and its prelude provide the functions we can use for on-chain computations.

import qualified Plutus.V1.Ledger.Value as Value
import qualified Plutus.V2.Ledger.Api as Api
import qualified Plutus.V2.Ledger.Contexts as Api
import qualified PlutusTx
import PlutusTx.Prelude hiding (Applicative (..))
import Schema (ToSchema)
import qualified Prelude as Haskell

-- | This multisig script will receive as a parameter the list of elligible signers
--  and the threshold number of signatures. Moreover, we pass the threadToken NFT
--  that will identify legitimate datums as a parameter, as this will only be known at run-time.
data Params = Params
  { pmspSignatories :: [Ledger.PubKey]
  , pmspRequiredSigs :: Integer
  , pmspThreadToken :: Value.AssetClass
  }
  deriving stock (Haskell.Show, Generic)
  deriving anyclass (ToJSON, FromJSON, ToSchema)

PlutusTx.makeLift ''Params

-- | A Payment is a simple amount of Ada to be paid to a public key.
data Payment = Payment
  { paymentAmount :: Integer
  , paymentRecipient :: Ledger.PubKeyHash
  }
  deriving stock (Haskell.Show, Generic)
  deriving anyclass (ToJSON, FromJSON)

PlutusTx.unstableMakeIsData ''Payment

instance Eq Payment where
  {-# INLINEABLE (==) #-}
  Payment a1 r1 == Payment a2 r2 = a1 == a2 && r1 == r2

-- | The datum is either a signature of a payment or
--  an accumulator collecting signatures for a given payment.
data Datum
  = Accumulator {payment :: Payment, signees :: [Ledger.PubKey]}
  | Sign {pk :: Ledger.PubKey, sig :: Ledger.Signature}
  deriving stock (Haskell.Show, Generic)
  deriving anyclass (ToJSON, FromJSON)

PlutusTx.unstableMakeIsData ''Datum

instance Eq Datum where
  {-# INLINEABLE (==) #-}
  Accumulator p1 ss1 == Accumulator p2 ss2 = p1 == p2 && ss1 == ss2
  Sign pkh1 s1 == Sign pkh2 s2 = pkh1 == pkh2 && s1 == s2
  _ == _ = False

-- | Finally, there is only one redeemer
type Redeemer = ()

-- We can't just use Data.Maybe; those functions are not inlinable
{-# INLINE fromJust #-}
fromJust :: Maybe a -> a
fromJust (Just x) = x
fromJust Nothing = traceError "fromJust: Nothing"

-- For some reason, we cannot find a builtin way of serializing values into
-- a BuiltinByteString; henre, we'll build it ourselves.
{-# INLINEABLE packInteger #-}
packInteger :: Integer -> BuiltinByteString
packInteger k = if k < 0 then consByteString 1 (go (negate k) emptyByteString) else consByteString 0 (go k emptyByteString)
  where
    go n s
      | n == 0 = s
      | otherwise = go (n `divide` 256) (consByteString (n `modulo` 256) s)

{-# INLINEABLE packPayment #-}
packPayment :: Payment -> BuiltinByteString
packPayment (Payment amm bob) = consByteString 42 $ appendByteString (packInteger amm) (Ledger.getPubKeyHash bob)

{-# INLINEABLE findDatumByHash #-}
findDatumByHash :: TxInfo -> Api.DatumHash -> Maybe Datum
findDatumByHash txInfo hash = do
  Ledger.Datum d <- Validation.findDatum hash txInfo
  PlutusTx.fromBuiltinData d

{-# INLINEABLE findDatum #-}
findDatum :: TxInfo -> Validation.TxInInfo -> Maybe Datum
findDatum txInfo inInfo = Validation.txOutDatumHash (Validation.txInInfoResolved inInfo) >>= findDatumByHash txInfo

{-# INLINEABLE validatePayment #-}
validatePayment :: Params -> Datum -> Redeemer -> ScriptContext -> Bool

-- | When adding a signature we need to ensure that there is a (single) Accumulator input.
--  Its validator will do the rest.
--  We also don't verify that the Sign's payment matches Accumulator's,
--  since that will be verified by the Accumulator's validator as well --
--  we just need to make sure it'll be run (which is precisely when we have an Accumulator input).
validatePayment _ Sign {} _ ctx =
  traceIfFalse "Should have only one Accumulator input" $
    length [() | Accumulator {} <- inputDatums] == 1
  where
    txInfo = scriptContextTxInfo ctx
    inputDatums = mapMaybe (findDatum txInfo) $ txInfoInputs txInfo
validatePayment params@Params {..} (Accumulator payment signees) _ ctx
  | length signees >= pmspRequiredSigs = validatePayout
  | otherwise = validateAcc
  where
    (provTokSym, provTokName) = Value.unAssetClass pmspThreadToken

    txInfo = scriptContextTxInfo ctx

    validatePayout
      | [Api.TxOut outAddr outVal Nothing] <- txInfoOutputs txInfo =
        outVal == Ada.lovelaceValueOf (paymentAmount payment)
          -- /\ This also ensures there is no token in the output
          && outAddr == Api.Address (Api.PubKeyCredential $ paymentRecipient payment) Nothing
          && verifyInAccThreadToken True
      | otherwise = False

    validateAcc
      | [Api.TxOut _ outVal (Just dh)] <- txInfoOutputs txInfo
        , Just (Accumulator payment' signees') <- findDatumByHash txInfo dh =
        Value.valueOf outVal Api.adaSymbol Api.adaToken == 0
          && Value.valueOf outVal provTokSym provTokName == 1
          && verifyInAccThreadToken (not $ null signees')
          && payment == payment'
          && verifySignees signees'
      | otherwise = False

    verifyInAccThreadToken shallExist = inputTokens == if shallExist then 1 else 0
      where
        inputTokens = sum $ tokenVal <$> txInfoInputs txInfo
        tokenVal :: Api.TxInInfo -> Integer
        tokenVal (Api.TxInInfo _ (Api.TxOut _ outVal _)) = Value.valueOf outVal provTokSym provTokName

    verifySignees signees' =
      uniqueSignees' == signees' -- no duplicates in the output
        && uniqueSignees' == nub (signees <> newSignees) -- the new signatures set is the union of the existing sigs and the added ones
        && allInputsRelevant -- no irrelevant inputs (like other accumulators or double signatures) are being consumed
      where
        uniqueSignees' = nub signees'

        otherInputs = mapMaybe (findDatum txInfo) $ filter (/= fromJust (Validation.findOwnInput ctx)) $ txInfoInputs txInfo
        newSignees = mapMaybe extractSig otherInputs
        allInputsRelevant = length newSignees == length otherInputs

        extractSig Accumulator {} = Nothing
        extractSig (Sign pk s)
          | pk `notElem` pmspSignatories = Nothing -- Not a signatory -- wrong
          | pk `elem` signees = Nothing -- Already signed this payment -- wrong
          | not $ verifySig pk (sha2_256 $ packPayment payment) s = Nothing -- Sig verification failed -- wrong
          -- Note that if it succeeds, than the payment this Sign is for necessarily matches
          -- the payment in the Accumulator, since `payment` comes from the Accumulator.
          | otherwise = Just pk -- The above didn't get triggered, so presumably it's right

-- Here's a wrapper to verify a signature. It is important that the parameters to verifySignature
-- are, in order: pk, msg then signature.
{-# INLINEABLE verifySig #-}
verifySig :: Ledger.PubKey -> BuiltinByteString -> Ledger.Signature -> Bool
verifySig pk msg s = verifySignature (Api.getLedgerBytes $ Ledger.getPubKey pk) msg (Ledger.getSignature s)

-- Finally, we wrap everything up and make the script available.

data PMultiSig

instance Scripts.ValidatorTypes PMultiSig where
  type RedeemerType PMultiSig = Redeemer
  type DatumType PMultiSig = Datum

{-# INLINEABLE pmultisig #-}
pmultisig :: Params -> Scripts.TypedValidator PMultiSig
pmultisig =
  Scripts.mkTypedValidatorParam @PMultiSig
    $$(PlutusTx.compile [||validatePayment||])
    $$(PlutusTx.compile [||wrap||])
  where
    wrap = Scripts.wrapValidator @Datum @Redeemer

{-# INLINEABLE pmultisigAddr #-}
pmultisigAddr :: Params -> Ledger.Address
pmultisigAddr = Ledger.scriptAddress . Scripts.validatorScript . pmultisig

<<<<<<< HEAD
{-# INLINEABLE threadTokenPolicy #-}
threadTokenPolicy :: Params -> Scripts.MintingPolicy
threadTokenPolicy = Scripts.mkForwardingMintingPolicy . Ledger.validatorHash . Scripts.validatorScript . pmultisig

{-# INLINEABLE threadTokenSymbol #-}
threadTokenSymbol :: Params -> Api.CurrencySymbol
threadTokenSymbol = Validation.scriptCurrencySymbol . threadTokenPolicy
=======
-- * Minting Policy

-- $mintingpolicy
--
-- 'mkPolicy' below is a minting policy for an NFT. This was taken from the plutus-pioneer-program
-- in: https://plutus-pioneer-program.readthedocs.io/en/latest/pioneer/week5.html#nfts
--
-- The general idea is to parameterize the policy with an 'Api.TxOutRef', and make
-- it so that this currency can only be minted in a transaction consuming a given 'Api.TxOutRef'.
-- Since a 'TxOut' can only be consumed once, no other transaction will be able to
-- consume the same TxOutRef and hence no more tokens can be minted.
--
-- TODO: modify to allow burning of the token; a transaction that consumes and output

{-# INLINEABLE mkPolicy #-}
mkPolicy :: (Api.TxOutRef, Value.TokenName) -> () -> ScriptContext -> Bool
mkPolicy (oref, tn) _ ctx =
  traceIfFalse "UTxO not consumed" hasUTxO
    && traceIfFalse "wrong amount minted" checkMintedAmount
  where
    info :: TxInfo
    info = scriptContextTxInfo ctx

    hasUTxO :: Bool
    hasUTxO = any (\i -> txInInfoOutRef i == oref) $ txInfoInputs info

    checkMintedAmount :: Bool
    checkMintedAmount = case Value.flattenValue (txInfoMint info) of
      [(cs, tn', amt)] -> cs == ownCurrencySymbol ctx && tn' == tn && amt == 1
      _ -> False

threadTokenSymbol :: Api.TxOutRef -> Value.TokenName -> Api.CurrencySymbol
threadTokenSymbol oref = Validation.scriptCurrencySymbol . threadTokenPolicy oref
>>>>>>> 33047622

{-# INLINEABLE threadTokenName #-}
threadTokenName :: Value.TokenName
threadTokenName = Value.tokenName "threadToken"

threadTokenAssetClass :: Api.TxOutRef -> Value.AssetClass
threadTokenAssetClass oref = Value.assetClass (threadTokenSymbol oref threadTokenName) threadTokenName

threadTokenPolicy :: Api.TxOutRef -> Value.TokenName -> Scripts.MintingPolicy
threadTokenPolicy oref tok =
  Api.mkMintingPolicyScript $
    $$(PlutusTx.compile [||\x y -> Scripts.wrapMintingPolicy $ mkPolicy (x, y)||])
      `PlutusTx.applyCode` PlutusTx.liftCode oref
      `PlutusTx.applyCode` PlutusTx.liftCode tok<|MERGE_RESOLUTION|>--- conflicted
+++ resolved
@@ -221,15 +221,6 @@
 pmultisigAddr :: Params -> Ledger.Address
 pmultisigAddr = Ledger.scriptAddress . Scripts.validatorScript . pmultisig
 
-<<<<<<< HEAD
-{-# INLINEABLE threadTokenPolicy #-}
-threadTokenPolicy :: Params -> Scripts.MintingPolicy
-threadTokenPolicy = Scripts.mkForwardingMintingPolicy . Ledger.validatorHash . Scripts.validatorScript . pmultisig
-
-{-# INLINEABLE threadTokenSymbol #-}
-threadTokenSymbol :: Params -> Api.CurrencySymbol
-threadTokenSymbol = Validation.scriptCurrencySymbol . threadTokenPolicy
-=======
 -- * Minting Policy
 
 -- $mintingpolicy
@@ -263,7 +254,6 @@
 
 threadTokenSymbol :: Api.TxOutRef -> Value.TokenName -> Api.CurrencySymbol
 threadTokenSymbol oref = Validation.scriptCurrencySymbol . threadTokenPolicy oref
->>>>>>> 33047622
 
 {-# INLINEABLE threadTokenName #-}
 threadTokenName :: Value.TokenName
