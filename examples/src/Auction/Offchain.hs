{-# LANGUAGE AllowAmbiguousTypes #-}
{-# LANGUAGE FlexibleContexts #-}
{-# LANGUAGE FlexibleInstances #-}
{-# LANGUAGE OverloadedLists #-}
{-# LANGUAGE TypeApplications #-}

module Auction.Offchain where

import qualified Auction as A
import Control.Monad
import Cooked
import Data.Default
import qualified Data.Map as Map
import qualified Ledger as L
import qualified Ledger.Ada as Ada
import qualified Ledger.Interval as Interval
import qualified Ledger.Tx as Pl
import qualified Ledger.Value as Value
import Optics.Core
import qualified Plutus.Script.Utils.V2.Typed.Scripts as Pl
import qualified PlutusTx.Numeric as Pl
import Test.QuickCheck.Modifiers (NonZero (..))

-- | Make an offer. There are no checks with this transaction. Anyone is allowed
-- to pay the 'auctionValidator' with something they want to sell, using the
-- 'Offer' datum to specify the seller of the auction.
--
-- This transaction returns the 'Pl.TxOutRef' of the 'Offer' UTxO it creates.
txOffer :: MonadBlockChain m => Wallet -> L.Value -> Integer -> m Pl.TxOutRef
txOffer seller lot minBid = do
  tx <-
    validateTxSkel $
<<<<<<< HEAD
      (txSkelSubmittedBy seller)
        { txSkelOpts = def {txOptEnsureMinAda = True},
          txSkelOuts = [paysScript A.auctionValidator (A.Offer (walletPKHash seller) minBid) lot]
=======
      txSkelTemplate
        { txSkelOpts = def {txOptEnsureMinAda = True},
          txSkelOuts = [paysScript A.auctionValidator (A.Offer (walletPKHash seller) minBid) lot],
          txSkelSigners = [seller]
>>>>>>> 15806070
        }
  return . fst . (!! 0) . utxosFromCardanoTx $ tx

-- | Start an auction by setting the bidding deadline. This transaction consumes
-- the provided 'Offer' Utxo and returns a 'NoBids' UTxO to the auction
-- validator. It also mints the thread NFT that ensures the authenticity of the
-- auction from that point on.
txSetDeadline :: MonadBlockChain m => Wallet -> Pl.TxOutRef -> L.POSIXTime -> m Pl.CardanoTx
txSetDeadline submitter offerOref deadline = do
  let theNft = A.threadToken offerOref
  Just (A.Offer seller minBid) <- typedDatumFromTxOutRef @(Pl.DatumType A.Auction) offerOref
  Just lot <- valueFromTxOutRef offerOref
  validateTxSkel $
<<<<<<< HEAD
    (txSkelSubmittedBy submitter)
      { txSkelOpts = def {txOptEnsureMinAda = True},
=======
    txSkelTemplate
      { txSkelOpts = def {txOptEnsureMinAda = True},
        txSkelSigners = [submitter],
>>>>>>> 15806070
        txSkelMints =
          txSkelMintsFromList
            [ ( Pl.Versioned A.threadTokenPolicy Pl.PlutusV2,
                SomeMintsRedeemer offerOref,
                A.tokenNameFromTxOutRef offerOref,
                NonZero 1
              )
            ],
        txSkelIns = Map.singleton offerOref $ TxSkelRedeemerForScript A.SetDeadline,
        txSkelOuts =
          [ paysScript
              A.auctionValidator
              (A.NoBids seller minBid deadline)
              (lot <> theNft)
          ]
      }

previousBidder :: A.AuctionState -> Maybe (Integer, L.PubKeyHash)
previousBidder (A.Bidding _ _ (A.BidderInfo bid bidder)) = Just (bid, bidder)
previousBidder _ = Nothing

-- | Bid a certain amount of Lovelace on the auction with the given 'Offer'
-- UTxO. If there was a previous bidder, they will receive their money back.
txBid :: MonadBlockChain m => Wallet -> Pl.TxOutRef -> Integer -> m L.CardanoTx
txBid submitter offerOref bid = do
  let theNft = A.threadToken offerOref
  [(oref, output)] <-
    filteredUtxosWithDatums $
      isOutputWithValueSuchThat (`Value.geq` theNft)
        <=< isScriptOutputFrom' A.auctionValidator
  let ResolvedOrInlineDatum datum = output ^. outputDatumL
      Just deadline = A.getBidDeadline datum
      seller = A.getSeller datum
      lotPlusPreviousBidPlusNft = outputValue output
  validateTxSkel $
<<<<<<< HEAD
    (txSkelSubmittedBy submitter)
      { txSkelOpts = def {txOptEnsureMinAda = True},
=======
    txSkelTemplate
      { txSkelOpts = def {txOptEnsureMinAda = True},
        txSkelSigners = [submitter],
>>>>>>> 15806070
        txSkelIns =
          Map.singleton oref $
            TxSkelRedeemerForScript
              (A.Bid (A.BidderInfo bid (walletPKHash submitter))),
        txSkelOuts =
          case previousBidder datum of
            Nothing ->
              [ paysScript
                  A.auctionValidator
                  (A.Bidding seller deadline (A.BidderInfo bid (walletPKHash submitter)))
                  (lotPlusPreviousBidPlusNft <> Ada.lovelaceValueOf bid)
              ]
            Just (prevBid, prevBidder) ->
              [ paysPK prevBidder (Ada.lovelaceValueOf prevBid),
                paysScript
                  A.auctionValidator
                  (A.Bidding seller deadline (A.BidderInfo bid (walletPKHash submitter)))
                  (lotPlusPreviousBidPlusNft <> Ada.lovelaceValueOf (bid - prevBid))
              ],
        txSkelValidityRange = Interval.to (deadline - 1)
      }

-- | Close the auction with the given 'Offer' UTxO. If there were any bids, this
-- will pay the lot to the last bidder and the last bid to the
-- seller. Otherwise, the seller will receive the lot back. This transaction
-- also burns the thread token.
txHammer :: MonadBlockChain m => Wallet -> Pl.TxOutRef -> m ()
txHammer submitter offerOref = do
  let theNft = A.threadToken offerOref
  utxos <-
    filteredUtxosWithDatums $
      isScriptOutputFrom' A.auctionValidator
        >=> isOutputWithValueSuchThat (`Value.geq` theNft)
  case utxos of
    [] ->
      -- There's no thread token, so the auction is still in 'Offer' state, and
      -- the 'offerOref' still points to an UTxO at the auction validator.
      do
        Just (A.Offer seller _minBid) <- typedDatumFromTxOutRef @A.AuctionState offerOref
        Just lot <- valueFromTxOutRef offerOref
        void $
          validateTxSkel $
<<<<<<< HEAD
            (txSkelSubmittedBy submitter)
              { txSkelOpts = def {txOptEnsureMinAda = True},
=======
            txSkelTemplate
              { txSkelOpts = def {txOptEnsureMinAda = True},
                txSkelSigners = [submitter],
>>>>>>> 15806070
                txSkelIns =
                  Map.singleton offerOref $
                    TxSkelRedeemerForScript (A.Hammer offerOref),
                txSkelOuts = [paysPK seller lot]
              }
    (oref, output) : _ -> do
      -- There is a thread token, so the auction is in 'NoBids' or 'Bidding'
      -- state, which means that the following pattern matches cannot fail:
      let ResolvedOrInlineDatum datum = output ^. outputDatumL
          Just deadline = A.getBidDeadline datum
          seller = A.getSeller datum
      void $
        validateTxSkel $
<<<<<<< HEAD
          (txSkelSubmittedBy submitter)
            { txSkelOpts = def {txOptEnsureMinAda = True},
=======
          txSkelTemplate
            { txSkelOpts = def {txOptEnsureMinAda = True},
              txSkelSigners = [submitter],
>>>>>>> 15806070
              txSkelIns =
                Map.singleton oref $
                  TxSkelRedeemerForScript (A.Hammer offerOref),
              txSkelMints =
                txSkelMintsFromList
                  [ ( Pl.Versioned A.threadTokenPolicy Pl.PlutusV2,
                      SomeMintsRedeemer offerOref,
                      A.tokenNameFromTxOutRef offerOref,
                      NonZero (-1)
                    )
                  ],
              txSkelOuts =
                case previousBidder datum of
                  Nothing ->
                    let lot = outputValue output <> Pl.negate theNft
                     in [paysPK seller lot]
                  Just (lastBid, lastBidder) ->
                    let lot = outputValue output <> Pl.negate theNft <> Pl.negate (Ada.lovelaceValueOf lastBid)
                     in [ paysPK lastBidder lot,
                          paysPK seller (Ada.lovelaceValueOf lastBid)
                        ],
              txSkelValidityRange = Interval.from deadline
            }<|MERGE_RESOLUTION|>--- conflicted
+++ resolved
@@ -30,16 +30,10 @@
 txOffer seller lot minBid = do
   tx <-
     validateTxSkel $
-<<<<<<< HEAD
-      (txSkelSubmittedBy seller)
-        { txSkelOpts = def {txOptEnsureMinAda = True},
-          txSkelOuts = [paysScript A.auctionValidator (A.Offer (walletPKHash seller) minBid) lot]
-=======
       txSkelTemplate
         { txSkelOpts = def {txOptEnsureMinAda = True},
           txSkelOuts = [paysScript A.auctionValidator (A.Offer (walletPKHash seller) minBid) lot],
           txSkelSigners = [seller]
->>>>>>> 15806070
         }
   return . fst . (!! 0) . utxosFromCardanoTx $ tx
 
@@ -53,14 +47,9 @@
   Just (A.Offer seller minBid) <- typedDatumFromTxOutRef @(Pl.DatumType A.Auction) offerOref
   Just lot <- valueFromTxOutRef offerOref
   validateTxSkel $
-<<<<<<< HEAD
-    (txSkelSubmittedBy submitter)
-      { txSkelOpts = def {txOptEnsureMinAda = True},
-=======
     txSkelTemplate
       { txSkelOpts = def {txOptEnsureMinAda = True},
         txSkelSigners = [submitter],
->>>>>>> 15806070
         txSkelMints =
           txSkelMintsFromList
             [ ( Pl.Versioned A.threadTokenPolicy Pl.PlutusV2,
@@ -96,14 +85,9 @@
       seller = A.getSeller datum
       lotPlusPreviousBidPlusNft = outputValue output
   validateTxSkel $
-<<<<<<< HEAD
-    (txSkelSubmittedBy submitter)
-      { txSkelOpts = def {txOptEnsureMinAda = True},
-=======
     txSkelTemplate
       { txSkelOpts = def {txOptEnsureMinAda = True},
         txSkelSigners = [submitter],
->>>>>>> 15806070
         txSkelIns =
           Map.singleton oref $
             TxSkelRedeemerForScript
@@ -146,14 +130,9 @@
         Just lot <- valueFromTxOutRef offerOref
         void $
           validateTxSkel $
-<<<<<<< HEAD
-            (txSkelSubmittedBy submitter)
-              { txSkelOpts = def {txOptEnsureMinAda = True},
-=======
             txSkelTemplate
               { txSkelOpts = def {txOptEnsureMinAda = True},
                 txSkelSigners = [submitter],
->>>>>>> 15806070
                 txSkelIns =
                   Map.singleton offerOref $
                     TxSkelRedeemerForScript (A.Hammer offerOref),
@@ -167,14 +146,9 @@
           seller = A.getSeller datum
       void $
         validateTxSkel $
-<<<<<<< HEAD
-          (txSkelSubmittedBy submitter)
-            { txSkelOpts = def {txOptEnsureMinAda = True},
-=======
           txSkelTemplate
             { txSkelOpts = def {txOptEnsureMinAda = True},
               txSkelSigners = [submitter],
->>>>>>> 15806070
               txSkelIns =
                 Map.singleton oref $
                   TxSkelRedeemerForScript (A.Hammer offerOref),
