--- conflicted
+++ resolved
@@ -31,13 +31,8 @@
 txOffer seller lot minBid = do
   tx <-
     validateTxSkel $
-<<<<<<< HEAD
       def
-        { txSkelOpts = def {adjustUnbalTx = True},
-=======
-      txSkelTemplate
         { txSkelOpts = def {txOptEnsureMinAda = True},
->>>>>>> 15806070
           txSkelOuts = [paysScript A.auctionValidator (A.Offer (walletPKHash seller) minBid) lot],
           txSkelSigners = [seller]
         }
@@ -60,13 +55,8 @@
   Just (A.Offer seller minBid) <- typedDatumFromTxOutRef @(Pl.DatumType A.Auction) offerOref
   Just lot <- valueFromTxOutRef offerOref
   validateTxSkel $
-<<<<<<< HEAD
     def
-      { txSkelOpts = def {adjustUnbalTx = True},
-=======
-    txSkelTemplate
       { txSkelOpts = def {txOptEnsureMinAda = True},
->>>>>>> 15806070
         txSkelSigners = [submitter],
         txSkelMints =
           txSkelMintsFromList
@@ -109,13 +99,8 @@
       seller = A.getSeller datum
       lotPlusPreviousBidPlusNft = outputValue output
   validateTxSkel $
-<<<<<<< HEAD
     def
-      { txSkelOpts = def {adjustUnbalTx = True},
-=======
-    txSkelTemplate
       { txSkelOpts = def {txOptEnsureMinAda = True},
->>>>>>> 15806070
         txSkelSigners = [submitter],
         txSkelIns =
           Map.singleton oref $
@@ -160,13 +145,8 @@
         Just lot <- valueFromTxOutRef offerOref
         void $
           validateTxSkel $
-<<<<<<< HEAD
             def
-              { txSkelOpts = def {adjustUnbalTx = True},
-=======
-            txSkelTemplate
               { txSkelOpts = def {txOptEnsureMinAda = True},
->>>>>>> 15806070
                 txSkelSigners = [submitter],
                 txSkelIns =
                   Map.singleton offerOref $
@@ -181,13 +161,8 @@
           seller = A.getSeller datum
       void $
         validateTxSkel $
-<<<<<<< HEAD
           def
-            { txSkelOpts = def {adjustUnbalTx = True},
-=======
-          txSkelTemplate
             { txSkelOpts = def {txOptEnsureMinAda = True},
->>>>>>> 15806070
               txSkelSigners = [submitter],
               txSkelIns =
                 Map.singleton oref $
