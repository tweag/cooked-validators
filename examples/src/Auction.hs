{-# LANGUAGE DataKinds #-}
{-# LANGUAGE DeriveAnyClass #-}
{-# LANGUAGE DeriveGeneric #-}
{-# LANGUAGE DerivingStrategies #-}
{-# LANGUAGE FlexibleContexts #-}
{-# LANGUAGE MultiParamTypeClasses #-}
{-# LANGUAGE NamedFieldPuns #-}
{-# LANGUAGE OverloadedStrings #-}
{-# LANGUAGE ScopedTypeVariables #-}
{-# LANGUAGE TemplateHaskell #-}
{-# LANGUAGE TypeApplications #-}
{-# LANGUAGE TypeFamilies #-}
{-# LANGUAGE NoImplicitPrelude #-}
{-# OPTIONS_GHC -fno-ignore-interface-pragmas #-}
{-# OPTIONS_GHC -fno-omit-interface-pragmas #-}
{-# OPTIONS_GHC -fno-specialise #-}

-- These language extensions are just what Split.hs uses

-- | Arrange an auction with a preset deadline and minimum bid.
module Auction where

import qualified Ledger as Pl
import qualified Ledger.Ada as Ada
import qualified Ledger.Interval as Interval
import Ledger.Scripts as Pl
import Ledger.Typed.Scripts as Scripts
import qualified Ledger.Value as Value
import qualified Plutus.Script.Utils.V1.Scripts as Pl
import qualified PlutusTx
import qualified PlutusTx.Numeric as Pl
import PlutusTx.Prelude
import qualified Prelude as Haskell

{-

Brief overview of the contract
------------------------------

There are four transactions involved in this contract:

1. Making an offer (off-chain implemented by 'txOffer'). Anyone who wishes to
   sell something can just pay it to the 'auctionValidator' with the 'Offer'
   datum specifiying the seller's address (which is the address that will at the
   end of the auction be paid the winning bid, or, if there have been no bids,
   receive the offer back) and the minimum bid. No checks are involved in this
   transaction.

The UTxO at the 'auctionValidator' that contains this initial offer
parameterises the rest of the auction. We shall call it the _offer UTxO_ of the
auction.

2. Setting the deadline of the auction (off-chain implemented by
   'txSetDeadline'). This transaction consumes the offer UTxO and returns an
   UTxO to the 'auctionValidator' with the 'NoBids' datum, which contains

   - the value originally offered, and

   - the thread NFT. This NFT ensures the authenticity of the auction from that
     point onwards, and its token name is uniquely derived from the offer UTxO
     (it is computed by 'tokenNameFromTxOutRef').

3. Bidding on the auction (off-chain implemented by 'txBid'). This transaction
   consumes an UTxO at the 'auctionValidator' with either 'NoBids' or 'Bidding'
   datum, and returns an UTxO with strictly greater value to the validator (in
   particular, it has to return the thread NFT) with a 'Bidding' datum recording
   the new highest bid and bidder. If there was a previous bidder, they are paid
   back their bid.

4. Hammer to end the auction (off-chain implemented by 'txHammer'). This
<<<<<<< HEAD
   transaction consumes an UTxO at the 'auctionValidator', and pays the Ada
   amount correspondig to the highest bid to the seller, and the value
   originally offered to the highest bidder. If there were no bids, the offer is
   returned to the seller.
=======
   transaction pays the Ada amount corresponding to the highest bid to the
   seller, and the value originally offered to the highest bidder. If there were
   no bids, the offer is returned to the seller.
>>>>>>> 04a0f7c3

Further details of these transactions are explained at the relevant places in
the code.

Remark on the design of the first two transactions
--------------------------------------------------

The following discussion is rather technical and not specific to this
contract. Rather, it describes a general design problem for smart contracts on
Cardano, so feel free to skip this if you merely want to get to know the
contract.

On a previous version of this contract, there was only one transaction to make
the offer and set the deadline. That version of the contract had the following
problem, which we think is fundamentally unsolvable with only one transaction: If
we want to use only one transaction to mint some tokens with a policy P and make
sure that they end up at the correct validator V,

- the minting policy P has to know the address of V, which is the hash of V's
  (compiled and normalised) source code. In particular, there is no way to
  compute this address on-chain, which means that this can only be accomplished
  by parameterising the P the address of V.

- Conversely, the V needs to know the 'CurrencySymbol' of the thread token,
  which is the hash of the (compiled and normalised) code P.

So, each of the two scripts P and V has to have the other's hash as a parameter,
and have it known at compile time. This is is patently an impossible cycle.

The only generic solution that we know of is to turn any initial payment of
freshly minted tokens to the validator into a two-transaction process: The first
transaction does not involve any checks at all, does not mint any tokens that
should be locked in the validator script, and creates "unchecked" UTxOs (Here,
these are the UTxOs with the 'Offer' datum). The second transaction consumes
unchecked UTxOs (with an additional redeemer, here, that is 'SetDeadline'),
mints the required tokens, and pays a checked UTxO back to the same validator,
which contains the newly minted tokens as a proof of their soundness, and a
datum signalling that they have been checked (here, that datum is
'NoBids'). Since the second transaction uses a redeemer, it can make whatever
checks are needed to ensure the tokens are minted correctly and paid to the
correct script.

This solves the issue because the validator knows its own address and can thus
ensure that the minted tokens are given to itself and cannot be redirected to
any other address by an attacker.

-}

-- * Data types

-- | Parameters for the validator. Currently, the only information it is
-- parameterised by is the currency symbol of the thread token, and that's only
-- a trick to get that currency symbol into the validator, because it can not be
-- computed on-chain. It is constant, and if you look at the very bottom of this
-- file, you will find 'auctionValidator' defined with the constant currency
-- symbol derived from the 'threadTokenPolicy'.
newtype ValParams = ValParams Pl.CurrencySymbol

PlutusTx.makeLift ''ValParams
PlutusTx.unstableMakeIsData ''ValParams

-- | Information on the last bidder and their bid.
data BidderInfo = BidderInfo
  { -- | the last bidder's offer in Ada
    bid :: Integer,
    -- | the last bidder's address
    bidder :: Pl.PubKeyHash
  }
  deriving (Haskell.Show)

PlutusTx.makeLift ''BidderInfo
PlutusTx.unstableMakeIsData ''BidderInfo

instance Eq BidderInfo where
  {-# INLINEABLE (==) #-}
  BidderInfo a b == BidderInfo x y = a == x && b == y

-- | The state of the auction. This will be the 'DatumType'.
data AuctionState
  = -- | state of an auction where an offer has already been made. The address
    -- is the seller's, the integer is the minimum bid in Lovelaces.
    Offer Pl.PubKeyHash Integer
  | -- | state of an auction with a given seller, minimum bid, and deadline that
    -- has not yet had any bids
    NoBids Pl.PubKeyHash Integer Pl.POSIXTime
  | -- | state of an auction with a given seller and deadline that has had at
    -- least one bid.
    Bidding Pl.PubKeyHash Pl.POSIXTime BidderInfo
  deriving (Haskell.Show)

getSeller :: AuctionState -> Pl.PubKeyHash
getSeller (Offer s _) = s
getSeller (NoBids s _ _) = s
getSeller (Bidding s _ _) = s

getBidDeadline :: AuctionState -> Maybe Pl.POSIXTime
getBidDeadline (Offer _ _) = Nothing
getBidDeadline (NoBids _ _ t) = Just t
getBidDeadline (Bidding _ t _) = Just t

PlutusTx.makeLift ''AuctionState
PlutusTx.unstableMakeIsData ''AuctionState

instance Eq AuctionState where
  {-# INLINEABLE (==) #-}
  Offer s m == Offer s' m' = s == s' && m == m'
  NoBids s m t == NoBids s' m' t' = s == s' && m == m' && t == t'
  Bidding s t b == Bidding s' t' b' = s == s' && t == t' && b == b'
  _ == _ = False

-- | Actions to be taken in an auction. This will be the 'RedeemerType'.
data Action
  = -- | redeemer to set the deadline of the auction
    SetDeadline
  | -- | redeemer to make a bid
    Bid BidderInfo
  | -- | redeemer to close the auction. The 'TxOutRef' points to the original
    --  'Offer' UTxO.
    Hammer Pl.TxOutRef
  deriving (Haskell.Show)

instance Eq Action where
  {-# INLINEABLE (==) #-}
  SetDeadline == SetDeadline = True
  Bid bi1 == Bid bi2 = bi1 == bi2
  Hammer o1 == Hammer o2 = o1 == o2
  _ == _ = False

PlutusTx.makeLift ''Action
PlutusTx.unstableMakeIsData ''Action

-- * The minting policy of the thread token

-- | This minting policy controls the thread token of the auction. From the
-- transaction that sets the deadline onwards, this NFT will belong to the
-- 'auctionValidator'; its presence proves the authenticity of the
-- auction. Here, we only check that exactly one thread token is minted,
-- enforcing that the appropriate offer utxo, whose hash as computed by
-- 'tokenNameFromTxOutRef' must be the token name of the minted token, is
-- consumed. The rest of the necessary checks are performed by
-- 'validSetDeadline'.
--
-- The final 'Hammer' transaction of the auction burns the thread token. This
-- transaction is checked by 'validHammer', so that this minting policy only has
-- to check that at exactly one token is burned.
{-# INLINEABLE mkPolicy #-}
mkPolicy :: Pl.TxOutRef -> Pl.ScriptContext -> Bool
mkPolicy offerOref ctx
  | amnt == 1 =
    traceIfFalse
      "Offer UTxO not consumed"
      (any (\i -> Pl.txInInfoOutRef i == offerOref) $ Pl.txInfoInputs txi)
  -- no further checks here since 'validSetDeadline' checks the remaining conditions
  | amnt == -1 =
    True -- no further checks here; 'validHammer' checks everything
  | otherwise = trace "not minting or burning the right amount" False
  where
    txi = Pl.scriptContextTxInfo ctx

    -- the amount of minted tokens whose token name is the hash of the
    -- 'offerOref'
    amnt :: Integer
    amnt =
      foldr
        ( \(cs, tn, a) n ->
            if cs == Pl.ownCurrencySymbol ctx && tn == tokenNameFromTxOutRef offerOref
              then n + a
              else n
        )
        0
        $ Value.flattenValue (Pl.txInfoMint txi)

threadTokenPolicy :: Scripts.MintingPolicy
threadTokenPolicy =
  Pl.mkMintingPolicyScript
    $$(PlutusTx.compile [||Scripts.mkUntypedMintingPolicy mkPolicy||])

-- | Compute the thread token of the auction with the given offer UTxO.
threadToken :: Pl.TxOutRef -> Pl.Value
threadToken offerOref = Value.assetClassValue (threadTokenAssetClassFromOref offerOref) 1

threadTokenAssetClassFromOref :: Pl.TxOutRef -> Value.AssetClass
threadTokenAssetClassFromOref offerOref =
  Value.assetClass
    threadCurrencySymbol
    (tokenNameFromTxOutRef offerOref)

threadCurrencySymbol :: Pl.CurrencySymbol
threadCurrencySymbol = Pl.scriptCurrencySymbol threadTokenPolicy

-- | Compute the token name of the thread token of an auction from its offer Utxo.
{-# INLINEABLE tokenNameFromTxOutRef #-}
tokenNameFromTxOutRef :: Pl.TxOutRef -> Pl.TokenName
tokenNameFromTxOutRef (Pl.TxOutRef (Pl.TxId tid) i) =
  -- Remark, because I spent quite some time digging for this information: Why
  -- do we directly use the constructor 'TokenName' here? -- The point is that
  -- we want to use this function on-chain, and that the library function
  -- 'tokenName' (note the lower-case initial letter!) expects *Haskell* byte
  -- strings. See this issue on plutus-apps for some background:
  --
  -- https://github.com/input-output-hk/plutus-apps/issues/498
  Value.TokenName $ appendByteString tid $ appendByteString "-" $ encodeInteger i
  where
    -- we know that the numbers (indices of transaction outputs) we're working
    -- with here are non-negative.
    encodeInteger :: Integer -> BuiltinByteString
    encodeInteger n
      | n `quotient` 10 == 0 = encodeDigit n
      | otherwise = encodeInteger (n `quotient` 10) <> encodeDigit (n `remainder` 10)
      where
        encodeDigit :: Integer -> BuiltinByteString
        -- 48 is the ASCII code for '0'
        encodeDigit d = consByteString (d + 48) emptyByteString

-- | Compute the thread token of an auction from the currency symbol and the
-- original offer UTxO. This is for on-chain computations of the thread token,
-- where the currency symbol is known as a parameter.
{-# INLINEABLE threadTokenOnChain #-}
threadTokenOnChain :: Pl.CurrencySymbol -> Pl.TxOutRef -> Pl.Value
threadTokenOnChain threadCS offerOref = Value.assetClassValue (Value.AssetClass (threadCS, tokenNameFromTxOutRef offerOref)) 1

-- * The validator and its helpers

-- | Extract an auction state from an output (if it has one)
{-# INLINEABLE outputAuctionState #-}
outputAuctionState :: Pl.TxInfo -> Pl.TxOut -> Maybe AuctionState
outputAuctionState txi o = do
  h <- Pl.txOutDatum o
  Pl.Datum d <- Pl.findDatum h txi
  PlutusTx.fromBuiltinData d

-- | Test that the value paid to the public key address is at least the
-- given value
{-# INLINEABLE receivesFrom #-}
receivesFrom :: Pl.TxInfo -> Pl.PubKeyHash -> Pl.Value -> Bool
receivesFrom txi who what = Pl.valuePaidTo txi who `Value.geq` what

-- | To set the deadline of an auction, you must
-- * consume an UTxO with the 'Offer' datum
-- * pay back with the 'NoBids' datum for the same seller and minimum bid, and
--   add the thread token
-- * sign the transaction as the seller
{-# INLINEABLE validSetDeadline #-}
validSetDeadline :: Pl.CurrencySymbol -> AuctionState -> Pl.ScriptContext -> Bool
validSetDeadline threadCS datum ctx =
  let txi = Pl.scriptContextTxInfo ctx
   in case datum of
        Offer seller minbid ->
          let Just (Pl.TxInInfo offerOref offerOut) = Pl.findOwnInput ctx
           in traceIfFalse
                "SetDeadline transaction must be signed by seller"
                (txi `Pl.txSignedBy` seller)
                && traceIfFalse
                  "there must be a 'NoBids' output containing the lot and the thread token"
                  ( any
                      ( \o ->
                          Pl.txOutValue o
                            `Value.geq` (threadTokenOnChain threadCS offerOref <> Pl.txOutValue offerOut)
                            && case outputAuctionState txi o of
                              Just (NoBids seller' minbid' _deadline) ->
                                (seller, minbid) == (seller', minbid')
                              _ -> False
                      )
                      (Pl.getContinuingOutputs ctx)
                  )
        NoBids {} -> trace "Cannot re-set the deadline in 'NoBids' state" False
        Bidding {} -> trace "Cannot re-set the deadline in 'Bidding' state" False

-- | A new bid is valid if
-- * it is made before the bidding deadline
-- * it has been signed by the bidder
-- * it is greater than the last bid (or at least the minimum bid, if it's the first one)
-- * after the transaction:
--    * the state of the auction is 'Bidding' with the new bid and bidder
--    * the validator locks the lot, the new bid, and the thread token with that datum
--    * the last bidder has gotten their money back from the validator
{-# INLINEABLE validBid #-}
validBid :: AuctionState -> Integer -> Pl.PubKeyHash -> Pl.ScriptContext -> Bool
validBid datum bid bidder ctx =
  let txi = Pl.scriptContextTxInfo ctx
      Just (Pl.TxInInfo _ Pl.TxOut {Pl.txOutValue = lockedValue}) = Pl.findOwnInput ctx
   in case datum of
        Offer {} -> trace "Cannot bid on an auction that hasn't yet got a deadline" False
        NoBids seller minBid deadline ->
          traceIfFalse
            "Bidding past the deadline is not permitted"
            (Pl.to deadline `Interval.contains` Pl.txInfoValidRange txi)
            && traceIfFalse "Bid transaction not signed by bidder" (txi `Pl.txSignedBy` bidder)
            && traceIfFalse "Cannot bid less than the minimum bid" (minBid <= bid)
            && traceIfFalse
              "Validator does not lock lot, bid, and thread token with the correct 'Bidding' datum"
              ( any
                  ( \o ->
                      outputAuctionState txi o == Just (Bidding seller deadline (BidderInfo bid bidder))
                        && Pl.txOutValue o `Value.geq` (lockedValue <> Ada.lovelaceValueOf bid)
                  )
                  (Pl.getContinuingOutputs ctx)
              )
        Bidding seller deadline (BidderInfo prevBid prevBidder) ->
          traceIfFalse
            "Bidding past the deadline is not permitted"
            (Pl.to deadline `Interval.contains` Pl.txInfoValidRange txi)
            && traceIfFalse "Bid transaction not signed by bidder" (txi `Pl.txSignedBy` bidder)
            && traceIfFalse "Must bid strictly more than the previous bid" (prevBid < bid)
            && traceIfFalse
              "Validator does not lock lot, bid, and thread token with the correct 'Bidding' datum"
              ( any
                  ( \o ->
                      outputAuctionState txi o == Just (Bidding seller deadline (BidderInfo bid bidder))
                        && Pl.txOutValue o
                          `Value.geq` ( lockedValue
                                          <> Pl.negate (Ada.lovelaceValueOf prevBid)
                                          <> Ada.lovelaceValueOf bid
                                      )
                  )
                  (Pl.getContinuingOutputs ctx)
              )
            && traceIfFalse
              "Previous bidder must get their money back"
              (receivesFrom txi prevBidder $ Ada.lovelaceValueOf prevBid)

-- | A hammer ends the auction. It is valid if
-- * it is made after the bidding deadline
-- * it burns the thread NFT associated with the auction
-- * after the transaction, if there have been bids:
--    * the last bidder has received the lot
--    * the seller has received payment of the highest bid
-- * afer the transaction, if there have been no bids:
--    * the seller gets the lot
{-# INLINEABLE validHammer #-}
validHammer :: Pl.CurrencySymbol -> AuctionState -> Pl.TxOutRef -> Pl.ScriptContext -> Bool
validHammer threadCS datum offerOref ctx =
  let txi = Pl.scriptContextTxInfo ctx
      receives = receivesFrom txi
      theNFT = threadTokenOnChain threadCS offerOref
      Just (Pl.TxInInfo _ Pl.TxOut {Pl.txOutValue = lockedValue}) = Pl.findOwnInput ctx
      threadTokenIsBurned = Pl.txInfoMint txi == Pl.negate theNFT
   in case datum of
        Offer seller _minbid ->
          traceIfFalse "Seller must sign the hammer to withdraw the offer" (txi `Pl.txSignedBy` seller)
            && traceIfFalse "Seller must get the offer back" (seller `receives` lockedValue)
        NoBids seller _minbid deadline ->
          traceIfFalse
            "Hammer before the deadline is not permitted"
            (Pl.from deadline `Interval.contains` Pl.txInfoValidRange txi)
            && traceIfFalse
              "Hammer does not burn exactly one thread token"
              threadTokenIsBurned
            && traceIfFalse
              "Seller must get the offer back"
              (seller `receives` (lockedValue <> Pl.negate theNFT))
        Bidding seller deadline (BidderInfo lastBid lastBidder) ->
          traceIfFalse
            "Hammer before the deadline is not permitted"
            (Pl.from deadline `Interval.contains` Pl.txInfoValidRange txi)
            && traceIfFalse
              "Hammer does not burn exactly one thread token"
              threadTokenIsBurned
            && traceIfFalse
              "last bidder must get the lot"
              ( lastBidder
                  `receives` ( lockedValue <> Pl.negate theNFT
                                 <> Pl.negate (Ada.lovelaceValueOf lastBid)
                             )
              )
            && traceIfFalse
              "Seller must get the last bid"
              (seller `receives` Ada.lovelaceValueOf lastBid)

{-# INLINEABLE validate #-}
validate :: ValParams -> AuctionState -> Action -> Pl.ScriptContext -> Bool
validate (ValParams threadCS) datum redeemer ctx = case redeemer of
  SetDeadline -> validSetDeadline threadCS datum ctx
  Bid (BidderInfo bid bidder) -> validBid datum bid bidder ctx
  Hammer offerOref -> validHammer threadCS datum offerOref ctx

-- Plutus boilerplate to compile the validator

data Auction

instance Scripts.ValidatorTypes Auction where
  type RedeemerType Auction = Action
  type DatumType Auction = AuctionState

auctionValidator' :: ValParams -> Scripts.TypedValidator Auction
auctionValidator' =
  Scripts.mkTypedValidatorParam @Auction
    $$(PlutusTx.compile [||validate||])
    $$(PlutusTx.compile [||wrap||])
  where
    wrap = Scripts.mkUntypedValidator @AuctionState @Action

auctionValidator :: Scripts.TypedValidator Auction
auctionValidator = auctionValidator' $ ValParams $ Pl.scriptCurrencySymbol threadTokenPolicy<|MERGE_RESOLUTION|>--- conflicted
+++ resolved
@@ -68,16 +68,10 @@
    back their bid.
 
 4. Hammer to end the auction (off-chain implemented by 'txHammer'). This
-<<<<<<< HEAD
    transaction consumes an UTxO at the 'auctionValidator', and pays the Ada
-   amount correspondig to the highest bid to the seller, and the value
+   amount corresponding to the highest bid to the seller, and the value
    originally offered to the highest bidder. If there were no bids, the offer is
    returned to the seller.
-=======
-   transaction pays the Ada amount corresponding to the highest bid to the
-   seller, and the value originally offered to the highest bidder. If there were
-   no bids, the offer is returned to the seller.
->>>>>>> 04a0f7c3
 
 Further details of these transactions are explained at the relevant places in
 the code.
