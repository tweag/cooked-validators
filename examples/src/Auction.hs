{-# LANGUAGE DataKinds #-}
{-# LANGUAGE DeriveAnyClass #-}
{-# LANGUAGE DeriveGeneric #-}
{-# LANGUAGE DerivingStrategies #-}
{-# LANGUAGE FlexibleContexts #-}
{-# LANGUAGE MultiParamTypeClasses #-}
{-# LANGUAGE NamedFieldPuns #-}
{-# LANGUAGE OverloadedStrings #-}
{-# LANGUAGE ScopedTypeVariables #-}
{-# LANGUAGE TemplateHaskell #-}
{-# LANGUAGE TypeApplications #-}
{-# LANGUAGE TypeFamilies #-}
{-# LANGUAGE NoImplicitPrelude #-}
{-# OPTIONS_GHC -fno-ignore-interface-pragmas #-}
{-# OPTIONS_GHC -fno-omit-interface-pragmas #-}
{-# OPTIONS_GHC -fno-specialise #-}

-- These language extensions are just what Split.hs uses

-- | Arrange an auction with a preset deadline and minimum bid.
module Auction where

import qualified Ledger as Pl
import qualified Ledger.Ada as Ada
import qualified Ledger.Interval as Interval
import Ledger.Scripts as Pl
import Ledger.Typed.Scripts as Scripts
import qualified Ledger.Value as Value
import qualified Plutus.Script.Utils.V1.Scripts as Pl
import qualified PlutusTx
import qualified PlutusTx.Numeric as Pl
import PlutusTx.Prelude
import qualified Prelude as Haskell

{-

Brief overview of the contract
------------------------------

There are four transactions involved in this contract:

1. Making an offer (off-chain implemented by 'txOffer'). Anyone who wishes to
   sell something can just pay it to the 'auctionValidator' with the 'Offer'
   datum specifiying the seller's address (which is the address that will at the
   end of the auction be paid the winning bid, or, if there have been no bids,
   receive the offer back) and the minimum bid. No checks are involved in this
   transaction.

The UTxO at the 'auctionValidator' that contains this initial offer
parameterises the rest of the auction. We shall call it the _offer UTxO_ of the
auction.

2. Setting the deadline of the auction (off-chain implemented by
   'txSetDeadline'). This transaction consumes the offer UTxO and returns an
   UTxO to the 'auctionValidator' with the 'NoBids' datum, which contains

   - the value originally offered, and

   - the thread NFT. This NFT ensures the authenticity of the auction from that
     point onwards, and its token name is uniquely derived from the offer UTxO
     (it is computed by 'tokenNameFromTxOutRef').

3. Bidding on the auction (off-chain implemented by 'txBid'). This transaction
   consumes an UTxO at the 'auctionValidator' with either 'NoBids' or 'Bidding'
   datum, and returns an UTxO with strictly greater value to the validator (in
   particular, it has to return the thread NFT) with a 'Bidding' datum recording
   the new highest bid and bidder. If there was a previous bidder, they are paid
   back their bid.

4. Hammer to end the auction (off-chain implemented by 'txHammer'). This
   transaction consumes an UTxO at the 'auctionValidator', and pays the Ada
   amount corresponding to the highest bid to the seller, and the value
   originally offered to the highest bidder. If there were no bids, the offer is
   returned to the seller.

Further details of these transactions are explained at the relevant places in
the code.

Remark on the design of the first two transactions
--------------------------------------------------

The following discussion is rather technical and not specific to this
contract. Rather, it describes a general design problem for smart contracts on
Cardano, so feel free to skip this if you merely want to get to know the
contract.

On a previous version of this contract, there was only one transaction to make
the offer and set the deadline. That version of the contract had the following
problem, which we think is fundamentally unsolvable with only one transaction: If
we want to use only one transaction to mint some tokens with a policy P and make
sure that they end up at the correct validator V,

- the minting policy P has to know the address of V, which is the hash of V's
  (compiled and normalised) source code. In particular, there is no way to
  compute this address on-chain, which means that this can only be accomplished
  by parameterising the P the address of V.

- Conversely, the validator V needs to know the 'CurrencySymbol' of the thread
  token, which is the hash of the (compiled and normalised) code of P.

So, each of the two scripts P and V has to have the other's hash as a parameter,
and have it known at compile time. This is is patently an impossible cycle.

The only generic solution that we know of is to turn any initial payment of
freshly minted tokens to the validator into a two-transaction process: The first
transaction does not involve any checks at all, does not mint any tokens that
should be locked in the validator script, and creates "unchecked" UTxOs (Here,
these are the UTxOs with the 'Offer' datum). The second transaction consumes
unchecked UTxOs (with an additional redeemer, here, that is 'SetDeadline'),
mints the required tokens, and pays a checked UTxO back to the same validator,
which contains the newly minted tokens as a proof of their soundness, and a
datum signalling that they have been checked (here, that datum is
'NoBids'). Since the second transaction uses a redeemer, it can make whatever
checks are needed to ensure the tokens are minted correctly and paid to the
correct script.

This solves the issue because the validator knows its own address and can thus
ensure that the minted tokens are given to itself and cannot be redirected to
any other address by an attacker.

-}

-- * Data types

<<<<<<< HEAD
-- | Parameters for the validator. Currently, the only information it is
-- parameterised by is the currency symbol of the thread token, and that's only
-- a trick to get that currency symbol into the validator, because it can not be
-- computed on-chain. It is constant, and if you look at the very bottom of this
-- file, you will find 'auctionValidator' defined with the constant currency
-- symbol derived from the 'threadTokenPolicy'.
newtype ValParams = ValParams Pl.CurrencySymbol
=======
-- | All the statically known data associated with an auction that the
-- validator needs to know
data StaticValParams = StaticValParams
  { -- | no bids are accepted later than this
    bidDeadline' :: Pl.POSIXTime,
    -- | minimum bid in Lovelace
    minBid' :: Integer,
    -- | value that is being auctioned
    lot' :: Pl.Value
  }
  deriving (Haskell.Show)

-- some Plutus magic to compile the data type
PlutusTx.makeLift ''StaticValParams
PlutusTx.unstableMakeIsData ''StaticValParams

-- | All data for the validator associated with an auction, including
-- the data only known after the opening transaction
data ValParams = ValParams
  { staticValParams :: StaticValParams,
    -- | address of the seller
    seller :: Pl.PubKeyHash,
    -- | The asset class of the thread token.
    threadTokenAssetClass :: Value.AssetClass
  }
  deriving (Haskell.Show)
>>>>>>> a1bfda84

PlutusTx.makeLift ''ValParams
PlutusTx.unstableMakeIsData ''ValParams

-- | Information on the last bidder and their bid.
data BidderInfo = BidderInfo
  { -- | the last bidder's offer in Ada
    bid :: Integer,
    -- | the last bidder's address
    bidder :: Pl.PubKeyHash
  }
  deriving (Haskell.Show)

PlutusTx.makeLift ''BidderInfo
PlutusTx.unstableMakeIsData ''BidderInfo

instance Eq BidderInfo where
  {-# INLINEABLE (==) #-}
  BidderInfo a b == BidderInfo x y = a == x && b == y

-- | The state of the auction. This will be the 'DatumType'.
data AuctionState
  = -- | state of an auction where an offer has already been made. The address
    -- is the seller's, the integer is the minimum bid in Lovelaces.
    Offer Pl.PubKeyHash Integer
  | -- | state of an auction with a given seller, minimum bid, and deadline that
    -- has not yet had any bids
    NoBids Pl.PubKeyHash Integer Pl.POSIXTime
  | -- | state of an auction with a given seller and deadline that has had at
    -- least one bid.
    Bidding Pl.PubKeyHash Pl.POSIXTime BidderInfo
  deriving (Haskell.Show)

getSeller :: AuctionState -> Pl.PubKeyHash
getSeller (Offer s _) = s
getSeller (NoBids s _ _) = s
getSeller (Bidding s _ _) = s

getBidDeadline :: AuctionState -> Maybe Pl.POSIXTime
getBidDeadline (Offer _ _) = Nothing
getBidDeadline (NoBids _ _ t) = Just t
getBidDeadline (Bidding _ t _) = Just t

PlutusTx.makeLift ''AuctionState
PlutusTx.unstableMakeIsData ''AuctionState

instance Eq AuctionState where
  {-# INLINEABLE (==) #-}
  Offer s m == Offer s' m' = s == s' && m == m'
  NoBids s m t == NoBids s' m' t' = s == s' && m == m' && t == t'
  Bidding s t b == Bidding s' t' b' = s == s' && t == t' && b == b'
  _ == _ = False

-- | Actions to be taken in an auction. This will be the 'RedeemerType'.
data Action
  = -- | redeemer to set the deadline of the auction
    SetDeadline
  | -- | redeemer to make a bid
    Bid BidderInfo
  | -- | redeemer to close the auction. The 'TxOutRef' points to the original
    --  'Offer' UTxO.
    Hammer Pl.TxOutRef
  deriving (Haskell.Show)

instance Eq Action where
  {-# INLINEABLE (==) #-}
  SetDeadline == SetDeadline = True
  Bid bi1 == Bid bi2 = bi1 == bi2
  Hammer o1 == Hammer o2 = o1 == o2
  _ == _ = False

PlutusTx.makeLift ''Action
PlutusTx.unstableMakeIsData ''Action

-- * The minting policy of the thread token

-- | This minting policy controls the thread token of the auction. From the
-- transaction that sets the deadline onwards, this NFT will belong to the
-- 'auctionValidator'; its presence proves the authenticity of the
-- auction. Here, we only check that exactly one thread token is minted,
-- enforcing that the appropriate offer utxo, whose hash as computed by
-- 'tokenNameFromTxOutRef' must be the token name of the minted token, is
-- consumed. The rest of the necessary checks are performed by
-- 'validSetDeadline'.
--
-- The final 'Hammer' transaction of the auction burns the thread token. This
-- transaction is checked by 'validHammer', so that this minting policy only has
-- to check that at exactly one token is burned.
{-# INLINEABLE mkPolicy #-}
mkPolicy :: Pl.TxOutRef -> Pl.ScriptContext -> Bool
mkPolicy offerOref ctx
  | amnt == 1 =
    traceIfFalse
      "Offer UTxO not consumed"
      (any (\i -> Pl.txInInfoOutRef i == offerOref) $ Pl.txInfoInputs txi)
  -- no further checks here since 'validSetDeadline' checks the remaining conditions
  | amnt == -1 =
    True -- no further checks here; 'validHammer' checks everything
  | otherwise = trace "not minting or burning the right amount" False
  where
    txi = Pl.scriptContextTxInfo ctx

    -- the amount of minted tokens whose token name is the hash of the
    -- 'offerOref'.
    --
    -- ############################################################
    -- # This introduces a KNOWN VULNERABILITY into the contract: Since we do not
    -- # check that no tokens of other token names are minted, it'll be possible
    -- # to forge the thread NFT of one auction while seting the deadline of
    -- # another auction, for example. See the "known vulnerabilities and
    -- # exploits" section in "tests/AuctionSpec.hs" for a worked-out exploit.
    -- ############################################################
    --
    amnt :: Integer
    amnt =
      foldr
        ( \(cs, tn, a) n ->
            if cs == Pl.ownCurrencySymbol ctx && tn == tokenNameFromTxOutRef offerOref
              then n + a
              else n
        )
        0
        $ Value.flattenValue (Pl.txInfoMint txi)

threadTokenPolicy :: Scripts.MintingPolicy
threadTokenPolicy =
  Pl.mkMintingPolicyScript
    $$(PlutusTx.compile [||Scripts.mkUntypedMintingPolicy mkPolicy||])

-- | Compute the thread token of the auction with the given offer UTxO.
threadToken :: Pl.TxOutRef -> Pl.Value
threadToken offerOref = Value.assetClassValue (threadTokenAssetClassFromOref offerOref) 1

threadTokenAssetClassFromOref :: Pl.TxOutRef -> Value.AssetClass
threadTokenAssetClassFromOref offerOref =
  Value.assetClass
    threadCurrencySymbol
    (tokenNameFromTxOutRef offerOref)

threadCurrencySymbol :: Pl.CurrencySymbol
threadCurrencySymbol = Pl.scriptCurrencySymbol threadTokenPolicy

-- | Compute the token name of the thread token of an auction from its offer Utxo.
{-# INLINEABLE tokenNameFromTxOutRef #-}
tokenNameFromTxOutRef :: Pl.TxOutRef -> Pl.TokenName
tokenNameFromTxOutRef (Pl.TxOutRef (Pl.TxId tid) i) =
  -- Remark, because I spent quite some time digging for this information: Why
  -- do we directly use the constructor 'TokenName' here? -- The point is that
  -- we want to use this function on-chain, and that the library function
  -- 'tokenName' (note the lower-case initial letter!) expects *Haskell* byte
  -- strings. See this issue on plutus-apps for some background:
  --
  -- https://github.com/input-output-hk/plutus-apps/issues/498
  Value.TokenName $ appendByteString tid $ appendByteString "-" $ encodeInteger i
  where
    -- we know that the numbers (indices of transaction outputs) we're working
    -- with here are non-negative.
    encodeInteger :: Integer -> BuiltinByteString
    encodeInteger n
      | n `quotient` 10 == 0 = encodeDigit n
      | otherwise = encodeInteger (n `quotient` 10) <> encodeDigit (n `remainder` 10)
      where
        encodeDigit :: Integer -> BuiltinByteString
        -- 48 is the ASCII code for '0'
        encodeDigit d = consByteString (d + 48) emptyByteString

-- | Compute the thread token of an auction from the currency symbol and the
-- original offer UTxO. This is for on-chain computations of the thread token,
-- where the currency symbol is known as a parameter.
{-# INLINEABLE threadTokenOnChain #-}
threadTokenOnChain :: Pl.CurrencySymbol -> Pl.TxOutRef -> Pl.Value
threadTokenOnChain threadCS offerOref = Value.assetClassValue (Value.AssetClass (threadCS, tokenNameFromTxOutRef offerOref)) 1

-- * The validator and its helpers

-- | Extract an auction state from an output (if it has one)
{-# INLINEABLE outputAuctionState #-}
outputAuctionState :: Pl.TxInfo -> Pl.TxOut -> Maybe AuctionState
outputAuctionState txi o = do
  h <- Pl.txOutDatum o
  Pl.Datum d <- Pl.findDatum h txi
  PlutusTx.fromBuiltinData d

<<<<<<< HEAD
-- | Test that the value paid to the public key address is at least the
-- given value
=======
-- | Test that the value paid to the given public key address is at
-- least the given value
>>>>>>> a1bfda84
{-# INLINEABLE receivesFrom #-}
receivesFrom :: Pl.TxInfo -> Pl.PubKeyHash -> Pl.Value -> Bool
receivesFrom txi who what = Pl.valuePaidTo txi who `Value.geq` what

-- | To set the deadline of an auction, you must
-- * consume an UTxO with the 'Offer' datum
-- * pay back with the 'NoBids' datum for the same seller and minimum bid, and
--   add the thread token
-- * sign the transaction as the seller
{-# INLINEABLE validSetDeadline #-}
validSetDeadline :: Pl.CurrencySymbol -> AuctionState -> Pl.ScriptContext -> Bool
validSetDeadline threadCS datum ctx =
  let txi = Pl.scriptContextTxInfo ctx
   in case datum of
        Offer seller minbid ->
          let Just (Pl.TxInInfo offerOref offerOut) = Pl.findOwnInput ctx
           in traceIfFalse
                "SetDeadline transaction must be signed by seller"
                (txi `Pl.txSignedBy` seller)
                && traceIfFalse
                  "there must be a 'NoBids' output containing the lot and the thread token"
                  ( any
                      ( \o ->
                          Pl.txOutValue o
                            `Value.geq` (threadTokenOnChain threadCS offerOref <> Pl.txOutValue offerOut)
                            && case outputAuctionState txi o of
                              Just (NoBids seller' minbid' _deadline) ->
                                (seller, minbid) == (seller', minbid')
                              _ -> False
                      )
                      (Pl.getContinuingOutputs ctx)
                  )
        NoBids {} -> trace "Cannot re-set the deadline in 'NoBids' state" False
        Bidding {} -> trace "Cannot re-set the deadline in 'Bidding' state" False

-- | A new bid is valid if
-- * it is made before the bidding deadline
-- * it has been signed by the bidder
-- * it is greater than the last bid (or at least the minimum bid, if it's the first one)
-- * after the transaction:
--    * the state of the auction is 'Bidding' with the new bid and bidder
--    * the validator locks the lot, the new bid, and the thread token with that datum
--    * the last bidder has gotten their money back from the validator
{-# INLINEABLE validBid #-}
validBid :: AuctionState -> Integer -> Pl.PubKeyHash -> Pl.ScriptContext -> Bool
validBid datum bid bidder ctx =
  let txi = Pl.scriptContextTxInfo ctx
      Just (Pl.TxInInfo _ Pl.TxOut {Pl.txOutValue = originalLockedValue}) = Pl.findOwnInput ctx
      checkDeadlineAndSignature deadline =
        traceIfFalse
          "Bidding past the deadline is not permitted"
          (Pl.to deadline `Interval.contains` Pl.txInfoValidRange txi)
          && traceIfFalse "Bid transaction not signed by bidder" (txi `Pl.txSignedBy` bidder)
      checkLocked seller deadline v =
        traceIfFalse
          "Validator does not lock lot, bid, and thread token with the correct 'Bidding' datum"
          ( any
              ( \o ->
                  outputAuctionState txi o == Just (Bidding seller deadline (BidderInfo bid bidder))
                    && Pl.txOutValue o `Value.geq` v
              )
              (Pl.getContinuingOutputs ctx)
          )
<<<<<<< HEAD
   in case datum of
        Offer {} -> trace "Cannot bid on an auction that hasn't yet got a deadline" False
        NoBids seller minBid deadline ->
          checkDeadlineAndSignature deadline
            && traceIfFalse "Cannot bid less than the minimum bid" (minBid <= bid)
            && checkLocked seller deadline (originalLockedValue <> Ada.lovelaceValueOf bid)
        Bidding seller deadline (BidderInfo prevBid prevBidder) ->
          checkDeadlineAndSignature deadline
            && traceIfFalse "Must bid strictly more than the previous bid" (prevBid < bid)
            && checkLocked
              seller
              deadline
              ( originalLockedValue
                  <> Pl.negate (Ada.lovelaceValueOf prevBid)
                  <> Ada.lovelaceValueOf bid
              )
            && traceIfFalse
              "Previous bidder must get their money back"
              (receivesFrom txi prevBidder $ Ada.lovelaceValueOf prevBid)
=======
        && case Pl.getContinuingOutputs ctx of
          [o] ->
            traceIfFalse
              "Not in the correct 'Bidding'-state after bidding"
              (outputAuctionState txi o == Just (Bidding (BidderInfo bid bidder)))
          _ -> trace "There has to be exactly one continuing output to the validator itself" False
        && case datum of
          NoBids ->
            traceIfFalse "Cannot bid less than the minimum bid" (minBid auction <= bid)
          Bidding (BidderInfo lastBid lastBidder) ->
            traceIfFalse "Must bid more than the last bid" (lastBid < bid)
              &&
              -- ############################################################
              --
              -- This usage of 'receives' introduces a double satisfaction
              -- vulnerability in the contract. The problem is that the required
              -- outputs to the last bidder are not identified by anything but
              -- their value. However, there might be an output containing a
              -- suffiecient amount of money to the last bidder's address for
              -- completely unrelated reasons. This output is then taken by this
              -- validator to satisfy the requirement below.
              --
              -- For a completely worked-out exploit of this vulnerability, that
              -- steals the output being checked here, see the trace
              -- 'stealBidTwoAuctions' in "AuctionSpec.hs".
              --
              -- The 'receives' lines in 'validHammer' suffer of the same problem.
              --
              -- ############################################################
              traceIfFalse
                "Last bidder is not paid back"
                (lastBidder `receives` Ada.lovelaceValueOf lastBid)
>>>>>>> a1bfda84

-- | A hammer ends the auction. It is valid if
-- * it is made after the bidding deadline
-- * it burns the thread NFT associated with the auction
-- * after the transaction, if there have been bids:
--    * the last bidder has received the lot
--    * the seller has received payment of the highest bid
-- * afer the transaction, if there have been no bids:
--    * the seller gets the lot
{-# INLINEABLE validHammer #-}
validHammer :: Pl.CurrencySymbol -> AuctionState -> Pl.TxOutRef -> Pl.ScriptContext -> Bool
validHammer threadCS datum offerOref ctx =
  let txi = Pl.scriptContextTxInfo ctx
      receives = receivesFrom txi
      theNFT = threadTokenOnChain threadCS offerOref
      Just (Pl.TxInInfo _ Pl.TxOut {Pl.txOutValue = lockedValue}) = Pl.findOwnInput ctx
      threadTokenIsBurned = Pl.txInfoMint txi == Pl.negate theNFT
      checkDeadlineAndBurn deadline =
        traceIfFalse
          "Hammer before the deadline is not permitted"
          (Pl.from deadline `Interval.contains` Pl.txInfoValidRange txi)
          && traceIfFalse
            "Hammer does not burn exactly one thread token"
            threadTokenIsBurned
   in case datum of
        Offer seller _minbid ->
          traceIfFalse "Seller must sign the hammer to withdraw the offer" (txi `Pl.txSignedBy` seller)
            && traceIfFalse "Seller must get the offer back" (seller `receives` lockedValue)
        NoBids seller _minbid deadline ->
          checkDeadlineAndBurn deadline
            && traceIfFalse
              "Seller must get the offer back"
              (seller `receives` (lockedValue <> Pl.negate theNFT))
        Bidding seller deadline (BidderInfo lastBid lastBidder) ->
          checkDeadlineAndBurn deadline
            && traceIfFalse
              "last bidder must get the lot"
              ( lastBidder
                  `receives` ( lockedValue <> Pl.negate theNFT
                                 <> Pl.negate (Ada.lovelaceValueOf lastBid)
                             )
              )
            && traceIfFalse
              "Seller must get the last bid"
              (seller `receives` Ada.lovelaceValueOf lastBid)

{-# INLINEABLE validate #-}
validate :: ValParams -> AuctionState -> Action -> Pl.ScriptContext -> Bool
validate (ValParams threadCS) datum redeemer ctx = case redeemer of
  SetDeadline -> validSetDeadline threadCS datum ctx
  Bid (BidderInfo bid bidder) -> validBid datum bid bidder ctx
  Hammer offerOref -> validHammer threadCS datum offerOref ctx

-- Plutus boilerplate to compile the validator

data Auction

instance Scripts.ValidatorTypes Auction where
  type RedeemerType Auction = Action
  type DatumType Auction = AuctionState

auctionValidator' :: ValParams -> Scripts.TypedValidator Auction
auctionValidator' =
  Scripts.mkTypedValidatorParam @Auction
    $$(PlutusTx.compile [||validate||])
    $$(PlutusTx.compile [||wrap||])
  where
    wrap = Scripts.mkUntypedValidator @AuctionState @Action

auctionValidator :: Scripts.TypedValidator Auction
auctionValidator = auctionValidator' $ ValParams $ Pl.scriptCurrencySymbol threadTokenPolicy<|MERGE_RESOLUTION|>--- conflicted
+++ resolved
@@ -122,7 +122,6 @@
 
 -- * Data types
 
-<<<<<<< HEAD
 -- | Parameters for the validator. Currently, the only information it is
 -- parameterised by is the currency symbol of the thread token, and that's only
 -- a trick to get that currency symbol into the validator, because it can not be
@@ -130,34 +129,6 @@
 -- file, you will find 'auctionValidator' defined with the constant currency
 -- symbol derived from the 'threadTokenPolicy'.
 newtype ValParams = ValParams Pl.CurrencySymbol
-=======
--- | All the statically known data associated with an auction that the
--- validator needs to know
-data StaticValParams = StaticValParams
-  { -- | no bids are accepted later than this
-    bidDeadline' :: Pl.POSIXTime,
-    -- | minimum bid in Lovelace
-    minBid' :: Integer,
-    -- | value that is being auctioned
-    lot' :: Pl.Value
-  }
-  deriving (Haskell.Show)
-
--- some Plutus magic to compile the data type
-PlutusTx.makeLift ''StaticValParams
-PlutusTx.unstableMakeIsData ''StaticValParams
-
--- | All data for the validator associated with an auction, including
--- the data only known after the opening transaction
-data ValParams = ValParams
-  { staticValParams :: StaticValParams,
-    -- | address of the seller
-    seller :: Pl.PubKeyHash,
-    -- | The asset class of the thread token.
-    threadTokenAssetClass :: Value.AssetClass
-  }
-  deriving (Haskell.Show)
->>>>>>> a1bfda84
 
 PlutusTx.makeLift ''ValParams
 PlutusTx.unstableMakeIsData ''ValParams
@@ -341,13 +312,8 @@
   Pl.Datum d <- Pl.findDatum h txi
   PlutusTx.fromBuiltinData d
 
-<<<<<<< HEAD
--- | Test that the value paid to the public key address is at least the
--- given value
-=======
 -- | Test that the value paid to the given public key address is at
 -- least the given value
->>>>>>> a1bfda84
 {-# INLINEABLE receivesFrom #-}
 receivesFrom :: Pl.TxInfo -> Pl.PubKeyHash -> Pl.Value -> Bool
 receivesFrom txi who what = Pl.valuePaidTo txi who `Value.geq` what
@@ -411,7 +377,6 @@
               )
               (Pl.getContinuingOutputs ctx)
           )
-<<<<<<< HEAD
    in case datum of
         Offer {} -> trace "Cannot bid on an auction that hasn't yet got a deadline" False
         NoBids seller minBid deadline ->
@@ -428,43 +393,27 @@
                   <> Pl.negate (Ada.lovelaceValueOf prevBid)
                   <> Ada.lovelaceValueOf bid
               )
-            && traceIfFalse
-              "Previous bidder must get their money back"
+            &&
+            -- ############################################################
+            --
+            -- This usage of 'receivesFrom' introduces a double satisfaction
+            -- vulnerability in the contract. The problem is that the required
+            -- outputs to the last bidder are not identified by anything but
+            -- their value. However, there might be an output containing a
+            -- suffiecient amount of money to the last bidder's address for
+            -- completely unrelated reasons. This output is then taken by this
+            -- validator to satisfy the requirement below.
+            --
+            -- For a completely worked-out exploit of this vulnerability, that
+            -- steals the output being checked here, see the trace
+            -- 'stealBidTwoAuctions' in "AuctionSpec.hs".
+            --
+            -- The 'receives' lines in 'validHammer' suffer of the same problem.
+            --
+            -- ############################################################
+            traceIfFalse
+              "Last bidder is not paid back"
               (receivesFrom txi prevBidder $ Ada.lovelaceValueOf prevBid)
-=======
-        && case Pl.getContinuingOutputs ctx of
-          [o] ->
-            traceIfFalse
-              "Not in the correct 'Bidding'-state after bidding"
-              (outputAuctionState txi o == Just (Bidding (BidderInfo bid bidder)))
-          _ -> trace "There has to be exactly one continuing output to the validator itself" False
-        && case datum of
-          NoBids ->
-            traceIfFalse "Cannot bid less than the minimum bid" (minBid auction <= bid)
-          Bidding (BidderInfo lastBid lastBidder) ->
-            traceIfFalse "Must bid more than the last bid" (lastBid < bid)
-              &&
-              -- ############################################################
-              --
-              -- This usage of 'receives' introduces a double satisfaction
-              -- vulnerability in the contract. The problem is that the required
-              -- outputs to the last bidder are not identified by anything but
-              -- their value. However, there might be an output containing a
-              -- suffiecient amount of money to the last bidder's address for
-              -- completely unrelated reasons. This output is then taken by this
-              -- validator to satisfy the requirement below.
-              --
-              -- For a completely worked-out exploit of this vulnerability, that
-              -- steals the output being checked here, see the trace
-              -- 'stealBidTwoAuctions' in "AuctionSpec.hs".
-              --
-              -- The 'receives' lines in 'validHammer' suffer of the same problem.
-              --
-              -- ############################################################
-              traceIfFalse
-                "Last bidder is not paid back"
-                (lastBidder `receives` Ada.lovelaceValueOf lastBid)
->>>>>>> a1bfda84
 
 -- | A hammer ends the auction. It is valid if
 -- * it is made after the bidding deadline
