--- conflicted
+++ resolved
@@ -9,11 +9,8 @@
 
 module UseCaseCrowdfundingSpec where
 
-<<<<<<< HEAD
 import Control.Monad
-=======
 import Control.Monad.Writer
->>>>>>> 8d1198d8
 import Cooked.MockChain
 import Cooked.Tx.Constraints
 import Data.Default
@@ -55,33 +52,6 @@
 
 -- run1 :: Either MockChainError ((), UtxoState)
 run1 =
-<<<<<<< HEAD
-  runMockChain $
-    void $ do
-      freezeTime
-      validateTxFromSkeleton $
-        txSkel
-          (wallet 3)
-          [ PaysScript crowdVal [(walletPKHash (wallet 3), Ada.lovelaceValueOf 4000)]
-          ]
-      waitSlots 1
-      validateTxFromSkeleton $
-        txSkel
-          (wallet 4)
-          [ PaysScript crowdVal [(walletPKHash (wallet 4), Ada.lovelaceValueOf 6000)]
-          ]
-      -- We now set the time to be 25 seconds after the beginning.
-      timeIs $ originOfTime + Ledger.POSIXTime 25000
-      funds <- scriptUtxosSuchThat crowdVal (\_ _ -> True)
-      validateTxFromSkeleton $
-        txSkel
-          (wallet 1)
-          ( map (SpendsScript crowdVal Collect) funds
-              ++ [ PaysPK (walletPKHash $ wallet 1) (Ada.lovelaceValueOf 10000),
-                   ValidateIn $ Ledger.interval (originOfTime + Ledger.POSIXTime 20000) (originOfTime + Ledger.POSIXTime 27000)
-                 ]
-          )
-=======
   head $
     runWriterT $
       runMockChainT $
@@ -92,30 +62,32 @@
           let camp = theCampaign t
               crowdVal = typedValidator camp
 
-          validateTxFromSkeleton $
-            txSkel
-              (wallet 3)
-              [ PaysScript crowdVal [(walletPKHash (wallet 3), Ada.lovelaceValueOf 4000)]
-              ]
-          validateTxFromSkeleton $
-            txSkel
-              (wallet 4)
-              [ PaysScript crowdVal [(walletPKHash (wallet 4), Ada.lovelaceValueOf 6000)]
-              ]
+          void $
+            validateTxFromSkeleton $
+              txSkel
+                (wallet 3)
+                [ PaysScript crowdVal [(walletPKHash (wallet 3), Ada.lovelaceValueOf 4000)]
+                ]
+          void $
+            validateTxFromSkeleton $
+              txSkel
+                (wallet 4)
+                [ PaysScript crowdVal [(walletPKHash (wallet 4), Ada.lovelaceValueOf 6000)]
+                ]
           -- We now set the time to be 25 seconds after the beginning; because
           -- each validateTxFromSkeleton increases the slot counter, we actually
           -- say 20000ms in here, since there were two slots that passed
           _ <- waitNMilliSeconds 20000
           funds <- scriptUtxosSuchThat crowdVal (\_ _ -> True)
-          validateTxFromSkeleton $
-            txSkel
-              (wallet 1)
-              ( map (SpendsScript crowdVal Collect) funds
-                  ++ [ PaysPK (walletPKHash $ wallet 1) (Ada.lovelaceValueOf 10000),
-                       ValidateIn $ Ledger.interval (t + Ledger.POSIXTime 20000) (t + Ledger.POSIXTime 27000)
-                     ]
-              )
->>>>>>> 8d1198d8
+          void $
+            validateTxFromSkeleton $
+              txSkel
+                (wallet 1)
+                ( map (SpendsScript crowdVal Collect) funds
+                    ++ [ PaysPK (walletPKHash $ wallet 1) (Ada.lovelaceValueOf 10000),
+                         ValidateIn $ Ledger.interval (t + Ledger.POSIXTime 20000) (t + Ledger.POSIXTime 27000)
+                       ]
+                )
 
 -- Test spec
 spec :: Spec
