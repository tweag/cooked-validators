{-# LANGUAGE DataKinds #-}
{-# LANGUAGE OverloadedStrings #-}
{-# LANGUAGE QuasiQuotes #-}
{-# LANGUAGE ScopedTypeVariables #-}
{-# LANGUAGE StandaloneDeriving #-}
{-# LANGUAGE TemplateHaskell #-}
{-# LANGUAGE TupleSections #-}
{-# LANGUAGE TypeApplications #-}
{-# LANGUAGE TypeFamilies #-}
{-# OPTIONS_GHC -Wno-orphans #-}

module UseCaseCrowdfundingSpec where

import Control.Monad
import Control.Monad.Writer
import Cooked.MockChain
import Cooked.Tx.Constraints
import Data.Default
import Data.Either (isRight)
import Debug.Trace
import qualified Ledger
import qualified Ledger.Ada as Ada
import qualified Ledger.Contexts as Validation
import qualified Ledger.TimeSlot as TimeSlot
import qualified Ledger.Typed.Scripts as TScripts
import qualified Ledger.Value as Value
import qualified Plutus.Contract.StateMachine.ThreadToken as ThreadToken
import Plutus.Contracts.Crowdfunding
import qualified Plutus.Contracts.Currency as Currency
import qualified Plutus.V1.Ledger.Scripts as Scripts
import qualified PlutusTx (compile)
import Test.Hspec
import qualified Test.QuickCheck as QC
import Test.QuickCheck.GenT
import Test.Tasty
import Test.Tasty.HUnit
import Test.Tasty.QuickCheck (QuickCheckTests (..), testProperty)
import Text.Heredoc

-- | We copy the validator since its not exported from Crowdfunding
typedValidator :: Campaign -> TScripts.TypedValidator Crowdfunding
typedValidator =
  TScripts.mkTypedValidatorParam @Crowdfunding
    $$(PlutusTx.compile [||mkValidator||])
    $$(PlutusTx.compile [||wrap||])
  where
    wrap = TScripts.wrapValidator

data Crowdfunding

instance TScripts.ValidatorTypes Crowdfunding where
  type RedeemerType Crowdfunding = CampaignAction
  type DatumType Crowdfunding = Ledger.PaymentPubKeyHash

deriving instance Show CampaignAction

-- | Generates an aribtrary campaign with a the collection deadline set as
-- a delta on top of the payment deadline.
genCampaign :: (MonadBlockChain m) => Integer -> Wallet -> GenT m (Ledger.POSIXTime, Campaign)
genCampaign collectDelta owner = do
  startTime <- currentTime
  deadline <- Ledger.POSIXTime <$> choose (20000, 40000)
  let collectDeadline = deadline + Ledger.POSIXTime collectDelta
  return . (startTime,) $
    Campaign
      { campaignDeadline = startTime + deadline,
        campaignCollectionDeadline = startTime + collectDeadline,
        campaignOwner = Ledger.PaymentPubKeyHash $ walletPKHash owner
      }

-- | Provides some funds to the campaign
paysCampaign :: (MonadMockChain m) => Campaign -> Wallet -> Ledger.Value -> m ()
paysCampaign c w val =
  void $
    signs w $
<<<<<<< HEAD
      validateTxConstrOpts
        (def {autoSlotIncrease = False})
        [PaysScript (typedValidator c) [(walletPKHash w, val)]]
=======
      validateTxSkelOpts (def {autoSlotIncrease = False}) $
        txSkel
          [PaysScript (typedValidator c) [(Ledger.PaymentPubKeyHash $ walletPKHash w, val)]]
>>>>>>> 29f041e8

-- | Retrieve funds as being the owner
retrieveFunds :: (MonadMockChain m) => Ledger.POSIXTime -> Campaign -> Wallet -> m ()
retrieveFunds t c owner = do
  funds <- scriptUtxosSuchThat (typedValidator c) (\_ _ -> True)
  void $
    signs owner $
      validateTxConstrOpts
        (def {autoSlotIncrease = False})
        ( map (SpendsScript (typedValidator c) Collect) funds
            ++ [ PaysPK (walletPKHash owner) (mconcat $ map (sOutValue . fst) funds),
                 ValidateIn $ collectionRange c
               ]
        )

-- * Tests

tests :: TestTree
tests =
  localOption (QuickCheckTests 25) $
    testGroup
      "UseCaseCrowdfunding"
      [ownerCanRetrieveFunds, ownerCanRetrieveFundsQC]

ownerCanRetrieveFunds :: TestTree
ownerCanRetrieveFunds =
  testCase "Funds can be retrieved" $ isRight (runMockChain mtrace) @? "Trace failed"
  where
    mtrace :: MonadMockChain m => m ()
    mtrace = do
      t <- currentTime
      -- A simple campaign starting now;
      -- The campaign lasts 20 seconds and the funds can be redeemed between 20 and 30 seconds.
      let c = theCampaign t
      paysCampaign c (wallet 3) (Ada.adaValueOf 3)
      paysCampaign c (wallet 4) (Ada.adaValueOf 4)
      waitNMilliSeconds 25000
      retrieveFunds t c (wallet 1)

-- Generates an arbitrary campaign, then generates arbitrary payments that execute
-- all within the \hs{campaignDeadline}, then collect the funds within \hs{campaignCollectionDeadline}.
-- This should invariably succeed.
ownerCanRetrieveFundsQC :: TestTree
ownerCanRetrieveFundsQC =
  testProperty "Funds can be retrieved (QuickCheck)" $
    forAllTrP
      ((,) <$> choose (10000, 20000) <*> (wallet <$> choose (1, 10)))
      ( \(d, owner) -> do
          -- generates a campaign with at least d milliseconds of available time between
          -- deadline and collection deadline
          (t0, c) <- genCampaign d owner

          -- Generates and the payments:
          payments <- resize 6 $ listOf1 ((,) <$> choose (1, 10) <*> choose (2000, 10000))
          forM_ payments $ \(w, amount) -> do
            paysCampaign c (wallet w) (Ada.lovelaceValueOf $ amount * 1000)

          -- Now we must wait for the campaign deadline to pass, otherwise the
          -- funds won't be collectible
          awaitTime (campaignDeadline c)
          retrieveFunds t0 c owner

          -- Finally, return the amount of money gathered by the owner
          return $ sum $ map snd payments
      )
      ( \(_, _owner) res -> case res of
          Left err -> QC.counterexample (show err) False
          -- TODO: check owner funds increased by amount or is at least the given amount, idk
          Right (_amount, _st) -> QC.property True
      )<|MERGE_RESOLUTION|>--- conflicted
+++ resolved
@@ -73,15 +73,9 @@
 paysCampaign c w val =
   void $
     signs w $
-<<<<<<< HEAD
       validateTxConstrOpts
         (def {autoSlotIncrease = False})
-        [PaysScript (typedValidator c) [(walletPKHash w, val)]]
-=======
-      validateTxSkelOpts (def {autoSlotIncrease = False}) $
-        txSkel
-          [PaysScript (typedValidator c) [(Ledger.PaymentPubKeyHash $ walletPKHash w, val)]]
->>>>>>> 29f041e8
+        [PaysScript (typedValidator c) [(Ledger.PaymentPubKeyHash $ walletPKHash w, val)]]
 
 -- | Retrieve funds as being the owner
 retrieveFunds :: (MonadMockChain m) => Ledger.POSIXTime -> Campaign -> Wallet -> m ()
