--- conflicted
+++ resolved
@@ -56,29 +56,6 @@
 testInit :: InitialDistribution
 testInit = initialDistribution' [(i, [minAda <> banana 5]) | i <- knownWallets]
 
-<<<<<<< HEAD
-foo :: MonadMockChain m => m ()
-foo = do
-  (utxo, _) : _ <- pkUtxosSuchThat @() (walletPKHash $ wallet 1) (\_ _ -> True)
-  tx <-
-    validateTxSkel $
-      mempty
-        { txSkelOpts = def {adjustUnbalTx = True},
-          txSkelIns = Map.singleton utxo SpendsPK,
-          txSkelOuts = [paysPK (walletPKHash $ wallet 2) (Ada.lovelaceValueOf 10_000_000)]
-        }
-  o : _ <- spOutsFromCardanoTx tx
-  validateTxSkel
-    mempty
-      { txSkelOpts = def {adjustUnbalTx = True},
-        txSkelIns = Map.singleton o SpendsPK,
-        txSkelOuts = [paysPK (walletPKHash $ wallet 3) (Ada.lovelaceValueOf 5_000_000)]
-      }
-    `as` wallet 2
-  return ()
-
-=======
->>>>>>> 9a8f3841
 -- * Successful single-trace runs
 
 -- These runs use the transactions from Auction.Offchain as they are meant to be
@@ -233,10 +210,10 @@
         ( \_ d _ -> case d of
             -- try to steal all outputs that have the 'Bidding' datum, no matter
             -- their validator or value.
-            A.Bidding {} -> True
+            (Right A.Bidding {}) -> True
             -- try to steal during the 'SetDeadline' transaction. This
             -- vulnerability existed before PR #161.
-            A.NoBids {} -> True
+            (Right A.NoBids {}) -> True
             _ -> False
         )
         (0 ==) -- if there is more than one 'Bidding' output, try stealing only the first
@@ -261,7 +238,7 @@
                  in mapMaybe
                       ( \(out, datum) ->
                           case datum of
-                            A.NoBids seller minBid _deadline ->
+                            Right (A.NoBids seller minBid _deadline) ->
                               Just
                                 ( Map.singleton out $
                                     SpendsScript
@@ -270,7 +247,7 @@
                                   [],
                                   mempty
                                 )
-                            A.Bidding seller _deadline (A.BidderInfo prevBid prevBidder) ->
+                            Right (A.Bidding seller _deadline (A.BidderInfo prevBid prevBidder)) ->
                               Just
                                 ( Map.singleton out $
                                     SpendsScript
@@ -299,10 +276,10 @@
   somewhere
     ( tamperDatumTweak @A.Auction
         ( \case
-            A.NoBids seller minBid deadline ->
-              Just $ A.NoBids (walletPKHash $ wallet 6) minBid deadline
-            A.Bidding seller deadline bidderInfo ->
-              Just $ A.Bidding (walletPKHash $ wallet 6) deadline bidderInfo
+            Right (A.NoBids seller minBid deadline) ->
+              Just . Right $ A.NoBids (walletPKHash $ wallet 6) minBid deadline
+            Right (A.Bidding seller deadline bidderInfo) ->
+              Just . Right $ A.Bidding (walletPKHash $ wallet 6) deadline bidderInfo
             _ -> Nothing
         )
     )
@@ -447,7 +424,7 @@
                     addOutputTweak $
                       paysScript
                         A.auctionValidator
-                        (A.Bidding (walletPKHash alice) t1 (A.BidderInfo 50_000_000 (walletPKHash eve)))
+                        (Right $ A.Bidding (walletPKHash alice) t1 (A.BidderInfo 50_000_000 (walletPKHash eve)))
                         ( sOutValue theLastBidUtxo
                             <> Pl.negate (Ada.lovelaceValueOf 40_000_000) -- subtract Bob's bid
                             <> Ada.lovelaceValueOf 50_000_000 -- add Eve's bid
