{-# LANGUAGE FlexibleInstances #-}
{-# LANGUAGE GADTs #-}
{-# LANGUAGE GeneralizedNewtypeDeriving #-}
{-# LANGUAGE KindSignatures #-}
{-# LANGUAGE LambdaCase #-}
{-# LANGUAGE NamedFieldPuns #-}
{-# LANGUAGE QuasiQuotes #-}
{-# LANGUAGE RankNTypes #-}
{-# LANGUAGE RecordWildCards #-}
{-# LANGUAGE ScopedTypeVariables #-}
{-# LANGUAGE StandaloneDeriving #-}
{-# LANGUAGE TupleSections #-}

module PMultiSigStatefulSpec where

import Control.Arrow (second)
import Control.Monad
import Cooked.MockChain
import Cooked.MockChain.HUnit
import Cooked.Tx.Constraints
import Data.Default
import Data.Either (isLeft, isRight)
import Data.Function (on)
import Data.List (nub, nubBy)
import Data.Maybe (fromJust)
import qualified Ledger as Pl
import qualified Ledger.Ada as Pl
import qualified Ledger.Typed.Scripts as Pl
import PMultiSigStateful hiding (fromJust)
import qualified PMultiSigStateful.DatumHijacking as HJ
import PMultiSigStateful.ToUPLC
<<<<<<< HEAD
import PlutusTx (toBuiltinData)
=======
import qualified PlutusTx.IsData.Class as Pl
>>>>>>> 5e4a2ae1
import qualified PlutusTx.Prelude as Pl
import qualified Test.QuickCheck as QC
import Test.QuickCheck.GenT
import Test.Tasty
import Test.Tasty.ExpectedFailure
import Test.Tasty.HUnit
import qualified Test.Tasty.Metadata as TW
import Test.Tasty.QuickCheck (QuickCheckTests (..), testProperty)
import Text.Heredoc

-- * Writing a Test Suite

-- $writingtestsuit
--
-- Start by writing the code that interacts with the system; this is likely a copy
-- of part of the client's off-chain code (everything in the @Contract@ monad).

-- ** Interacting with PMultiSigStateful

-- | Initializes the system and returns the parameters; in this case,
--  initialization is simple. All we have to do is create the thread token
--  that gets passed to the proposal.
mkParams :: MonadMockChain m => m Params
mkParams = do
  out <- mkThreadToken (wallet 1)
  pure $ Params (walletPK <$> knownWallets) 2 $ threadTokenAssetClass out
  where
    mkThreadTokenInputSkel :: Wallet -> TxSkel
    mkThreadTokenInputSkel w = txSkel w [PaysPK (walletPKHash w) mempty]

    mkThreadToken :: MonadMockChain m => Wallet -> m Pl.TxOutRef
    mkThreadToken w = do
      void $ validateTxSkel $ mkThreadTokenInputSkel w
      emptyUtxos <- pkUtxosSuchThat (walletPKHash w) (== mempty)
      case emptyUtxos of
        [] -> error "No empty UTxOs"
        ((out, _) : _) -> pure out

-- | This is a label that gets attached to the mkProposal transaction; it helps
--  us identify what that transaction is doing without carefully inspecting its
--  constraints.
data ProposalSkel = ProposalSkel Integer Payment
  deriving (Show)

-- | Next, we can create proposals, which are simply an accumulator with no signees
mkProposal :: MonadMockChain m => Integer -> Wallet -> Payment -> m (Params, Pl.TxOutRef)
mkProposal reqSigs w pmt = do
  utxos <- pkUtxos wpkh
  case utxos of
    (spendableOut : _) -> do
      let klass = threadTokenAssetClass $ fst spendableOut
      let params = Params (walletPK <$> knownWallets) reqSigs klass
      let threadToken = paramsToken params
      let skel =
            txSkelLbl
              (ProposalSkel reqSigs pmt)
              w
              [ mints [threadTokenPolicy (fst spendableOut) threadTokenName] threadToken,
                -- We don't have SpendsPK or PaysPK wrt the wallet `w`
                -- because the balancing mechanism chooses the same (first) output
                -- we're working on.
                PaysScript
                  (pmultisig params)
                  [ ( Accumulator pmt [],
                      minAda <> paymentValue pmt <> threadToken
                    )
                  ]
              ]
      void $ validateTxSkel skel
      pure (params, fst spendableOut)
    _ -> error "No spendable outputs for the wallet"
  where
    wpkh = walletPKHash w

-- | Creates a signature UTxO, signaling that the wallet holder agrees
--   with the payment. Adding a signature locks the minimum amount of Ada
--   in this UTxO; that value should ideally later be returned to the signer, but
--   instead we'll give all of the value to the receiver of the payment, as a tip
--   on top of their payment. This is to avoid complex scenarios where someone signed
--   twice, or even an attack where the attacker would execute the mkPay transaction
--   but keep all the locked ada to themselves.
mkSign :: MonadMockChain m => Params -> Wallet -> Payment -> m ()
mkSign params w pmt =
  void $
    validateTxSkel $
      txSkel w [PaysScript (pmultisig params) [(Sign pk sig, mkSignLockedCost)]]
  where
    pk = walletPK w
    sig = Pl.sign (Pl.sha2_256 $ packPayment pmt) (walletSK w)

    -- Whenever a wallet is signing a payment, it must lock away a certain amount of ada
    -- in an UTxO, otherwise, the Sign UTxO can't be created.
    mkSignLockedCost :: Pl.Value
    mkSignLockedCost = Pl.lovelaceValueOf 1 -- see issue #46

minAda :: Pl.Value
minAda = Pl.lovelaceValueOf 2000000

mkCollect :: MonadMockChain m => Payment -> Params -> m ()
mkCollect thePayment params = do
  [initialProp] <- scriptUtxosSuchThat (pmultisig params) isProposal
  signatures <- nubBy ((==) `on` snd) <$> scriptUtxosSuchThat (pmultisig params) isSign
  let signatureValues = mconcat $ map (sOutValue . fst) signatures
  void $
    validateTxSkel $
      txSkel (wallet 1) $
        PaysScript
          (pmultisig params)
          [ ( Accumulator thePayment (signPk . snd <$> signatures),
              paymentValue thePayment <> sOutValue (fst initialProp) <> signatureValues
            )
          ] :
        SpendsScript (pmultisig params) () initialProp :
        (SpendsScript (pmultisig params) () <$> signatures)

mkPay :: MonadMockChain m => Payment -> Params -> Pl.TxOutRef -> m ()
mkPay thePayment params tokenOutRef = do
  [accumulated] <- scriptUtxosSuchThat (pmultisig params) isAccumulator
  void $
    validateTxSkel $
      txSkel
        (wallet 1)
        -- We payout all the gathered funds to the receiver of the payment, including the minimum ada
        -- locked in all the sign UTxOs, which was accumulated in the Accumulate datum.
        [ PaysPK (paymentRecipient thePayment) (sOutValue (fst accumulated) <> Pl.negate (paramsToken params)),
          SpendsScript (pmultisig params) () accumulated,
          mints [threadTokenPolicy tokenOutRef threadTokenName] $ Pl.negate $ paramsToken params
        ]

-- *** Auxiliary Functions

isSign :: Datum -> a -> Bool
isSign Sign {} _ = True
isSign _ _ = False

isAccumulator :: Datum -> a -> Bool
isAccumulator Accumulator {} _ = True
isAccumulator _ _ = False

isProposal :: Datum -> a -> Bool
isProposal (Accumulator _ []) _ = True
isProposal _ _ = False

-- ** Test Cases

tests :: TestTree
tests =
  testGroup
    "PMultiSigStateful"
    [ sampleTrace1,
      sampleGroup1,
      datumHijackingTrace,
      fromRawPLCTrace
    ]

sampleTrace1 :: TestTree
sampleTrace1 =
  TW.bug
    TW.Critical
    [str|Ensuring that the PMultiSigContract can be used in a trivial scenario where
      |wallet 1 proposes a payment, which receives three signatures, then is
      |\emph{collected} and \emph{payed}.
      |]
    $ testCase "Example Trivial Trace" $ assertSucceeds mtrace
  where
    mtrace :: MonadMockChain m => m ()
    mtrace = do
      (params, tokenOutRef) <- mkProposal 2 (wallet 1) thePayment
      mkSign params (wallet 1) thePayment
      mkSign params (wallet 2) thePayment
      mkSign params (wallet 3) thePayment
      mkCollect thePayment params
      mkPay thePayment params tokenOutRef
      where
        thePayment = Payment 4200000 (walletPKHash $ last knownWallets)

qcIsRight :: (Show a) => Either a b -> QC.Property
qcIsRight (Left a) = QC.counterexample (show a) False
qcIsRight (Right _) = QC.property True

-- | This is a test tree with quickcheck properties. A word of caution is necessary as the
--  semantics of 'GenT' and 'somewhere'/'everywhere' can be easily confused and lead to
--  tests that take way too long to run.
--
--  TL;DR: if using 'somewhere' in your test, make sure to set
--  @localOption (QuickCheckTests x)@ for some x smaller than the default (100).
--
--  What is happening, though? Well, say we write a trace:
--
--  > tr :: (MonadMockChain m) => GenT m ()
--  > tr = do
--  >   x <- choose (0, 10)
--  >   y <- choose (0, 10)
--  >   validateTxFromSkel (mkTx x)
--  >   validateTxFromSkel (mkTx y)
--
--  If interpreted with @m ~ StagedMockChain@, the @tr@ above denotes a
--  probability distribution over functions that return a list of possible outcomes,
--  that is:
--
--  > interpret (runGenT tr)
--  >   :: Gen (MockChainT (WriterT TraceDesc []) ())
--
--  Now thats a mouthful of monad transformers to look at, if we expand them all we get:
--
--  > Gen (MockChainSt -> [(Either MockChainErr (), TraceDesc)])
--
--  In the particular case of tr, above, we get a probability distribution of
--  traces that return only one possible result. The probability distribution is
--  over the choice of values for @x@ and @y@. Regardless of that, the trace produces
--  a single result which consists of validating transactions @mkTx x@ and @mkTx y@.
--
--  Now say we change @tr@ to:
--
--  > tr2 :: (MonadMockChain m) => GenT m ()
--  > tr2 = do
--  >   x <- choose (0, 10)
--  >   y <- choose (0, 10)
--  >   somewhere mod $ do
--  >     validateTxFromSkel (mkTx x)
--  >     validateTxFromSkel (mkTx y)
--
--  Now, the probability distribution is still over the choice of values for @x@ and @y@,
--  but for any given such choice, we return a function that given an initial state
--  returns /two/ possible results:
--
--  1. One where we validate transactions @mod (mkTx x)@ and @mkTx y@
--  2. One where we validate transactions @mkTx x@ and @mod (mkTx y)@
--
--  When using the 'forAllTr' and 'forAllTrP' combinators, we're actualy
--  testing the 'QC.conjoin' of all possible universes returned by trace.
--  Hence, if we run the following 'testTree' with default options:
--
--  > testProperty "propName" $ forAllTr tr2 somePredicate
--
--  QuickCheck will run the property 100 times, but each of those runs
--  we will be checking two different traces. So all in all, we will look
--  at 200 traces. A more reasonable option is to use:
--
--  > localOption (QuickCheckTests 25) $
--  >   testProperty "propName" $ forAllTr tr2 somePredicate
sampleGroup1 :: TestTree
sampleGroup1 =
  localOption (QuickCheckTests 25) $
    testGroup
      "Property-based Test Examples"
      [ TW.bug'
          "sec:simple-traces"
          TW.Critical
          [str|Traces that use enough unique signatures should always succeed|]
          $ testProperty "Can execute payment with enough signatures" $
            forAllTrP
              successParams
              (\p -> propose p >>= execute p)
              (const qcIsRight),
        TW.bug
          TW.Critical
          [str|On the other hand, if we do \emph{not} collect enough unique
          |signatures, the validator should block the payment.
          |]
          $ testProperty "Cannot execute payment without enough signatures" $
            forAllTrP
              failureParams
              (\p -> propose p >>= execute p)
              (const (QC.property . isLeft)),
        TW.bug
          TW.Critical
          [str|On successful traces, it must be impossible to duplicate the
          |authentication token
          |]
          $ testProperty "Cannot duplicate token over \\Cref{sec:simple-traces}" $
            forAllTrP
              successParams
              ( \p -> do
                  i <- propose p
                  w3utxos <- pkUtxos (walletPKHash $ wallet 9)
                  somewhere (dupTokenAttack (head w3utxos) i) (execute p i)
              )
              (const (QC.property . isLeft))
      ]

data ThresholdParams = ThresholdParams
  { reqSigs :: Integer,
    sigWallets :: [Int],
    proposerWallet :: Wallet,
    pmt :: Payment
  }
  deriving (Show)

numUniqueSigs :: ThresholdParams -> Integer
numUniqueSigs = fromIntegral . length . nub . sigWallets

anyParams :: QC.Gen ThresholdParams
anyParams =
  ThresholdParams
    <$> choose (1, 5)
    <*> resize 5 (listOf (choose (1, 8)))
    <*> (wallet <$> choose (1, 8))
    <*> (Payment <$> choose (1200, 4200) <*> (walletPKHash . wallet <$> choose (1, 8)))

successParams :: QC.Gen ThresholdParams
successParams =
  anyParams
    `QC.suchThat` ( \p ->
                      let u = numUniqueSigs p
                       in u >= reqSigs p
                            && u == fromIntegral (length (sigWallets p))
                  )

failureParams :: QC.Gen ThresholdParams
failureParams = anyParams `QC.suchThat` (\p -> numUniqueSigs p < reqSigs p)

propose :: MonadMockChain m => ThresholdParams -> GenT m (Params, Pl.TxOutRef)
propose parms = mkProposal (reqSigs parms) (proposerWallet parms) (pmt parms)

execute :: MonadMockChain m => ThresholdParams -> (Params, Pl.TxOutRef) -> GenT m ()
execute tParms (parms, tokenRef) = do
  forM_ (sigWallets tParms) $ \wId -> mkSign parms (wallet wId) (pmt tParms)
  mkCollect (pmt tParms) parms
  mkPay (pmt tParms) parms tokenRef

-- ** Auth Token Ducplication Attack

-- Modifies a transaction skeleton by attempting to mint one more provenance token.
dupTokenAttack :: SpendableOut -> (Params, Pl.TxOutRef) -> TxSkel -> Maybe TxSkel
dupTokenAttack sOut (parms, tokenRef) (TxSkel l s cs) =
  Just $ TxSkel (Just $ DupTokenAttacked l) s (cs ++ attack)
  where
    attack =
      [ mints [threadTokenPolicy tokenRef threadTokenName] (paramsToken parms),
        SpendsPK sOut,
        SignedBy [wallet 9],
        PaysPK (walletPKHash $ wallet 9) (paramsToken parms <> sOutValue sOut)
      ]

data DupTokenAttacked where
  DupTokenAttacked :: (Show x) => Maybe x -> DupTokenAttacked

deriving instance Show DupTokenAttacked

-- ** Datum Hijacking Attack

datumHijackingTrace :: TestTree
datumHijackingTrace =
  TW.bug
    TW.Critical
    [str|Performs a datum-hijacking attack by using a fake validator with an
        |isomorphic datum type. This is supposed to succeed because we
        |deliberately injected this failure in our script.
      |]
    $ expectFail $ testCase "not vulnerable to datum hijacking" $ assertFails datumHijacking

attacker :: Wallet
attacker = wallet 9

-- checks are done on the datum of the contract instead of the address of it.
fakeValidator :: Pl.TypedValidator HJ.Stealer
fakeValidator = HJ.stealerValidator $ HJ.StealerParams (walletPKHash $ wallet 9)

datumHijacking :: (MonadMockChain m) => m ()
datumHijacking = do
  (params, tokenOutRef) <- mkProposal 2 (wallet 1) thePayment
  mkSign params (wallet 1) thePayment
  mkSign params (wallet 2) thePayment
  mkSign params (wallet 3) thePayment
  mkFakeCollect thePayment params
  where
    thePayment = Payment 4200000 (walletPKHash $ last knownWallets)

trPayment :: Payment -> HJ.Payment
trPayment (Payment val dest) = HJ.Payment val dest

mkFakeCollect :: MonadMockChain m => Payment -> Params -> m ()
mkFakeCollect thePayment params = do
  [initialProp] <- scriptUtxosSuchThat (pmultisig params) isProposal
  signatures <- nubBy ((==) `on` snd) <$> scriptUtxosSuchThat (pmultisig params) isSign
  let signatureValues = mconcat $ map (sOutValue . fst) signatures
  void $
    validateTxSkel $
      txSkel (wallet 1) $
        PaysScript
          fakeValidator
          [ ( HJ.Accumulator (trPayment thePayment) (signPk . snd <$> signatures),
              paymentValue thePayment <> sOutValue (fst initialProp) <> signatureValues
            )
          ] :
        SpendsScript (pmultisig params) () initialProp :
        (SpendsScript (pmultisig params) () <$> signatures)

-- ** Loading From Raw UPLC

fromRawPLCTrace :: TestTree
fromRawPLCTrace =
  TW.bug
    TW.Critical
    [str|Attempts to use a script loaded from a ByteString in one of the calls to \emph{PaysScript}
      |]
    $ testCase "can be loaded from raw UPLC" $ assertSucceeds fromRawPLC

fromRawPLC :: (MonadMockChain m) => m ()
fromRawPLC = do
  (params, tokenOutRef) <- mkProposal 2 (wallet 1) thePayment
  mkSign params (wallet 1) thePayment
  mkSign params (wallet 2) thePayment
  mkSign params (wallet 3) thePayment
  mkCollectToRaw thePayment params
  mkPayRaw thePayment params tokenOutRef
  where
    thePayment = Payment 4200000 (walletPKHash $ last knownWallets)

mkCollectToRaw :: MonadMockChain m => Payment -> Params -> m ()
mkCollectToRaw thePayment params = do
  [initialProp] <- scriptUtxosSuchThat (pmultisig params) isProposal
  signatures <- nubBy ((==) `on` snd) <$> scriptUtxosSuchThat (pmultisig params) isSign
  let signatureValues = mconcat $ map (sOutValue . fst) signatures
  script <- case uplcFromBS (pmultisigBS params) of
    Left err -> fail ("mkCollectRaw: " ++ err)
    Right r -> return r
  void $
    validateTxSkel $
      txSkel (wallet 1) $
        PaysScript
          script
<<<<<<< HEAD
          [ ( toBuiltinData $ Accumulator thePayment (signPk . snd <$> signatures),
=======
          [ ( Pl.toBuiltinData $ Accumulator thePayment (signPk . snd <$> signatures),
>>>>>>> 5e4a2ae1
              paymentValue thePayment <> sOutValue (fst initialProp) <> signatureValues
            )
          ] :
        SpendsScript (pmultisig params) () initialProp :
        (SpendsScript (pmultisig params) () <$> signatures)

isAccumulatorRaw :: Maybe Pl.BuiltinData -> Pl.Value -> Bool
isAccumulatorRaw (Just rawDatum) _ =
  case Pl.fromBuiltinData rawDatum of
    Just (Accumulator _ _) -> True
    _ -> False
isAccumulatorRaw _ _ = False

mkPayRaw :: MonadMockChain m => Payment -> Params -> Pl.TxOutRef -> m ()
mkPayRaw thePayment params tokenOutRef = do
  script <- case uplcFromBS (pmultisigBS params) of
    Left err -> fail ("mkPaytRaw: " ++ err)
    Right r -> return r
  [accumulated] <- utxosSuchThat (Pl.validatorAddress script) isAccumulatorRaw
  void $
    validateTxSkel $
      txSkel
        (wallet 1)
        -- We payout all the gathered funds to the receiver of the payment, including the minimum ada
        -- locked in all the sign UTxOs, which was accumulated in the Accumulate datum.
        [ PaysPK (paymentRecipient thePayment) (sOutValue (fst accumulated) <> Pl.negate (paramsToken params)),
          SpendsScript script (Pl.toBuiltinData ()) (second fromJust accumulated),
          mints [threadTokenPolicy tokenOutRef threadTokenName] $ Pl.negate $ paramsToken params
        ]<|MERGE_RESOLUTION|>--- conflicted
+++ resolved
@@ -29,11 +29,7 @@
 import PMultiSigStateful hiding (fromJust)
 import qualified PMultiSigStateful.DatumHijacking as HJ
 import PMultiSigStateful.ToUPLC
-<<<<<<< HEAD
-import PlutusTx (toBuiltinData)
-=======
 import qualified PlutusTx.IsData.Class as Pl
->>>>>>> 5e4a2ae1
 import qualified PlutusTx.Prelude as Pl
 import qualified Test.QuickCheck as QC
 import Test.QuickCheck.GenT
@@ -390,7 +386,7 @@
 attacker = wallet 9
 
 -- checks are done on the datum of the contract instead of the address of it.
-fakeValidator :: Pl.TypedValidator HJ.Stealer
+fakeValidator :: Scripts.TypedValidator HJ.Stealer
 fakeValidator = HJ.stealerValidator $ HJ.StealerParams (walletPKHash $ wallet 9)
 
 datumHijacking :: (MonadMockChain m) => m ()
@@ -457,11 +453,7 @@
       txSkel (wallet 1) $
         PaysScript
           script
-<<<<<<< HEAD
-          [ ( toBuiltinData $ Accumulator thePayment (signPk . snd <$> signatures),
-=======
           [ ( Pl.toBuiltinData $ Accumulator thePayment (signPk . snd <$> signatures),
->>>>>>> 5e4a2ae1
               paymentValue thePayment <> sOutValue (fst initialProp) <> signatureValues
             )
           ] :
