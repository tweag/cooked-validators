# [Cooked Validators](https://github.com/tweag/cooked-validators/)

Copyright Tweag I/O 2024

`cooked-validators` is a Haskell library to conveniently and efficiently write
off-chain code for Cardano smart contracts. This offchain code will be
specifically geared to testing and auditing the smart contract in question with
further builtin capabilities of the library.

In particular, `cooked-validators` allows the user to:
- interact with smart contracts written in Plutus or any other language that
  compiles to [UPLC](https://plutonomicon.github.io/plutonomicon/uplc), like for
  example [Plutarch](https://github.com/Plutonomicon/plutarch-plutus) or
  [Aiken](https://aiken-lang.org/), by loading contracts from byte strings
- define transactions in a high level, type-retaining data structure
- submit transactions for validation, while automatically taking care of missing
  inputs and outputs, balancing, minimum-Ada constraints, collaterals and fees
- construct sequences of transactions in an easy-to-understand abstraction of
  "the blockchain", which can be instantiated to different actual
  implementations
- run sequences of transactions in a simulated blockchain
- apply "tweaks" to transactions right before submitting them, where "tweaks"
  are modifications that are aware of the current state of the simulated
  blockchain
- compose and deploy tweaks with flexible idioms inspired by linear temporal
  logic, in order to turn one sequence of transactions into many sequences that
  might be useful test cases, generalized in
  [Graft](https://github.com/tweag/graft)
- deploy automated attacks over existing sequences of transactions, such as
  datum hijacking or double satisfaction attacks, in an attempt to uncover
  vulnerabilities

You are free to copy, modify, and distribute `cooked-validators` under the terms
of the MIT license. We provide `cooked-validators` as a research prototype under
active development, and it comes _as is_ with no guarantees whatsoever. Check
the [license](LICENSE) for details.

## How to integrate `cooked-validators` in a project

To use `cooked-validators`, you need
- [GHC](https://www.haskell.org/ghc/download_ghc_9_6_5.html) version 9.6.5
- [Cabal](https://www.haskell.org/cabal) version 3.10 or later

1. `cooked-validators` depends on
[cardano-haskell-packages](https://github.com/input-output-hk/cardano-haskell-packages)
to get cardano-related packages and on
[cardano-node-emulator](https://github.com/IntersectMBO/cardano-node-emulator)
directly. If you have no constraint on the version of this package, copy the
file [`cabal.project`](./cabal.project) to your project and
[adapt](https://cabal.readthedocs.io/en/stable/cabal-project.html#specifying-the-local-packages)
the `packages` stanza.
   
2. Add the following stanza to the file `cabal.project`
   ```cabal.project
   source-repository-package
     type: git
     location: https://github.com/tweag/cooked-validators
     tag: myTag
     subdir:
       .
   ```
   where `myTag` is either a commit hash in the repo, or a tag, such as v4.0.0
   (see [available
<<<<<<< HEAD
   releases]{https://github.com/tweag/cooked-validators/releases}).
=======
   releases](https://github.com/tweag/cooked-validators/releases)).
>>>>>>> 7c3af03d
   
### Example
   
1. Make your project
   [depend](https://cabal.readthedocs.io/en/stable/getting-started.html#adding-dependencies)
   on `cooked-validators` and `plutus-script-utils`
   
3. Enter a Cabal read-eval-print-loop (with `cabal repl`)
   and create and validate a transaction which transfers 10 Ada
   from wallet 1 to wallet 2:
   ```haskell
   > import Cooked
   > import qualified Plutus.Script.Utils.Ada as Script
   > printCooked . runMockChain . validateTxSkel $
         txSkelTemplate
           { txSkelOuts = [paysPK (wallet 2) (Script.adaValueOf 10)],
             txSkelSigners = [wallet 1]
           }
   [...]
   - UTxO state:
     • pubkey wallet 1
       - Lovelace: 89_828_471
       - (×4) Lovelace: 100_000_000
     • pubkey wallet 2
       - Lovelace: 10_000_000
       - (×5) Lovelace: 100_000_000
     • pubkey wallet 3
       - (×5) Lovelace: 100_000_000
     • pubkey wallet 4
       - (×5) Lovelace: 100_000_000
   [...]
   ```

## Documentation

- The rendered Haddock for the current `main` branch can be found
  [here](https://tweag.github.io/cooked-validators/).

- The [CHEATSHEET](doc/CHEATSHEET.md) contains many code snippets to quickly get
an intuition of how to do things. Use it to discover or search for how to use
features of `cooked-validators`. Note that this is not a tutorial nor a
ready-to-use recipes book.

- The [IMPORTS](doc/IMPORTS.md) file describes and helps to understand our
  dependencies and naming conventions for imports.

- We also have a [repository](https://github.com/tweag/cooked-smart-contracts)
of example contracts with offchain code and tests written using
`cooked-validators`. Note that some examples are not maintained and thus written
using older versions of cooked-validators.

- Feel free to visit our [issue
tracker](https://github.com/tweag/cooked-validators/issues) to seek help about
known problems, or report new issues!<|MERGE_RESOLUTION|>--- conflicted
+++ resolved
@@ -61,12 +61,8 @@
    ```
    where `myTag` is either a commit hash in the repo, or a tag, such as v4.0.0
    (see [available
-<<<<<<< HEAD
-   releases]{https://github.com/tweag/cooked-validators/releases}).
-=======
    releases](https://github.com/tweag/cooked-validators/releases)).
->>>>>>> 7c3af03d
-   
+
 ### Example
    
 1. Make your project
