--- conflicted
+++ resolved
@@ -29,17 +29,8 @@
 -- @(Script.TypedValidator a)@ might be useful to construct the optics used by
 -- this tweak.
 redirectScriptOutputTweak ::
-<<<<<<< HEAD
-  ( MonadTweak m,
-    Is k A_Traversal,
-    Show (Script.DatumType a),
-    Api.ToData (Script.DatumType a)
-  ) =>
+  (MonadTweak m, Is k A_Traversal) =>
   Optic' k is TxSkel (ConcreteOutput (Script.TypedValidator a) TxSkelOutDatum TxSkelOutValue (Script.Versioned Script.Script)) ->
-=======
-  (MonadTweak m, Is k A_Traversal) =>
-  Optic' k is TxSkel (ConcreteOutput (Script.TypedValidator a) TxSkelOutDatum Api.Value (Script.Versioned Script.Script)) ->
->>>>>>> 9c36335f
   -- | Return @Just@ the new validator, or @Nothing@ if you want to leave this
   -- output unchanged.
   (ConcreteOutput (Script.TypedValidator a) TxSkelOutDatum TxSkelOutValue (Script.Versioned Script.Script) -> Maybe (Script.TypedValidator a)) ->
