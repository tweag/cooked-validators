-- | This module provides the description of a transaction skeleton. We have our
-- own representation of a transaction for three main reasons:
--
-- - our transaction skeletons are typed (datums, validators, outputs...)
--
-- - with our own wrapper, we are less affected by plutus updates
--
-- - we can have default or automated behavior for the parts of the transactions
-- that are less relevant to testing, such as collaterals or fees
module Cooked.Skeleton
  ( module X,
    TxSkel (..),
    txSkelLabelL,
    txSkelOptsL,
    txSkelMintsL,
    txSkelValidityRangeL,
    txSkelProposalsL,
    txSkelSignersL,
    txSkelInsL,
    txSkelInsReferenceL,
    txSkelOutsL,
    txSkelWithdrawalsL,
    txSkelTemplate,
    txSkelDataInOutputs,
    txSkelValidatorsInOutputs,
    txSkelKnownTxOutRefs,
    txSkelWithdrawnValue,
    txSkelWithdrawalsScripts,
    txSkelValueInOutputs,
    txSkelReferenceScripts,
    txSkelReferenceTxOutRefs,
  )
where

import Cooked.Conversion
import Cooked.Output
import Cooked.Skeleton.Datum as X
import Cooked.Skeleton.Label as X
import Cooked.Skeleton.Mint as X
import Cooked.Skeleton.Option as X
import Cooked.Skeleton.Output as X
import Cooked.Skeleton.Payable as X
import Cooked.Skeleton.Proposal as X
import Cooked.Skeleton.Redeemer as X
import Cooked.Skeleton.Withdrawal as X
import Cooked.Wallet
import Data.Default
import Data.Either
import Data.Map (Map)
import Data.Map qualified as Map
import Data.Maybe
import Data.Set (Set)
import Data.Set qualified as Set
import Ledger.Slot qualified as Ledger
import Optics.Core
import Optics.TH
import Plutus.Script.Utils.Scripts qualified as Script
import PlutusLedgerApi.V3 qualified as Api
<<<<<<< HEAD
import PlutusTx.Prelude qualified as PlutusTx
import Test.QuickCheck (NonZero (..))
import Type.Reflection

-- * Transaction labels

type LabelConstrs x = (PrettyCooked x, Show x, Typeable x, Eq x, Ord x)

data TxLabel where
  TxLabel :: (LabelConstrs x) => x -> TxLabel

instance Eq TxLabel where
  a == x = compare a x == EQ

instance Show TxLabel where
  show (TxLabel x) = show x

instance PrettyCooked TxLabel where
  prettyCookedOpt opts (TxLabel x) = prettyCookedOpt opts x

instance Ord TxLabel where
  compare (TxLabel a) (TxLabel x) =
    case compare (SomeTypeRep (typeOf a)) (SomeTypeRep (typeOf x)) of
      LT -> LT
      GT -> GT
      EQ -> case typeOf a `eqTypeRep` typeOf x of
        Just HRefl -> compare a x
        -- This can never happen, since 'eqTypeRep' is implemented in terms of
        -- '==' on the type representation:
        Nothing -> error "Type representations compare as EQ, but are not eqTypeRep"

-- * Transaction options

-- | What fee policy to use in the transaction.
data FeePolicy
  = -- | Use automatic fee computation. If balancing is activated, an optimal
    -- fee will be computed based on the transaction and existing utxos in the
    -- balancing wallet. Otherwise, the maximum transaction fee will be applied.
    AutoFeeComputation
  | -- | Provide a fee to the transaction. If the autobalancing is activated, it
    -- will be attempted around this fee, which might lead to failure if it is
    -- too low, otherwise, this fee will be given to transaction generation.
    ManualFee Integer
  deriving (Eq, Ord, Show)

instance Default FeePolicy where
  def = AutoFeeComputation

-- | Whether to adjust a potentially existing output to the balancing wallet
-- with the change during transaction balancing.
data BalanceOutputPolicy
  = -- | Try to adjust an existing public key output with the change. If no
    -- suitable output can be found, create a new change output.
    AdjustExistingOutput
  | -- | Do not change the existing outputs, always create a new change output.
    DontAdjustExistingOutput
  deriving (Eq, Ord, Show)

instance Default BalanceOutputPolicy where
  def = AdjustExistingOutput

-- | Which UTxOs to use when balancing. Note that utxos that are already known
-- by the skeleton being balanced (in the sense of `txSkelKnownTxOutRefs`,
-- i.e. inputs and reference inputs) will be filtered out during balancing.
data BalancingUtxos
  = -- | Use all UTxOs containing only a Value (no datum, no staking credential,
    -- and no reference script) belonging to the balancing wallet.
    BalancingUtxosFromBalancingWallet
  | -- | Use the provided UTxOs. UTxOs belonging to scripts will be filtered out
    BalancingUtxosFromSet (Set Api.TxOutRef)
  deriving (Eq, Ord, Show)

instance Default BalancingUtxos where
  def = BalancingUtxosFromBalancingWallet

-- | Whether to balance the transaction or not, and which wallet to use to
-- provide outputs for balancing. Either the first signer or an explicit
-- wallet. In the second case, this wallet must be a signer of the transaction.
data BalancingPolicy
  = BalanceWithFirstSigner
  | BalanceWith Wallet
  | DoNotBalance
  deriving (Eq, Ord, Show)

instance Default BalancingPolicy where
  def = BalanceWithFirstSigner

-- | Wraps a function that will be applied to a transaction right before
-- submission, and after balancing.
newtype RawModTx
  = RawModTxAfterBalancing (Cardano.Tx Cardano.ConwayEra -> Cardano.Tx Cardano.ConwayEra)

-- This instance always returns @False@, which is no problem, because 'Eq
-- TxSkel' is only used for tests that never depend on this comparison
instance Eq RawModTx where
  _ == _ = False

instance Show RawModTx where
  show (RawModTxAfterBalancing _) = "RawModTxAfterBalancing"

-- | Applies a list of modifications right before the transaction is
-- submitted. The leftmost function in the argument list is applied first.
applyRawModOnBalancedTx :: [RawModTx] -> Cardano.Tx Cardano.ConwayEra -> Cardano.Tx Cardano.ConwayEra
applyRawModOnBalancedTx = foldl' (\acc (RawModTxAfterBalancing f) -> acc . f) id

-- | Wraps a function that will temporarily change the emulator parameters for
-- the transaction's balancing and submission.
newtype EmulatorParamsModification = EmulatorParamsModification (Emulator.Params -> Emulator.Params)

-- This instance always returns @False@, which is no problem, because 'Eq
-- TxSkel' is only used for tests that never depend on this comparison
instance Eq EmulatorParamsModification where
  _ == _ = False

instance Show EmulatorParamsModification where
  show EmulatorParamsModification {} = "EmulatorParamsModification <function>"

applyEmulatorParamsModification :: Maybe EmulatorParamsModification -> Emulator.Params -> Emulator.Params
applyEmulatorParamsModification (Just (EmulatorParamsModification f)) = f
applyEmulatorParamsModification Nothing = id

-- | Describe which UTxOs to use as collaterals
data CollateralUtxos
  = -- | Rely on automated computation with only-value UTxOs from the balancing
    -- wallet. Return collaterals will be sent to this wallet.
    CollateralUtxosFromBalancingWallet
  | -- | Rely on automated computation with only-value UTxOs from a given
    -- wallet. Return collaterals will be sent to this wallet.
    CollateralUtxosFromWallet Wallet
  | -- | Manually provide a set of candidate UTxOs to be used as collaterals
    -- alongside a wallet to send return collaterals back to.
    CollateralUtxosFromSet (Set Api.TxOutRef) Wallet
  deriving (Eq, Show)

instance Default CollateralUtxos where
  def = CollateralUtxosFromBalancingWallet

-- | Describes how to resolve anchors in proposal procedures
data AnchorResolution
  = -- | Provide a map between urls and page content as Bytestring
    AnchorResolutionLocal (Map String ByteString)
  | -- | Allow online fetch of pages from a given URL. Important note: using
    -- this option is unsafe, as it requires a web connection and inherently
    -- prevents guarantees of reproducibily. Use at your own discretion.
    AnchorResolutionHttp
  deriving (Eq, Show)

instance Default AnchorResolution where
  def = AnchorResolutionLocal Map.empty

-- | Set of options to modify the behavior of generating and validating some
-- transaction.
data TxOpts = TxOpts
  { -- | Performs an adjustment to unbalanced transactions, making sure every
    -- UTxO that is produced has the necessary minimum amount of Ada.
    --
    -- Default is @False@.
    txOptEnsureMinAda :: Bool,
    -- | Whether to increase the slot counter automatically on transaction
    -- submission.  This is useful for modelling transactions that could be
    -- submitted in parallel in reality, so there should be no explicit ordering
    -- of what comes first.
    --
    -- Default is @True@.
    txOptAutoSlotIncrease :: Bool,
    -- | Applies an arbitrary modification to a transaction after it has been
    -- potentially adjusted ('txOptEnsureMinAda') and balanced. The name of this
    -- option contains /unsafe/ to draw attention to the fact that modifying a
    -- transaction at that stage might make it invalid. Still, this offers a
    -- hook for being able to alter a transaction in unforeseen ways. It is
    -- mostly used to test contracts that have been written for custom PABs.
    --
    -- One interesting use of this function is to observe a transaction just
    -- before it is being sent for validation, with
    --
    -- > txOptUnsafeModTx = [RawModTxAfterBalancing Debug.Trace.traceShowId]
    --
    -- The leftmost function in the list is applied first.
    --
    -- Default is @[]@.
    txOptUnsafeModTx :: [RawModTx],
    -- | Whether to balance the transaction or not, and which wallet should
    -- provide/reclaim the missing and surplus value. Balancing ensures that
    --
    -- > input + mints == output + fees + burns
    --
    -- If you decide to set @txOptBalance = DoNotBalance@ you will have trouble
    -- satisfying that equation by hand unless you use @ManualFee@. You will
    -- likely see a error about value preservation.
    --
    -- Default is 'BalanceWithFirstSigner'
    txOptBalancingPolicy :: BalancingPolicy,
    -- | The fee to use when balancing the transaction
    --
    -- Default is 'AutomaticFeeComputation'
    txOptFeePolicy :: FeePolicy,
    -- | The 'BalanceOutputPolicy' to apply when balancing the transaction.
    --
    -- Default is 'AdjustExistingOutput'.
    txOptBalanceOutputPolicy :: BalanceOutputPolicy,
    -- | Which UTxOs to use during balancing. This can either be a precise list,
    -- or rely on automatic searches for utxos with values only belonging to the
    -- balancing wallet.
    --
    -- Default is 'BalancingUtxosFromBalancingWallet'.
    txOptBalancingUtxos :: BalancingUtxos,
    -- | Apply an arbitrary modification to the protocol parameters that are
    -- used to balance and submit the transaction. This is obviously a very
    -- unsafe thing to do if you want to preserve compatibility with the actual
    -- chain. It is useful mainly for testing purposes, when you might want to
    -- use extremely big transactions or transactions that exhaust the maximum
    -- execution budget. Such a thing could be accomplished with
    --
    -- > txOptEmulatorParamsModification = Just $ EmulatorParamsModification increaseTransactionLimits
    --
    -- for example.
    --
    -- Default is 'Nothing'.
    txOptEmulatorParamsModification :: Maybe EmulatorParamsModification,
    -- | Which utxos to use as collaterals. They can be given manually, or
    -- computed automatically from a given, or the balancing, wallet.
    --
    -- Default is 'CollateralUtxosFromBalancingWallet'
    txOptCollateralUtxos :: CollateralUtxos,
    -- | How to resolve anchor in proposal procedures
    --
    -- Default is 'AnchorResolutionLocal Map.Empty'
    txOptAnchorResolution :: AnchorResolution,
    -- | Whether to automatically fill up reference inputs in redeemers when
    -- they contain the right reference script. This will imply going through
    -- all the known utxos with reference scripts and compare their hashes, thus
    -- will slightly reduce performance.
    --
    -- Defaut is 'False'.
    txOptAutoReferenceScripts :: Bool
  }
  deriving (Eq, Show)

makeLensesFor
  [ ("txOptEnsureMinAda", "txOptEnsureMinAdaL"),
    ("txOptAutoSlotIncrease", "txOptAutoSlotIncreaseL"),
    ("txOptUnsafeModTx", "txOptUnsafeModTxL"),
    ("txOptBalancingPolicy", "txOptBalancingPolicyL"),
    ("txOptFeePolicy", "txOptFeePolicyL"),
    ("txOptBalanceOutputPolicy", "txOptBalanceOutputPolicyL"),
    ("txOptBalancingUtxos", "txOptBalancingUtxosL"),
    ("txOptEmulatorParamsModification", "txOptEmulatorParamsModificationL"),
    ("txOptCollateralUtxos", "txOptCollateralUtxosL"),
    ("txOptAnchorResolution", "txOptAnchorResolutionL"),
    ("txOptAutoReferenceScripts", "txOptAutoReferenceScriptsL")
  ]
  ''TxOpts

instance Default TxOpts where
  def =
    TxOpts
      { txOptEnsureMinAda = False,
        txOptAutoSlotIncrease = True,
        txOptUnsafeModTx = [],
        txOptBalancingPolicy = def,
        txOptBalanceOutputPolicy = def,
        txOptFeePolicy = def,
        txOptBalancingUtxos = def,
        txOptEmulatorParamsModification = Nothing,
        txOptCollateralUtxos = def,
        txOptAnchorResolution = def,
        txOptAutoReferenceScripts = False
      }

-- * Redeemers for transaction inputs

type RedeemerConstrs redeemer =
  ( Api.ToData redeemer,
    Show redeemer,
    PrettyCooked redeemer,
    PlutusTx.Eq redeemer,
    Typeable redeemer
  )

data Redeemer where
  EmptyRedeemer :: Redeemer
  SomeRedeemer :: (RedeemerConstrs redeemer) => redeemer -> Redeemer

deriving instance (Show Redeemer)

instance Eq Redeemer where
  EmptyRedeemer == EmptyRedeemer = True
  (SomeRedeemer r1) == (SomeRedeemer r2) =
    case typeOf r1 `eqTypeRep` typeOf r2 of
      Just HRefl -> r1 PlutusTx.== r2
      Nothing -> False
  _ == _ = False

data TxSkelRedeemer = TxSkelRedeemer
  { txSkelRedeemer :: Redeemer,
    -- An optional input containing a reference script
    txSkelReferenceInput :: Maybe Api.TxOutRef
  }
  deriving (Show, Eq)

-- Two helpers to create skeleton redeemers
someTxSkelRedeemer :: (RedeemerConstrs redeemer) => redeemer -> TxSkelRedeemer
someTxSkelRedeemer a = TxSkelRedeemer (SomeRedeemer a) Nothing

emptyTxSkelRedeemer :: TxSkelRedeemer
emptyTxSkelRedeemer = TxSkelRedeemer EmptyRedeemer Nothing

-- Additional helper to specify a given reference input. As reference inputs are
-- automatically attached during transaction generation when they contain the
-- right scripts by default, there are only 3 cases where this can be useful:
-- - The reliance on a reference script needs to be made explicit
-- - A wrong reference script somehow needs to be attached
-- - The automated attachement of reference inputs has been disabled using the
-- `txOptAutoReferenceScripts` option

withReferenceInput :: TxSkelRedeemer -> Api.TxOutRef -> TxSkelRedeemer
withReferenceInput red ref = red {txSkelReferenceInput = Just ref}

-- * Description of the Governance actions (or proposal procedures)

-- These are all the protocol parameters. They are taken from
-- https://github.com/IntersectMBO/cardano-ledger/blob/c4fbc05999866fea7c0cb1b211fd5288f286b95d/eras/conway/impl/cddl-files/conway.cddl#L381-L412
-- and will most likely change in future eras.
data TxParameterChange where
  -- | The linear factor for the minimum fee calculation
  FeePerByte :: Integer -> TxParameterChange
  -- | The constant factor for the minimum fee calculation
  FeeFixed :: Integer -> TxParameterChange
  -- | Maximal block body size
  MaxBlockBodySize :: Integer -> TxParameterChange
  -- | Maximal transaction size
  MaxTxSize :: Integer -> TxParameterChange
  -- | Maximal block header size
  MaxBlockHeaderSize :: Integer -> TxParameterChange
  -- | The amount of a key registration deposit
  KeyDeposit :: Integer -> TxParameterChange
  -- | The amount of a pool registration deposit
  PoolDeposit :: Integer -> TxParameterChange
  -- | Maximum number of epochs in the future a pool retirement is allowed to
  -- be scheduled future for.
  PoolRetirementMaxEpoch :: Integer -> TxParameterChange
  -- | Desired number of pools
  PoolNumber :: Integer -> TxParameterChange
  -- | Pool influence
  PoolInfluence :: Rational -> TxParameterChange
  -- | Monetary expansion
  MonetaryExpansion :: Rational -> TxParameterChange
  -- | Treasury expansion
  TreasuryCut :: Rational -> TxParameterChange
  -- | Minimum Stake Pool Cost
  MinPoolCost :: Integer -> TxParameterChange
  -- | Cost in lovelace per byte of UTxO storage
  CoinsPerUTxOByte :: Integer -> TxParameterChange
  -- | Cost models for non-native script languages
  CostModels ::
    { cmPlutusV1Costs :: [Integer],
      cmPlutusV2Costs :: [Integer],
      cmPlutusV3Costs :: [Integer]
    } ->
    TxParameterChange
  -- | Prices of execution units
  Prices ::
    { pMemoryCost :: Rational,
      pStepCost :: Rational
    } ->
    TxParameterChange
  -- | Max total script execution resources units allowed per tx
  MaxTxExUnits ::
    { mteuMemory :: Integer,
      mteuSteps :: Integer
    } ->
    TxParameterChange
  -- | Max total script execution resources units allowed per block
  MaxBlockExUnits ::
    { mbeuMemory :: Integer,
      mbeuSteps :: Integer
    } ->
    TxParameterChange
  -- | Max size of a Value in an output
  MaxValSize :: Integer -> TxParameterChange
  -- | Percentage of the txfee which must be provided as collateral when
  -- including non-native scripts.
  CollateralPercentage :: Integer -> TxParameterChange
  -- | Maximum number of collateral inputs allowed in a transaction
  MaxCollateralInputs :: Integer -> TxParameterChange
  -- | Thresholds for pool votes
  PoolVotingThresholds ::
    { pvtMotionNoConfidence :: Rational,
      pvtCommitteeNormal :: Rational,
      pvtCommitteeNoConfidence :: Rational,
      pvtHardFork :: Rational,
      pvtSecurityGroup :: Rational
    } ->
    TxParameterChange
  -- | Thresholds for DRep votes
  DRepVotingThresholds ::
    { drvtMotionNoConfidence :: Rational,
      drvtCommitteeNormal :: Rational,
      drvtCommitteeNoConfidence :: Rational,
      drvtUpdateConstitution :: Rational,
      drvtHardForkInitialization :: Rational,
      drvtNetworkGroup :: Rational,
      drvtEconomicGroup :: Rational,
      drvtTechnicalGroup :: Rational,
      drvtGovernanceGroup :: Rational,
      drvtTreasuryWithdrawal :: Rational
    } ->
    TxParameterChange
  -- | Minimum size of the Constitutional Committee
  CommitteeMinSize :: Integer -> TxParameterChange
  -- | The Constitutional Committee Term limit in number of Slots
  CommitteeMaxTermLength :: Integer -> TxParameterChange
  -- | Gov action lifetime in number of Epochs
  GovActionLifetime :: Integer -> TxParameterChange
  -- | The amount of the Gov Action deposit
  GovActionDeposit :: Integer -> TxParameterChange
  -- | The amount of a DRep registration deposit
  DRepRegistrationDeposit :: Integer -> TxParameterChange
  -- | The number of Epochs that a DRep can perform no activity without losing
  -- their @Active@ status.
  DRepActivity :: Integer -> TxParameterChange
  -- Reference scripts fee for the minimum fee calculation
  -- will exist later on MinFeeRefScriptCostPerByte :: Integer -> TxParameterChange
  deriving (Show, Eq)

data TxGovAction where
  -- If several parameter changes are of the same kind, only the last
  -- one will take effect
  TxGovActionParameterChange :: [TxParameterChange] -> TxGovAction
  TxGovActionHardForkInitiation :: Api.ProtocolVersion -> TxGovAction
  TxGovActionTreasuryWithdrawals :: Map Api.Credential Api.Lovelace -> TxGovAction
  TxGovActionNoConfidence :: TxGovAction
  TxGovActionUpdateCommittee :: [Api.ColdCommitteeCredential] -> Map Api.ColdCommitteeCredential Integer -> PlutusTx.Rational -> TxGovAction
  TxGovActionNewConstitution :: Api.Constitution -> TxGovAction
  deriving (Show, Eq)

data TxSkelProposal where
  TxSkelProposal ::
    { -- | Whatever credential will get back the deposit
      txSkelProposalAddress :: Api.Address,
      -- | The proposed action
      txSkelProposalAction :: TxGovAction,
      -- | An optional script (typically the constitution script) to witness the
      -- proposal and validate it. Only parameter changes and treasury
      -- withdrawals can be subject to such a validation and transactions will
      -- not pass validation phase 1 if other actions are given a witness.
      txSkelProposalWitness :: Maybe (Script.Versioned Script.Script, TxSkelRedeemer),
      -- | An optional anchor to be given as additional data. It should
      -- correspond to the URL of a web page
      txSkelProposalAnchor :: Maybe String
    } ->
    TxSkelProposal
  deriving (Show, Eq)

makeLensesFor
  [ ("txSkelProposalAddress", "txSkelProposalAddressL"),
    ("txSkelProposalAction", "txSkelProposalActionL"),
    ("txSkelProposalWitness", "txSkelProposalWitnessL"),
    ("txSkelProposalAnchor", "txSkelProposalAnchorL")
  ]
  ''TxSkelProposal

simpleTxSkelProposal :: (ToAddress a) => a -> TxGovAction -> TxSkelProposal
simpleTxSkelProposal a govAction = TxSkelProposal (toAddress a) govAction Nothing Nothing

withWitness :: (ToVersionedScript a) => TxSkelProposal -> (a, TxSkelRedeemer) -> TxSkelProposal
withWitness prop (s, red) = prop {txSkelProposalWitness = Just (toVersionedScript s, red)}

withAnchor :: TxSkelProposal -> String -> TxSkelProposal
withAnchor prop url = prop {txSkelProposalAnchor = Just url}

-- * Description of the Withdrawals

-- | Withdrawals associate either a script or a private key with a redeemer and
-- a certain amount of ada. Note that the redeemer will be ignored in the case
-- of a private key.
type TxSkelWithdrawals =
  Map
    (Either (Script.Versioned Script.Script) Api.PubKeyHash)
    (TxSkelRedeemer, Script.Ada)

txSkelWithdrawnValue :: TxSkel -> Api.Value
txSkelWithdrawnValue = mconcat . (toValue . snd . snd <$>) . Map.toList . txSkelWithdrawals

txSkelWithdrawalsScripts :: TxSkel -> [Script.Versioned Script.Script]
txSkelWithdrawalsScripts = fst . partitionEithers . (fst <$>) . Map.toList . txSkelWithdrawals

pkWithdrawal :: (ToPubKeyHash pkh) => pkh -> Script.Ada -> TxSkelWithdrawals
pkWithdrawal pkh amount = Map.singleton (Right $ toPubKeyHash pkh) (emptyTxSkelRedeemer, amount)

scriptWithdrawal :: (ToVersionedScript script) => script -> TxSkelRedeemer -> Script.Ada -> TxSkelWithdrawals
scriptWithdrawal script red amount = Map.singleton (Left $ toVersionedScript script) (red, amount)

-- * Description of the Minting

-- | A description of what a transaction mints. For every policy, there can only
-- be one 'TxSkelRedeemer', and if there is, there must be some token names, each
-- with a non-zero amount of tokens.
--
-- You'll probably not construct this by hand, but use 'txSkelMintsFromList'.
type TxSkelMints =
  Map
    (Script.Versioned Script.MintingPolicy)
    (TxSkelRedeemer, NEMap Api.TokenName (NonZero Integer))

-- | Combining 'TxSkelMints' in a sensible way. In particular, this means that
--
-- > Map.fromList [(pol, (red, NEMap.fromList [(tName, 1)]))]
--
-- and
--
-- > Map.fromList [(pol, (red', NEMap.fromList [(tName, -1)]))]
--
-- will combine to become the empty 'TxSkelMints' (and similar examples, where
-- the values add up to zero, see the comment at the definition of
-- 'addToTxSkelMints').
--
-- In every case, if you add mints with a different redeemer for the same
-- policy, the redeemer used in the right argument takes precedence.
instance {-# OVERLAPPING #-} Semigroup TxSkelMints where
  a <> b = foldl (flip addToTxSkelMints) a (txSkelMintsToList b)

instance {-# OVERLAPPING #-} Monoid TxSkelMints where
  mempty = Map.empty

-- | Add a new entry to a 'TxSkelMints'. There are a few wrinkles:
--
-- (1) If for a given policy, redeemer, and token name, there are @n@ tokens in
-- the argument 'TxSkelMints', and you add @-n@ tokens, the corresponding entry
-- in the "inner map" of the policy will disappear (obviously, because all of
-- its values have to be non-zero). If that also means that the inner map
-- becomes empty, the policy will disappear from the 'TxSkelMints' altogether.
--
-- (2) If a policy is already present on the argument 'TxSkelMints' with a
-- redeemer @a@, and you add a mint with a different redeemer @b@, the old
-- redeemer is thrown away. The values associated with the token names of that
-- policy are added as described above, though. This means that any pre-existing
-- values will be minted with a new redeemer.
--
-- If, for some reason, you really want to generate a 'TxSkelMints' that has
-- both a negative and a positive entry of the same asset class and redeemer,
-- you'll have to do so manually. Note, however, that even if you do so, NO
-- VALIDATOR OR MINTING POLICY WILL EVER GET TO SEE A TRANSACTION WITH SUCH
-- CONFLICTING INFORMATION. This is not a design decision/limitation of
-- cooked-validators: The Cardano API 'TxBodyContent' type, that we're
-- translating everything into eventually, stores minting information as a
-- minted value together with a map from policy IDs to witnesses (which
-- represent the used redeemers). That means that we can only store _one_
-- redeemer per minting policy, and no conflicting mints of the same asset
-- class, since they'll just cancel.
addToTxSkelMints ::
  (Script.Versioned Script.MintingPolicy, TxSkelRedeemer, Api.TokenName, Integer) ->
  TxSkelMints ->
  TxSkelMints
addToTxSkelMints (pol, red, tName, amount) mints
  | 0 == amount = mints
  | otherwise = case mints Map.!? pol of
      Nothing ->
        -- The policy isn't yet in the given 'TxSkelMints', so we can just add a
        -- new entry:
        Map.insert pol (red, NEMap.singleton tName (NonZero amount)) mints
      Just (_oldRed, innerMap) ->
        -- Ignore the old redeemer: If it's the same as the new one, nothing
        -- will change, if not, the new redeemer will be kept.
        case innerMap NEMap.!? tName of
          Nothing ->
            -- The given token name has not yet occurred for the given
            -- policy. This means that we can just add the new tokens to the
            -- inner map:
            Map.insert pol (red, NEMap.insert tName (NonZero amount) innerMap) mints
          Just (NonZero oldAmount) ->
            let newAmount = oldAmount + amount
             in if newAmount /= 0
                  then -- If the sum of the old amount of tokens and the
                  -- additional tokens is non-zero, we can just update the
                  -- amount in the inner map:
                    Map.insert pol (red, NEMap.insert tName (NonZero newAmount) innerMap) mints
                  else -- If the sum is zero, we'll have to delete the token
                  -- name from the inner map. If that yields a completely empty
                  -- inner map, we'll have to remove the entry altogether:
                  case NEMap.nonEmptyMap $ NEMap.delete tName innerMap of
                    Nothing -> Map.delete pol mints
                    Just newInnerMap -> Map.insert pol (red, newInnerMap) mints

-- | Convert from 'TxSkelMints' to a list of tuples describing eveything that's
-- being minted.
txSkelMintsToList :: TxSkelMints -> [(Script.Versioned Script.MintingPolicy, TxSkelRedeemer, Api.TokenName, Integer)]
txSkelMintsToList =
  concatMap
    ( \(p, (r, m)) ->
        (\(t, NonZero n) -> (p, r, t, n))
          <$> NEList.toList (NEMap.toList m)
    )
    . Map.toList

-- | Smart constructor for 'TxSkelMints'. This function relies on
-- 'addToTxSkelMints'. So, some non-empty lists (where all amounts for a given
-- asset class an redeemer add up to zero) might be translated into the empty
-- 'TxSkelMints'.
txSkelMintsFromList :: [(Script.Versioned Script.MintingPolicy, TxSkelRedeemer, Api.TokenName, Integer)] -> TxSkelMints
txSkelMintsFromList = foldr addToTxSkelMints mempty

-- | Another smart constructor for 'TxSkelMints', where the redeemer and minting
-- policies are not duplicated.
txSkelMintsFromList' :: [(Script.Versioned Script.MintingPolicy, TxSkelRedeemer, [(Api.TokenName, Integer)])] -> TxSkelMints
txSkelMintsFromList' = txSkelMintsFromList . concatMap (\(mp, r, m) -> (\(tn, i) -> (mp, r, tn, i)) <$> m)

-- | The value described by a 'TxSkelMints'
txSkelMintsValue :: TxSkelMints -> Api.Value
txSkelMintsValue =
  foldMapOf
    (to txSkelMintsToList % folded)
    ( \(policy, _, tName, amount) ->
        Script.assetClassValue
          ( Script.assetClass
              (Script.scriptCurrencySymbol policy)
              tName
          )
          amount
    )

-- * Transaction outputs

class IsTxSkelOutAllowedOwner a where
  toPKHOrValidator :: a -> Either Api.PubKeyHash (Script.Versioned Script.Validator)

instance IsTxSkelOutAllowedOwner Api.PubKeyHash where
  toPKHOrValidator = Left

instance IsTxSkelOutAllowedOwner (Script.TypedValidator a) where
  toPKHOrValidator = Right . Script.tvValidator

instance IsTxSkelOutAllowedOwner (Script.Versioned Script.Validator) where
  toPKHOrValidator = Right

-- | Transaction outputs. The 'Pays' constructor is really general, and you'll
-- probably want to use one of the smart constructors like 'paysScript' or
-- 'paysPK' in most cases.
data TxSkelOut where
  Pays ::
    ( Show o, -- This is needed only for the 'Show' instance of 'TxSkel', which
    -- in turn is only needed in tests.
      Typeable o,
      IsTxInfoOutput o,
      IsTxSkelOutAllowedOwner (OwnerType o),
      Typeable (OwnerType o),
      ToCredential (OwnerType o),
      DatumType o ~ TxSkelOutDatum,
      ValueType o ~ Api.Value, -- needed for the 'txSkelOutValueL'
      ToVersionedScript (ReferenceScriptType o),
      Show (OwnerType o),
      Show (ReferenceScriptType o),
      Typeable (ReferenceScriptType o)
    ) =>
    {producedOutput :: o} ->
    TxSkelOut

instance Eq TxSkelOut where
  Pays a == Pays b = case typeOf a `eqTypeRep` typeOf b of
    Just HRefl -> outputTxOut a == outputTxOut b
    Nothing -> False

deriving instance Show TxSkelOut

txSkelOutDatumL :: Lens' TxSkelOut TxSkelOutDatum
txSkelOutDatumL =
  lens
    (\(Pays output) -> output ^. outputDatumL)
    (\(Pays output) newDatum -> Pays $ output & outputDatumL .~ newDatum)

txSkelOutValueL :: Lens' TxSkelOut Api.Value
txSkelOutValueL =
  lens
    (\(Pays output) -> outputValue output)
    (\(Pays output) newValue -> Pays $ output & outputValueL .~ newValue)

txSkelOutValue :: TxSkelOut -> Api.Value
txSkelOutValue = (^. txSkelOutValueL)

txSkelOutValidator :: TxSkelOut -> Maybe (Script.Versioned Script.Validator)
txSkelOutValidator (Pays output) = rightToMaybe (toPKHOrValidator $ output ^. outputOwnerL)

type TxSkelOutDatumConstrs a = (Show a, PrettyCooked a, Api.ToData a, PlutusTx.Eq a, Typeable a)

-- | On transaction outputs, we have the options to use
--
-- 1. no datum
-- 2. only a datum hash
-- 3. a "normal" datum
-- 4. an inline datum
--
-- These four options are also what the type 'TxSkelOutDatum' records. The
-- following table explains their differences.
--
-- +------------------------+------------------+---------------------+-----------------------+
-- |                        | datum stored in  |                     | 'Api.OutputDatum'     |
-- |                        | in the simulated | datum resolved      | constructor           |
-- |                        | chain state      | on the 'txInfoData' | seen by the validator |
-- +========================+==================+=====================+=======================+
-- | 'TxSkelOutNoDatum'     | no               | no                  | 'Api.NoOutputDatum'   |
-- +------------------------+------------------+---------------------+-----------------------+
-- | 'TxSkelOutDatumHash'   | yes              | no                  | 'Api.OutputDatumHash' |
-- +------------------------+------------------+---------------------+-----------------------+
-- | 'TxSkelOutDatum'       | yes              | yes                 | 'Api.OutputDatumHash' |
-- +------------------------+------------------+---------------------+-----------------------+
-- | 'TxSkelOutInlineDatum' | yes              | no                  | 'Api.OutputDatum'     |
-- +------------------------+------------------+---------------------+-----------------------+
--
-- That is:
--
-- - Whenever there is a datum, we'll store it in the state of our simulated
--   chain. This will make it possible to retrieve it later, using functions
--   such as 'datumFromHash'.
--
-- - Both of the 'TxSkelOutDatumHash' and 'TxSkelOutDatum' constructors will
--   create an output that scripts see on the 'txInfo' as having a datum
--   hash. The difference is whether that hash will be resolvable using
--   validator functions like 'findDatum'.
data TxSkelOutDatum where
  -- | use no datum
  TxSkelOutNoDatum :: TxSkelOutDatum
  -- | only include the hash on the transaction
  TxSkelOutDatumHash :: (TxSkelOutDatumConstrs a) => a -> TxSkelOutDatum
  -- | use a 'Api.OutputDatumHash' on the transaction output, but generate the
  -- transaction in such a way that the complete datum is included in the
  -- 'txInfoData' seen by validators
  TxSkelOutDatum :: (TxSkelOutDatumConstrs a) => a -> TxSkelOutDatum
  -- | use an inline datum
  TxSkelOutInlineDatum :: (TxSkelOutDatumConstrs a) => a -> TxSkelOutDatum

deriving instance Show TxSkelOutDatum

instance Eq TxSkelOutDatum where
  x == y = compare x y == EQ

instance Ord TxSkelOutDatum where
  compare TxSkelOutNoDatum TxSkelOutNoDatum = EQ
  compare (TxSkelOutDatumHash d1) (TxSkelOutDatumHash d2) =
    case compare (SomeTypeRep (typeOf d1)) (SomeTypeRep (typeOf d2)) of
      LT -> LT
      GT -> GT
      EQ -> case typeOf d1 `eqTypeRep` typeOf d2 of
        Just HRefl -> compare (Api.toBuiltinData d1) (Api.toBuiltinData d2)
        Nothing -> error "This branch cannot happen: un-equal type representations that compare to EQ"
  compare (TxSkelOutDatum d1) (TxSkelOutDatum d2) =
    compare (TxSkelOutDatumHash d1) (TxSkelOutDatumHash d2)
  compare (TxSkelOutInlineDatum d1) (TxSkelOutInlineDatum d2) =
    compare (TxSkelOutDatumHash d1) (TxSkelOutDatumHash d2)
  compare TxSkelOutDatumHash {} TxSkelOutNoDatum = GT
  compare TxSkelOutDatum {} TxSkelOutNoDatum = GT
  compare TxSkelOutDatum {} TxSkelOutDatumHash {} = GT
  compare TxSkelOutInlineDatum {} _ = GT
  compare _ _ = LT

instance ToOutputDatum TxSkelOutDatum where
  toOutputDatum TxSkelOutNoDatum = Api.NoOutputDatum
  toOutputDatum (TxSkelOutDatumHash datum) = Api.OutputDatumHash . Script.datumHash . Api.Datum . Api.toBuiltinData $ datum
  toOutputDatum (TxSkelOutDatum datum) = Api.OutputDatumHash . Script.datumHash . Api.Datum . Api.toBuiltinData $ datum
  toOutputDatum (TxSkelOutInlineDatum datum) = Api.OutputDatum . Api.Datum . Api.toBuiltinData $ datum

txSkelOutUntypedDatum :: TxSkelOutDatum -> Maybe Api.Datum
txSkelOutUntypedDatum = \case
  TxSkelOutNoDatum -> Nothing
  TxSkelOutDatumHash x -> Just (Api.Datum $ Api.toBuiltinData x)
  TxSkelOutDatum x -> Just (Api.Datum $ Api.toBuiltinData x)
  TxSkelOutInlineDatum x -> Just (Api.Datum $ Api.toBuiltinData x)

txSkelOutTypedDatum :: (Api.FromData a) => TxSkelOutDatum -> Maybe a
txSkelOutTypedDatum = Api.fromBuiltinData . Api.getDatum <=< txSkelOutUntypedDatum

-- ** Smart constructors for transaction outputs

-- | Pay a certain value to a public key.
paysPK :: (ToPubKeyHash a) => a -> Api.Value -> TxSkelOut
paysPK pkh value =
  Pays
    ( ConcreteOutput
        (toPubKeyHash pkh)
        Nothing
        TxSkelOutNoDatum
        value
        (Nothing @(Script.Versioned Script.Script))
    )

-- | Pays a script a certain value with a certain datum hash, using the
-- 'TxSkelOutDatum' constructor. The resolved datum is provided in the body of
-- the transaction that issues the payment.
paysScript ::
  ( Api.ToData (Script.DatumType a),
    Show (Script.DatumType a),
    Typeable (Script.DatumType a),
    PlutusTx.Eq (Script.DatumType a),
    PrettyCooked (Script.DatumType a),
    Typeable a
  ) =>
  Script.TypedValidator a ->
  Script.DatumType a ->
  Api.Value ->
  TxSkelOut
paysScript validator datum value =
  Pays
    ( ConcreteOutput
        validator
        Nothing
        (TxSkelOutDatum datum)
        value
        (Nothing @(Script.Versioned Script.Script))
    )

-- | Pays a script a certain value with a certain inlined datum.
paysScriptInlineDatum ::
  ( Api.ToData (Script.DatumType a),
    Show (Script.DatumType a),
    Typeable (Script.DatumType a),
    PlutusTx.Eq (Script.DatumType a),
    PrettyCooked (Script.DatumType a),
    Typeable a
  ) =>
  Script.TypedValidator a ->
  Script.DatumType a ->
  Api.Value ->
  TxSkelOut
paysScriptInlineDatum validator datum value =
  Pays
    ( ConcreteOutput
        validator
        Nothing
        (TxSkelOutInlineDatum datum)
        value
        (Nothing @(Script.Versioned Script.Script))
    )

-- | Pays a script a certain value with a certain hashed datum, whose resolved
-- datum is not provided in the transaction body that issues the payment (as
-- opposed to "paysScript").
paysScriptUnresolvedDatumHash ::
  ( Api.ToData (Script.DatumType a),
    Show (Script.DatumType a),
    Typeable (Script.DatumType a),
    PlutusTx.Eq (Script.DatumType a),
    PrettyCooked (Script.DatumType a),
    Typeable a
  ) =>
  Script.TypedValidator a ->
  Script.DatumType a ->
  Api.Value ->
  TxSkelOut
paysScriptUnresolvedDatumHash validator datum value =
  Pays
    ( ConcreteOutput
        validator
        Nothing
        (TxSkelOutDatumHash datum)
        value
        (Nothing @(Script.Versioned Script.Script))
    )

-- | Pays a script a certain value without any datum. Intended to be used with
-- 'withDatum', 'withUnresolvedDatumHash', or 'withInlineDatum' to try a datum whose type
-- does not match the validator's.
paysScriptNoDatum :: (Typeable a) => Script.TypedValidator a -> Api.Value -> TxSkelOut
paysScriptNoDatum validator value =
  Pays
    ( ConcreteOutput
        validator
        Nothing
        TxSkelOutNoDatum
        value
        (Nothing @(Script.Versioned Script.Script))
    )

-- | Set the datum in a payment to the given datum (whose type may not fit the
-- typed validator in case of a script).
withDatum :: (Api.ToData a, Show a, Typeable a, PlutusTx.Eq a, PrettyCooked a) => TxSkelOut -> a -> TxSkelOut
withDatum (Pays output) datum = Pays $ (fromAbstractOutput output) {concreteOutputDatum = TxSkelOutDatum datum}

-- | Set the datum in a payment to the given inlined datum (whose type may not
-- fit the typed validator in case of a script).
withInlineDatum :: (Api.ToData a, Show a, Typeable a, PlutusTx.Eq a, PrettyCooked a) => TxSkelOut -> a -> TxSkelOut
withInlineDatum (Pays output) datum = Pays $ (fromAbstractOutput output) {concreteOutputDatum = TxSkelOutInlineDatum datum}

-- | Set the datum in a payment to the given hashed (not resolved in the
-- transaction) datum (whose type may not fit the typed validator in case of a
-- script).
withUnresolvedDatumHash :: (Api.ToData a, Show a, Typeable a, PlutusTx.Eq a, PrettyCooked a) => TxSkelOut -> a -> TxSkelOut
withUnresolvedDatumHash (Pays output) datum = Pays $ (fromAbstractOutput output) {concreteOutputDatum = TxSkelOutDatumHash datum}

-- | Add a reference script to a transaction output (or replace it if there is
-- already one)
withReferenceScript :: (Show script, ToVersionedScript script, Typeable script, Script.ToScriptHash script) => TxSkelOut -> script -> TxSkelOut
withReferenceScript (Pays output) script = Pays $ (fromAbstractOutput output) {concreteOutputReferenceScript = Just script}

-- | Add a staking credential to a transaction output (or replace it if there is
-- already one)
withStakingCredential :: TxSkelOut -> Api.StakingCredential -> TxSkelOut
withStakingCredential (Pays output) stakingCredential = Pays $ (fromAbstractOutput output) {concreteOutputStakingCredential = Just stakingCredential}
=======
>>>>>>> d2df6038

-- * Transaction skeletons

data TxSkel where
  TxSkel ::
    { -- | Labels do not influence the transaction generation at all; they are
      -- pretty-printed whenever cooked-validators prints a transaction, and can
      -- therefore make the output more informative (and greppable).
      txSkelLabel :: Set TxLabel,
      -- | Some options that control transaction generation.
      txSkelOpts :: TxOpts,
      -- | Any value minted or burned by the transaction. You'll probably want
      -- to use 'txSkelMintsFromList' to construct this.
      txSkelMints :: TxSkelMints,
      -- | The wallets signing the transaction. This list must contain at least
      -- one element. By default, the first signer will pay for fees and
      -- balancing. You can change that with 'txOptBalanceWallet'.
      txSkelSigners :: [Wallet],
      txSkelValidityRange :: Ledger.SlotRange,
      -- | To each 'TxOutRef' the transaction should consume, add a redeemer
      -- specifying how to spend it. You must make sure that
      --
      -- - On 'TxOutRef's referencing UTxOs belonging to public keys, you use
      --   the 'emptyTxSkelRedeemer' smart constructor.
      --
      -- - On 'TxOutRef's referencing UTxOs belonging to scripts, you must make
      --   sure that the type of the redeemer is appropriate for the script.
      txSkelIns :: Map Api.TxOutRef TxSkelRedeemer,
      -- | All outputs referenced by the transaction.
      txSkelInsReference :: Set Api.TxOutRef,
      -- | The outputs of the transaction. These will occur in exactly this
      -- order on the transaction.
      txSkelOuts :: [TxSkelOut],
      -- | Possible proposals issued in this transaction to be voted on and
      -- possible enacted later on.
      txSkelProposals :: [TxSkelProposal],
      -- | Withdrawals performed by the transaction
      txSkelWithdrawals :: TxSkelWithdrawals
    } ->
    TxSkel
  deriving (Show, Eq)

makeLensesFor
  [ ("txSkelLabel", "txSkelLabelL"),
    ("txSkelOpts", "txSkelOptsL"),
    ("txSkelMints", "txSkelMintsL"),
    ("txSkelValidityRange", "txSkelValidityRangeL"),
    ("txSkelSigners", "txSkelSignersL"),
    ("txSkelIns", "txSkelInsL"),
    ("txSkelInsReference", "txSkelInsReferenceL"),
    ("txSkelOuts", "txSkelOutsL"),
    ("txSkelProposals", "txSkelProposalsL"),
    ("txSkelWithdrawals", "txSkelWithdrawalsL")
  ]
  ''TxSkel

-- | A convenience template of an empty transaction skeleton.
txSkelTemplate :: TxSkel
txSkelTemplate =
  TxSkel
    { txSkelLabel = Set.empty,
      txSkelOpts = def,
      txSkelMints = Map.empty,
      txSkelValidityRange = Api.always,
      txSkelSigners = [],
      txSkelIns = Map.empty,
      txSkelInsReference = Set.empty,
      txSkelOuts = [],
      txSkelProposals = [],
      txSkelWithdrawals = Map.empty
    }

-- | Returns the full value contained in the skeleton outputs
txSkelValueInOutputs :: TxSkel -> Api.Value
txSkelValueInOutputs = foldOf (txSkelOutsL % folded % txSkelOutValueL)

-- | Return all data on transaction outputs. This can contain duplicates, which
-- is intended.
txSkelDataInOutputs :: TxSkel -> [(Api.DatumHash, TxSkelOutDatum)]
txSkelDataInOutputs =
  foldMapOf
    ( txSkelOutsL
        % folded
        % txSkelOutDatumL
    )
    ( \txSkelOutDatum ->
        maybe
          []
          (\datum -> [(Script.datumHash datum, txSkelOutDatum)])
          (txSkelOutUntypedDatum txSkelOutDatum)
    )

-- | All validators which will receive transaction outputs
txSkelValidatorsInOutputs :: TxSkel -> Map Script.ValidatorHash (Script.Versioned Script.Validator)
txSkelValidatorsInOutputs =
  Map.fromList
    . mapMaybe (fmap (\val -> (Script.toValidatorHash val, val)) . txSkelOutValidator)
    . txSkelOuts

-- | All validators in the reference script field of transaction outputs
txSkelReferenceScripts :: TxSkel -> Map Script.ValidatorHash (Script.Versioned Script.Validator)
txSkelReferenceScripts =
  mconcat
    . map
      ( \(Pays output) ->
          case output ^. outputReferenceScriptL of
            Nothing -> Map.empty
            Just x ->
              let vScript@(Script.Versioned script version) = toVersionedScript x
                  Script.ScriptHash hash = Script.toScriptHash vScript
               in Map.singleton (Script.ValidatorHash hash) $ Script.Versioned (Script.Validator script) version
      )
    . txSkelOuts

-- | All `TxOutRefs` in reference inputs
txSkelReferenceTxOutRefs :: TxSkel -> [Api.TxOutRef]
txSkelReferenceTxOutRefs TxSkel {..} =
  -- direct reference inputs
  Set.toList txSkelInsReference
    -- reference inputs in inputs redeemers
    <> mapMaybe txSkelReferenceInput (Map.elems txSkelIns)
    -- reference inputs in proposals redeemers
    <> mapMaybe (txSkelReferenceInput . snd) (mapMaybe txSkelProposalWitness txSkelProposals)
    -- reference inputs in mints redeemers
    <> mapMaybe (txSkelReferenceInput . fst . snd) (Map.toList txSkelMints)

-- | All `TxOutRefs` known by a given transaction skeleton. This includes
-- TxOutRef`s used as inputs of the skeleton and `TxOutRef`s used as reference
-- inputs of the skeleton.  This does not include additional possible
-- `TxOutRef`s used for balancing and additional `TxOutRef`s used as collateral
-- inputs, as they are not part of the skeleton.
txSkelKnownTxOutRefs :: TxSkel -> [Api.TxOutRef]
txSkelKnownTxOutRefs skel@TxSkel {..} = txSkelReferenceTxOutRefs skel <> Map.keys txSkelIns

-- * Various Optics on 'TxSkels' and all the other types defined here

txSkelWithdrawnValue :: TxSkel -> Api.Value
txSkelWithdrawnValue = mconcat . (toValue . snd . snd <$>) . Map.toList . txSkelWithdrawals

txSkelWithdrawalsScripts :: TxSkel -> [Script.Versioned Script.Script]
txSkelWithdrawalsScripts = fst . partitionEithers . (fst <$>) . Map.toList . txSkelWithdrawals<|MERGE_RESOLUTION|>--- conflicted
+++ resolved
@@ -56,905 +56,6 @@
 import Optics.TH
 import Plutus.Script.Utils.Scripts qualified as Script
 import PlutusLedgerApi.V3 qualified as Api
-<<<<<<< HEAD
-import PlutusTx.Prelude qualified as PlutusTx
-import Test.QuickCheck (NonZero (..))
-import Type.Reflection
-
--- * Transaction labels
-
-type LabelConstrs x = (PrettyCooked x, Show x, Typeable x, Eq x, Ord x)
-
-data TxLabel where
-  TxLabel :: (LabelConstrs x) => x -> TxLabel
-
-instance Eq TxLabel where
-  a == x = compare a x == EQ
-
-instance Show TxLabel where
-  show (TxLabel x) = show x
-
-instance PrettyCooked TxLabel where
-  prettyCookedOpt opts (TxLabel x) = prettyCookedOpt opts x
-
-instance Ord TxLabel where
-  compare (TxLabel a) (TxLabel x) =
-    case compare (SomeTypeRep (typeOf a)) (SomeTypeRep (typeOf x)) of
-      LT -> LT
-      GT -> GT
-      EQ -> case typeOf a `eqTypeRep` typeOf x of
-        Just HRefl -> compare a x
-        -- This can never happen, since 'eqTypeRep' is implemented in terms of
-        -- '==' on the type representation:
-        Nothing -> error "Type representations compare as EQ, but are not eqTypeRep"
-
--- * Transaction options
-
--- | What fee policy to use in the transaction.
-data FeePolicy
-  = -- | Use automatic fee computation. If balancing is activated, an optimal
-    -- fee will be computed based on the transaction and existing utxos in the
-    -- balancing wallet. Otherwise, the maximum transaction fee will be applied.
-    AutoFeeComputation
-  | -- | Provide a fee to the transaction. If the autobalancing is activated, it
-    -- will be attempted around this fee, which might lead to failure if it is
-    -- too low, otherwise, this fee will be given to transaction generation.
-    ManualFee Integer
-  deriving (Eq, Ord, Show)
-
-instance Default FeePolicy where
-  def = AutoFeeComputation
-
--- | Whether to adjust a potentially existing output to the balancing wallet
--- with the change during transaction balancing.
-data BalanceOutputPolicy
-  = -- | Try to adjust an existing public key output with the change. If no
-    -- suitable output can be found, create a new change output.
-    AdjustExistingOutput
-  | -- | Do not change the existing outputs, always create a new change output.
-    DontAdjustExistingOutput
-  deriving (Eq, Ord, Show)
-
-instance Default BalanceOutputPolicy where
-  def = AdjustExistingOutput
-
--- | Which UTxOs to use when balancing. Note that utxos that are already known
--- by the skeleton being balanced (in the sense of `txSkelKnownTxOutRefs`,
--- i.e. inputs and reference inputs) will be filtered out during balancing.
-data BalancingUtxos
-  = -- | Use all UTxOs containing only a Value (no datum, no staking credential,
-    -- and no reference script) belonging to the balancing wallet.
-    BalancingUtxosFromBalancingWallet
-  | -- | Use the provided UTxOs. UTxOs belonging to scripts will be filtered out
-    BalancingUtxosFromSet (Set Api.TxOutRef)
-  deriving (Eq, Ord, Show)
-
-instance Default BalancingUtxos where
-  def = BalancingUtxosFromBalancingWallet
-
--- | Whether to balance the transaction or not, and which wallet to use to
--- provide outputs for balancing. Either the first signer or an explicit
--- wallet. In the second case, this wallet must be a signer of the transaction.
-data BalancingPolicy
-  = BalanceWithFirstSigner
-  | BalanceWith Wallet
-  | DoNotBalance
-  deriving (Eq, Ord, Show)
-
-instance Default BalancingPolicy where
-  def = BalanceWithFirstSigner
-
--- | Wraps a function that will be applied to a transaction right before
--- submission, and after balancing.
-newtype RawModTx
-  = RawModTxAfterBalancing (Cardano.Tx Cardano.ConwayEra -> Cardano.Tx Cardano.ConwayEra)
-
--- This instance always returns @False@, which is no problem, because 'Eq
--- TxSkel' is only used for tests that never depend on this comparison
-instance Eq RawModTx where
-  _ == _ = False
-
-instance Show RawModTx where
-  show (RawModTxAfterBalancing _) = "RawModTxAfterBalancing"
-
--- | Applies a list of modifications right before the transaction is
--- submitted. The leftmost function in the argument list is applied first.
-applyRawModOnBalancedTx :: [RawModTx] -> Cardano.Tx Cardano.ConwayEra -> Cardano.Tx Cardano.ConwayEra
-applyRawModOnBalancedTx = foldl' (\acc (RawModTxAfterBalancing f) -> acc . f) id
-
--- | Wraps a function that will temporarily change the emulator parameters for
--- the transaction's balancing and submission.
-newtype EmulatorParamsModification = EmulatorParamsModification (Emulator.Params -> Emulator.Params)
-
--- This instance always returns @False@, which is no problem, because 'Eq
--- TxSkel' is only used for tests that never depend on this comparison
-instance Eq EmulatorParamsModification where
-  _ == _ = False
-
-instance Show EmulatorParamsModification where
-  show EmulatorParamsModification {} = "EmulatorParamsModification <function>"
-
-applyEmulatorParamsModification :: Maybe EmulatorParamsModification -> Emulator.Params -> Emulator.Params
-applyEmulatorParamsModification (Just (EmulatorParamsModification f)) = f
-applyEmulatorParamsModification Nothing = id
-
--- | Describe which UTxOs to use as collaterals
-data CollateralUtxos
-  = -- | Rely on automated computation with only-value UTxOs from the balancing
-    -- wallet. Return collaterals will be sent to this wallet.
-    CollateralUtxosFromBalancingWallet
-  | -- | Rely on automated computation with only-value UTxOs from a given
-    -- wallet. Return collaterals will be sent to this wallet.
-    CollateralUtxosFromWallet Wallet
-  | -- | Manually provide a set of candidate UTxOs to be used as collaterals
-    -- alongside a wallet to send return collaterals back to.
-    CollateralUtxosFromSet (Set Api.TxOutRef) Wallet
-  deriving (Eq, Show)
-
-instance Default CollateralUtxos where
-  def = CollateralUtxosFromBalancingWallet
-
--- | Describes how to resolve anchors in proposal procedures
-data AnchorResolution
-  = -- | Provide a map between urls and page content as Bytestring
-    AnchorResolutionLocal (Map String ByteString)
-  | -- | Allow online fetch of pages from a given URL. Important note: using
-    -- this option is unsafe, as it requires a web connection and inherently
-    -- prevents guarantees of reproducibily. Use at your own discretion.
-    AnchorResolutionHttp
-  deriving (Eq, Show)
-
-instance Default AnchorResolution where
-  def = AnchorResolutionLocal Map.empty
-
--- | Set of options to modify the behavior of generating and validating some
--- transaction.
-data TxOpts = TxOpts
-  { -- | Performs an adjustment to unbalanced transactions, making sure every
-    -- UTxO that is produced has the necessary minimum amount of Ada.
-    --
-    -- Default is @False@.
-    txOptEnsureMinAda :: Bool,
-    -- | Whether to increase the slot counter automatically on transaction
-    -- submission.  This is useful for modelling transactions that could be
-    -- submitted in parallel in reality, so there should be no explicit ordering
-    -- of what comes first.
-    --
-    -- Default is @True@.
-    txOptAutoSlotIncrease :: Bool,
-    -- | Applies an arbitrary modification to a transaction after it has been
-    -- potentially adjusted ('txOptEnsureMinAda') and balanced. The name of this
-    -- option contains /unsafe/ to draw attention to the fact that modifying a
-    -- transaction at that stage might make it invalid. Still, this offers a
-    -- hook for being able to alter a transaction in unforeseen ways. It is
-    -- mostly used to test contracts that have been written for custom PABs.
-    --
-    -- One interesting use of this function is to observe a transaction just
-    -- before it is being sent for validation, with
-    --
-    -- > txOptUnsafeModTx = [RawModTxAfterBalancing Debug.Trace.traceShowId]
-    --
-    -- The leftmost function in the list is applied first.
-    --
-    -- Default is @[]@.
-    txOptUnsafeModTx :: [RawModTx],
-    -- | Whether to balance the transaction or not, and which wallet should
-    -- provide/reclaim the missing and surplus value. Balancing ensures that
-    --
-    -- > input + mints == output + fees + burns
-    --
-    -- If you decide to set @txOptBalance = DoNotBalance@ you will have trouble
-    -- satisfying that equation by hand unless you use @ManualFee@. You will
-    -- likely see a error about value preservation.
-    --
-    -- Default is 'BalanceWithFirstSigner'
-    txOptBalancingPolicy :: BalancingPolicy,
-    -- | The fee to use when balancing the transaction
-    --
-    -- Default is 'AutomaticFeeComputation'
-    txOptFeePolicy :: FeePolicy,
-    -- | The 'BalanceOutputPolicy' to apply when balancing the transaction.
-    --
-    -- Default is 'AdjustExistingOutput'.
-    txOptBalanceOutputPolicy :: BalanceOutputPolicy,
-    -- | Which UTxOs to use during balancing. This can either be a precise list,
-    -- or rely on automatic searches for utxos with values only belonging to the
-    -- balancing wallet.
-    --
-    -- Default is 'BalancingUtxosFromBalancingWallet'.
-    txOptBalancingUtxos :: BalancingUtxos,
-    -- | Apply an arbitrary modification to the protocol parameters that are
-    -- used to balance and submit the transaction. This is obviously a very
-    -- unsafe thing to do if you want to preserve compatibility with the actual
-    -- chain. It is useful mainly for testing purposes, when you might want to
-    -- use extremely big transactions or transactions that exhaust the maximum
-    -- execution budget. Such a thing could be accomplished with
-    --
-    -- > txOptEmulatorParamsModification = Just $ EmulatorParamsModification increaseTransactionLimits
-    --
-    -- for example.
-    --
-    -- Default is 'Nothing'.
-    txOptEmulatorParamsModification :: Maybe EmulatorParamsModification,
-    -- | Which utxos to use as collaterals. They can be given manually, or
-    -- computed automatically from a given, or the balancing, wallet.
-    --
-    -- Default is 'CollateralUtxosFromBalancingWallet'
-    txOptCollateralUtxos :: CollateralUtxos,
-    -- | How to resolve anchor in proposal procedures
-    --
-    -- Default is 'AnchorResolutionLocal Map.Empty'
-    txOptAnchorResolution :: AnchorResolution,
-    -- | Whether to automatically fill up reference inputs in redeemers when
-    -- they contain the right reference script. This will imply going through
-    -- all the known utxos with reference scripts and compare their hashes, thus
-    -- will slightly reduce performance.
-    --
-    -- Defaut is 'False'.
-    txOptAutoReferenceScripts :: Bool
-  }
-  deriving (Eq, Show)
-
-makeLensesFor
-  [ ("txOptEnsureMinAda", "txOptEnsureMinAdaL"),
-    ("txOptAutoSlotIncrease", "txOptAutoSlotIncreaseL"),
-    ("txOptUnsafeModTx", "txOptUnsafeModTxL"),
-    ("txOptBalancingPolicy", "txOptBalancingPolicyL"),
-    ("txOptFeePolicy", "txOptFeePolicyL"),
-    ("txOptBalanceOutputPolicy", "txOptBalanceOutputPolicyL"),
-    ("txOptBalancingUtxos", "txOptBalancingUtxosL"),
-    ("txOptEmulatorParamsModification", "txOptEmulatorParamsModificationL"),
-    ("txOptCollateralUtxos", "txOptCollateralUtxosL"),
-    ("txOptAnchorResolution", "txOptAnchorResolutionL"),
-    ("txOptAutoReferenceScripts", "txOptAutoReferenceScriptsL")
-  ]
-  ''TxOpts
-
-instance Default TxOpts where
-  def =
-    TxOpts
-      { txOptEnsureMinAda = False,
-        txOptAutoSlotIncrease = True,
-        txOptUnsafeModTx = [],
-        txOptBalancingPolicy = def,
-        txOptBalanceOutputPolicy = def,
-        txOptFeePolicy = def,
-        txOptBalancingUtxos = def,
-        txOptEmulatorParamsModification = Nothing,
-        txOptCollateralUtxos = def,
-        txOptAnchorResolution = def,
-        txOptAutoReferenceScripts = False
-      }
-
--- * Redeemers for transaction inputs
-
-type RedeemerConstrs redeemer =
-  ( Api.ToData redeemer,
-    Show redeemer,
-    PrettyCooked redeemer,
-    PlutusTx.Eq redeemer,
-    Typeable redeemer
-  )
-
-data Redeemer where
-  EmptyRedeemer :: Redeemer
-  SomeRedeemer :: (RedeemerConstrs redeemer) => redeemer -> Redeemer
-
-deriving instance (Show Redeemer)
-
-instance Eq Redeemer where
-  EmptyRedeemer == EmptyRedeemer = True
-  (SomeRedeemer r1) == (SomeRedeemer r2) =
-    case typeOf r1 `eqTypeRep` typeOf r2 of
-      Just HRefl -> r1 PlutusTx.== r2
-      Nothing -> False
-  _ == _ = False
-
-data TxSkelRedeemer = TxSkelRedeemer
-  { txSkelRedeemer :: Redeemer,
-    -- An optional input containing a reference script
-    txSkelReferenceInput :: Maybe Api.TxOutRef
-  }
-  deriving (Show, Eq)
-
--- Two helpers to create skeleton redeemers
-someTxSkelRedeemer :: (RedeemerConstrs redeemer) => redeemer -> TxSkelRedeemer
-someTxSkelRedeemer a = TxSkelRedeemer (SomeRedeemer a) Nothing
-
-emptyTxSkelRedeemer :: TxSkelRedeemer
-emptyTxSkelRedeemer = TxSkelRedeemer EmptyRedeemer Nothing
-
--- Additional helper to specify a given reference input. As reference inputs are
--- automatically attached during transaction generation when they contain the
--- right scripts by default, there are only 3 cases where this can be useful:
--- - The reliance on a reference script needs to be made explicit
--- - A wrong reference script somehow needs to be attached
--- - The automated attachement of reference inputs has been disabled using the
--- `txOptAutoReferenceScripts` option
-
-withReferenceInput :: TxSkelRedeemer -> Api.TxOutRef -> TxSkelRedeemer
-withReferenceInput red ref = red {txSkelReferenceInput = Just ref}
-
--- * Description of the Governance actions (or proposal procedures)
-
--- These are all the protocol parameters. They are taken from
--- https://github.com/IntersectMBO/cardano-ledger/blob/c4fbc05999866fea7c0cb1b211fd5288f286b95d/eras/conway/impl/cddl-files/conway.cddl#L381-L412
--- and will most likely change in future eras.
-data TxParameterChange where
-  -- | The linear factor for the minimum fee calculation
-  FeePerByte :: Integer -> TxParameterChange
-  -- | The constant factor for the minimum fee calculation
-  FeeFixed :: Integer -> TxParameterChange
-  -- | Maximal block body size
-  MaxBlockBodySize :: Integer -> TxParameterChange
-  -- | Maximal transaction size
-  MaxTxSize :: Integer -> TxParameterChange
-  -- | Maximal block header size
-  MaxBlockHeaderSize :: Integer -> TxParameterChange
-  -- | The amount of a key registration deposit
-  KeyDeposit :: Integer -> TxParameterChange
-  -- | The amount of a pool registration deposit
-  PoolDeposit :: Integer -> TxParameterChange
-  -- | Maximum number of epochs in the future a pool retirement is allowed to
-  -- be scheduled future for.
-  PoolRetirementMaxEpoch :: Integer -> TxParameterChange
-  -- | Desired number of pools
-  PoolNumber :: Integer -> TxParameterChange
-  -- | Pool influence
-  PoolInfluence :: Rational -> TxParameterChange
-  -- | Monetary expansion
-  MonetaryExpansion :: Rational -> TxParameterChange
-  -- | Treasury expansion
-  TreasuryCut :: Rational -> TxParameterChange
-  -- | Minimum Stake Pool Cost
-  MinPoolCost :: Integer -> TxParameterChange
-  -- | Cost in lovelace per byte of UTxO storage
-  CoinsPerUTxOByte :: Integer -> TxParameterChange
-  -- | Cost models for non-native script languages
-  CostModels ::
-    { cmPlutusV1Costs :: [Integer],
-      cmPlutusV2Costs :: [Integer],
-      cmPlutusV3Costs :: [Integer]
-    } ->
-    TxParameterChange
-  -- | Prices of execution units
-  Prices ::
-    { pMemoryCost :: Rational,
-      pStepCost :: Rational
-    } ->
-    TxParameterChange
-  -- | Max total script execution resources units allowed per tx
-  MaxTxExUnits ::
-    { mteuMemory :: Integer,
-      mteuSteps :: Integer
-    } ->
-    TxParameterChange
-  -- | Max total script execution resources units allowed per block
-  MaxBlockExUnits ::
-    { mbeuMemory :: Integer,
-      mbeuSteps :: Integer
-    } ->
-    TxParameterChange
-  -- | Max size of a Value in an output
-  MaxValSize :: Integer -> TxParameterChange
-  -- | Percentage of the txfee which must be provided as collateral when
-  -- including non-native scripts.
-  CollateralPercentage :: Integer -> TxParameterChange
-  -- | Maximum number of collateral inputs allowed in a transaction
-  MaxCollateralInputs :: Integer -> TxParameterChange
-  -- | Thresholds for pool votes
-  PoolVotingThresholds ::
-    { pvtMotionNoConfidence :: Rational,
-      pvtCommitteeNormal :: Rational,
-      pvtCommitteeNoConfidence :: Rational,
-      pvtHardFork :: Rational,
-      pvtSecurityGroup :: Rational
-    } ->
-    TxParameterChange
-  -- | Thresholds for DRep votes
-  DRepVotingThresholds ::
-    { drvtMotionNoConfidence :: Rational,
-      drvtCommitteeNormal :: Rational,
-      drvtCommitteeNoConfidence :: Rational,
-      drvtUpdateConstitution :: Rational,
-      drvtHardForkInitialization :: Rational,
-      drvtNetworkGroup :: Rational,
-      drvtEconomicGroup :: Rational,
-      drvtTechnicalGroup :: Rational,
-      drvtGovernanceGroup :: Rational,
-      drvtTreasuryWithdrawal :: Rational
-    } ->
-    TxParameterChange
-  -- | Minimum size of the Constitutional Committee
-  CommitteeMinSize :: Integer -> TxParameterChange
-  -- | The Constitutional Committee Term limit in number of Slots
-  CommitteeMaxTermLength :: Integer -> TxParameterChange
-  -- | Gov action lifetime in number of Epochs
-  GovActionLifetime :: Integer -> TxParameterChange
-  -- | The amount of the Gov Action deposit
-  GovActionDeposit :: Integer -> TxParameterChange
-  -- | The amount of a DRep registration deposit
-  DRepRegistrationDeposit :: Integer -> TxParameterChange
-  -- | The number of Epochs that a DRep can perform no activity without losing
-  -- their @Active@ status.
-  DRepActivity :: Integer -> TxParameterChange
-  -- Reference scripts fee for the minimum fee calculation
-  -- will exist later on MinFeeRefScriptCostPerByte :: Integer -> TxParameterChange
-  deriving (Show, Eq)
-
-data TxGovAction where
-  -- If several parameter changes are of the same kind, only the last
-  -- one will take effect
-  TxGovActionParameterChange :: [TxParameterChange] -> TxGovAction
-  TxGovActionHardForkInitiation :: Api.ProtocolVersion -> TxGovAction
-  TxGovActionTreasuryWithdrawals :: Map Api.Credential Api.Lovelace -> TxGovAction
-  TxGovActionNoConfidence :: TxGovAction
-  TxGovActionUpdateCommittee :: [Api.ColdCommitteeCredential] -> Map Api.ColdCommitteeCredential Integer -> PlutusTx.Rational -> TxGovAction
-  TxGovActionNewConstitution :: Api.Constitution -> TxGovAction
-  deriving (Show, Eq)
-
-data TxSkelProposal where
-  TxSkelProposal ::
-    { -- | Whatever credential will get back the deposit
-      txSkelProposalAddress :: Api.Address,
-      -- | The proposed action
-      txSkelProposalAction :: TxGovAction,
-      -- | An optional script (typically the constitution script) to witness the
-      -- proposal and validate it. Only parameter changes and treasury
-      -- withdrawals can be subject to such a validation and transactions will
-      -- not pass validation phase 1 if other actions are given a witness.
-      txSkelProposalWitness :: Maybe (Script.Versioned Script.Script, TxSkelRedeemer),
-      -- | An optional anchor to be given as additional data. It should
-      -- correspond to the URL of a web page
-      txSkelProposalAnchor :: Maybe String
-    } ->
-    TxSkelProposal
-  deriving (Show, Eq)
-
-makeLensesFor
-  [ ("txSkelProposalAddress", "txSkelProposalAddressL"),
-    ("txSkelProposalAction", "txSkelProposalActionL"),
-    ("txSkelProposalWitness", "txSkelProposalWitnessL"),
-    ("txSkelProposalAnchor", "txSkelProposalAnchorL")
-  ]
-  ''TxSkelProposal
-
-simpleTxSkelProposal :: (ToAddress a) => a -> TxGovAction -> TxSkelProposal
-simpleTxSkelProposal a govAction = TxSkelProposal (toAddress a) govAction Nothing Nothing
-
-withWitness :: (ToVersionedScript a) => TxSkelProposal -> (a, TxSkelRedeemer) -> TxSkelProposal
-withWitness prop (s, red) = prop {txSkelProposalWitness = Just (toVersionedScript s, red)}
-
-withAnchor :: TxSkelProposal -> String -> TxSkelProposal
-withAnchor prop url = prop {txSkelProposalAnchor = Just url}
-
--- * Description of the Withdrawals
-
--- | Withdrawals associate either a script or a private key with a redeemer and
--- a certain amount of ada. Note that the redeemer will be ignored in the case
--- of a private key.
-type TxSkelWithdrawals =
-  Map
-    (Either (Script.Versioned Script.Script) Api.PubKeyHash)
-    (TxSkelRedeemer, Script.Ada)
-
-txSkelWithdrawnValue :: TxSkel -> Api.Value
-txSkelWithdrawnValue = mconcat . (toValue . snd . snd <$>) . Map.toList . txSkelWithdrawals
-
-txSkelWithdrawalsScripts :: TxSkel -> [Script.Versioned Script.Script]
-txSkelWithdrawalsScripts = fst . partitionEithers . (fst <$>) . Map.toList . txSkelWithdrawals
-
-pkWithdrawal :: (ToPubKeyHash pkh) => pkh -> Script.Ada -> TxSkelWithdrawals
-pkWithdrawal pkh amount = Map.singleton (Right $ toPubKeyHash pkh) (emptyTxSkelRedeemer, amount)
-
-scriptWithdrawal :: (ToVersionedScript script) => script -> TxSkelRedeemer -> Script.Ada -> TxSkelWithdrawals
-scriptWithdrawal script red amount = Map.singleton (Left $ toVersionedScript script) (red, amount)
-
--- * Description of the Minting
-
--- | A description of what a transaction mints. For every policy, there can only
--- be one 'TxSkelRedeemer', and if there is, there must be some token names, each
--- with a non-zero amount of tokens.
---
--- You'll probably not construct this by hand, but use 'txSkelMintsFromList'.
-type TxSkelMints =
-  Map
-    (Script.Versioned Script.MintingPolicy)
-    (TxSkelRedeemer, NEMap Api.TokenName (NonZero Integer))
-
--- | Combining 'TxSkelMints' in a sensible way. In particular, this means that
---
--- > Map.fromList [(pol, (red, NEMap.fromList [(tName, 1)]))]
---
--- and
---
--- > Map.fromList [(pol, (red', NEMap.fromList [(tName, -1)]))]
---
--- will combine to become the empty 'TxSkelMints' (and similar examples, where
--- the values add up to zero, see the comment at the definition of
--- 'addToTxSkelMints').
---
--- In every case, if you add mints with a different redeemer for the same
--- policy, the redeemer used in the right argument takes precedence.
-instance {-# OVERLAPPING #-} Semigroup TxSkelMints where
-  a <> b = foldl (flip addToTxSkelMints) a (txSkelMintsToList b)
-
-instance {-# OVERLAPPING #-} Monoid TxSkelMints where
-  mempty = Map.empty
-
--- | Add a new entry to a 'TxSkelMints'. There are a few wrinkles:
---
--- (1) If for a given policy, redeemer, and token name, there are @n@ tokens in
--- the argument 'TxSkelMints', and you add @-n@ tokens, the corresponding entry
--- in the "inner map" of the policy will disappear (obviously, because all of
--- its values have to be non-zero). If that also means that the inner map
--- becomes empty, the policy will disappear from the 'TxSkelMints' altogether.
---
--- (2) If a policy is already present on the argument 'TxSkelMints' with a
--- redeemer @a@, and you add a mint with a different redeemer @b@, the old
--- redeemer is thrown away. The values associated with the token names of that
--- policy are added as described above, though. This means that any pre-existing
--- values will be minted with a new redeemer.
---
--- If, for some reason, you really want to generate a 'TxSkelMints' that has
--- both a negative and a positive entry of the same asset class and redeemer,
--- you'll have to do so manually. Note, however, that even if you do so, NO
--- VALIDATOR OR MINTING POLICY WILL EVER GET TO SEE A TRANSACTION WITH SUCH
--- CONFLICTING INFORMATION. This is not a design decision/limitation of
--- cooked-validators: The Cardano API 'TxBodyContent' type, that we're
--- translating everything into eventually, stores minting information as a
--- minted value together with a map from policy IDs to witnesses (which
--- represent the used redeemers). That means that we can only store _one_
--- redeemer per minting policy, and no conflicting mints of the same asset
--- class, since they'll just cancel.
-addToTxSkelMints ::
-  (Script.Versioned Script.MintingPolicy, TxSkelRedeemer, Api.TokenName, Integer) ->
-  TxSkelMints ->
-  TxSkelMints
-addToTxSkelMints (pol, red, tName, amount) mints
-  | 0 == amount = mints
-  | otherwise = case mints Map.!? pol of
-      Nothing ->
-        -- The policy isn't yet in the given 'TxSkelMints', so we can just add a
-        -- new entry:
-        Map.insert pol (red, NEMap.singleton tName (NonZero amount)) mints
-      Just (_oldRed, innerMap) ->
-        -- Ignore the old redeemer: If it's the same as the new one, nothing
-        -- will change, if not, the new redeemer will be kept.
-        case innerMap NEMap.!? tName of
-          Nothing ->
-            -- The given token name has not yet occurred for the given
-            -- policy. This means that we can just add the new tokens to the
-            -- inner map:
-            Map.insert pol (red, NEMap.insert tName (NonZero amount) innerMap) mints
-          Just (NonZero oldAmount) ->
-            let newAmount = oldAmount + amount
-             in if newAmount /= 0
-                  then -- If the sum of the old amount of tokens and the
-                  -- additional tokens is non-zero, we can just update the
-                  -- amount in the inner map:
-                    Map.insert pol (red, NEMap.insert tName (NonZero newAmount) innerMap) mints
-                  else -- If the sum is zero, we'll have to delete the token
-                  -- name from the inner map. If that yields a completely empty
-                  -- inner map, we'll have to remove the entry altogether:
-                  case NEMap.nonEmptyMap $ NEMap.delete tName innerMap of
-                    Nothing -> Map.delete pol mints
-                    Just newInnerMap -> Map.insert pol (red, newInnerMap) mints
-
--- | Convert from 'TxSkelMints' to a list of tuples describing eveything that's
--- being minted.
-txSkelMintsToList :: TxSkelMints -> [(Script.Versioned Script.MintingPolicy, TxSkelRedeemer, Api.TokenName, Integer)]
-txSkelMintsToList =
-  concatMap
-    ( \(p, (r, m)) ->
-        (\(t, NonZero n) -> (p, r, t, n))
-          <$> NEList.toList (NEMap.toList m)
-    )
-    . Map.toList
-
--- | Smart constructor for 'TxSkelMints'. This function relies on
--- 'addToTxSkelMints'. So, some non-empty lists (where all amounts for a given
--- asset class an redeemer add up to zero) might be translated into the empty
--- 'TxSkelMints'.
-txSkelMintsFromList :: [(Script.Versioned Script.MintingPolicy, TxSkelRedeemer, Api.TokenName, Integer)] -> TxSkelMints
-txSkelMintsFromList = foldr addToTxSkelMints mempty
-
--- | Another smart constructor for 'TxSkelMints', where the redeemer and minting
--- policies are not duplicated.
-txSkelMintsFromList' :: [(Script.Versioned Script.MintingPolicy, TxSkelRedeemer, [(Api.TokenName, Integer)])] -> TxSkelMints
-txSkelMintsFromList' = txSkelMintsFromList . concatMap (\(mp, r, m) -> (\(tn, i) -> (mp, r, tn, i)) <$> m)
-
--- | The value described by a 'TxSkelMints'
-txSkelMintsValue :: TxSkelMints -> Api.Value
-txSkelMintsValue =
-  foldMapOf
-    (to txSkelMintsToList % folded)
-    ( \(policy, _, tName, amount) ->
-        Script.assetClassValue
-          ( Script.assetClass
-              (Script.scriptCurrencySymbol policy)
-              tName
-          )
-          amount
-    )
-
--- * Transaction outputs
-
-class IsTxSkelOutAllowedOwner a where
-  toPKHOrValidator :: a -> Either Api.PubKeyHash (Script.Versioned Script.Validator)
-
-instance IsTxSkelOutAllowedOwner Api.PubKeyHash where
-  toPKHOrValidator = Left
-
-instance IsTxSkelOutAllowedOwner (Script.TypedValidator a) where
-  toPKHOrValidator = Right . Script.tvValidator
-
-instance IsTxSkelOutAllowedOwner (Script.Versioned Script.Validator) where
-  toPKHOrValidator = Right
-
--- | Transaction outputs. The 'Pays' constructor is really general, and you'll
--- probably want to use one of the smart constructors like 'paysScript' or
--- 'paysPK' in most cases.
-data TxSkelOut where
-  Pays ::
-    ( Show o, -- This is needed only for the 'Show' instance of 'TxSkel', which
-    -- in turn is only needed in tests.
-      Typeable o,
-      IsTxInfoOutput o,
-      IsTxSkelOutAllowedOwner (OwnerType o),
-      Typeable (OwnerType o),
-      ToCredential (OwnerType o),
-      DatumType o ~ TxSkelOutDatum,
-      ValueType o ~ Api.Value, -- needed for the 'txSkelOutValueL'
-      ToVersionedScript (ReferenceScriptType o),
-      Show (OwnerType o),
-      Show (ReferenceScriptType o),
-      Typeable (ReferenceScriptType o)
-    ) =>
-    {producedOutput :: o} ->
-    TxSkelOut
-
-instance Eq TxSkelOut where
-  Pays a == Pays b = case typeOf a `eqTypeRep` typeOf b of
-    Just HRefl -> outputTxOut a == outputTxOut b
-    Nothing -> False
-
-deriving instance Show TxSkelOut
-
-txSkelOutDatumL :: Lens' TxSkelOut TxSkelOutDatum
-txSkelOutDatumL =
-  lens
-    (\(Pays output) -> output ^. outputDatumL)
-    (\(Pays output) newDatum -> Pays $ output & outputDatumL .~ newDatum)
-
-txSkelOutValueL :: Lens' TxSkelOut Api.Value
-txSkelOutValueL =
-  lens
-    (\(Pays output) -> outputValue output)
-    (\(Pays output) newValue -> Pays $ output & outputValueL .~ newValue)
-
-txSkelOutValue :: TxSkelOut -> Api.Value
-txSkelOutValue = (^. txSkelOutValueL)
-
-txSkelOutValidator :: TxSkelOut -> Maybe (Script.Versioned Script.Validator)
-txSkelOutValidator (Pays output) = rightToMaybe (toPKHOrValidator $ output ^. outputOwnerL)
-
-type TxSkelOutDatumConstrs a = (Show a, PrettyCooked a, Api.ToData a, PlutusTx.Eq a, Typeable a)
-
--- | On transaction outputs, we have the options to use
---
--- 1. no datum
--- 2. only a datum hash
--- 3. a "normal" datum
--- 4. an inline datum
---
--- These four options are also what the type 'TxSkelOutDatum' records. The
--- following table explains their differences.
---
--- +------------------------+------------------+---------------------+-----------------------+
--- |                        | datum stored in  |                     | 'Api.OutputDatum'     |
--- |                        | in the simulated | datum resolved      | constructor           |
--- |                        | chain state      | on the 'txInfoData' | seen by the validator |
--- +========================+==================+=====================+=======================+
--- | 'TxSkelOutNoDatum'     | no               | no                  | 'Api.NoOutputDatum'   |
--- +------------------------+------------------+---------------------+-----------------------+
--- | 'TxSkelOutDatumHash'   | yes              | no                  | 'Api.OutputDatumHash' |
--- +------------------------+------------------+---------------------+-----------------------+
--- | 'TxSkelOutDatum'       | yes              | yes                 | 'Api.OutputDatumHash' |
--- +------------------------+------------------+---------------------+-----------------------+
--- | 'TxSkelOutInlineDatum' | yes              | no                  | 'Api.OutputDatum'     |
--- +------------------------+------------------+---------------------+-----------------------+
---
--- That is:
---
--- - Whenever there is a datum, we'll store it in the state of our simulated
---   chain. This will make it possible to retrieve it later, using functions
---   such as 'datumFromHash'.
---
--- - Both of the 'TxSkelOutDatumHash' and 'TxSkelOutDatum' constructors will
---   create an output that scripts see on the 'txInfo' as having a datum
---   hash. The difference is whether that hash will be resolvable using
---   validator functions like 'findDatum'.
-data TxSkelOutDatum where
-  -- | use no datum
-  TxSkelOutNoDatum :: TxSkelOutDatum
-  -- | only include the hash on the transaction
-  TxSkelOutDatumHash :: (TxSkelOutDatumConstrs a) => a -> TxSkelOutDatum
-  -- | use a 'Api.OutputDatumHash' on the transaction output, but generate the
-  -- transaction in such a way that the complete datum is included in the
-  -- 'txInfoData' seen by validators
-  TxSkelOutDatum :: (TxSkelOutDatumConstrs a) => a -> TxSkelOutDatum
-  -- | use an inline datum
-  TxSkelOutInlineDatum :: (TxSkelOutDatumConstrs a) => a -> TxSkelOutDatum
-
-deriving instance Show TxSkelOutDatum
-
-instance Eq TxSkelOutDatum where
-  x == y = compare x y == EQ
-
-instance Ord TxSkelOutDatum where
-  compare TxSkelOutNoDatum TxSkelOutNoDatum = EQ
-  compare (TxSkelOutDatumHash d1) (TxSkelOutDatumHash d2) =
-    case compare (SomeTypeRep (typeOf d1)) (SomeTypeRep (typeOf d2)) of
-      LT -> LT
-      GT -> GT
-      EQ -> case typeOf d1 `eqTypeRep` typeOf d2 of
-        Just HRefl -> compare (Api.toBuiltinData d1) (Api.toBuiltinData d2)
-        Nothing -> error "This branch cannot happen: un-equal type representations that compare to EQ"
-  compare (TxSkelOutDatum d1) (TxSkelOutDatum d2) =
-    compare (TxSkelOutDatumHash d1) (TxSkelOutDatumHash d2)
-  compare (TxSkelOutInlineDatum d1) (TxSkelOutInlineDatum d2) =
-    compare (TxSkelOutDatumHash d1) (TxSkelOutDatumHash d2)
-  compare TxSkelOutDatumHash {} TxSkelOutNoDatum = GT
-  compare TxSkelOutDatum {} TxSkelOutNoDatum = GT
-  compare TxSkelOutDatum {} TxSkelOutDatumHash {} = GT
-  compare TxSkelOutInlineDatum {} _ = GT
-  compare _ _ = LT
-
-instance ToOutputDatum TxSkelOutDatum where
-  toOutputDatum TxSkelOutNoDatum = Api.NoOutputDatum
-  toOutputDatum (TxSkelOutDatumHash datum) = Api.OutputDatumHash . Script.datumHash . Api.Datum . Api.toBuiltinData $ datum
-  toOutputDatum (TxSkelOutDatum datum) = Api.OutputDatumHash . Script.datumHash . Api.Datum . Api.toBuiltinData $ datum
-  toOutputDatum (TxSkelOutInlineDatum datum) = Api.OutputDatum . Api.Datum . Api.toBuiltinData $ datum
-
-txSkelOutUntypedDatum :: TxSkelOutDatum -> Maybe Api.Datum
-txSkelOutUntypedDatum = \case
-  TxSkelOutNoDatum -> Nothing
-  TxSkelOutDatumHash x -> Just (Api.Datum $ Api.toBuiltinData x)
-  TxSkelOutDatum x -> Just (Api.Datum $ Api.toBuiltinData x)
-  TxSkelOutInlineDatum x -> Just (Api.Datum $ Api.toBuiltinData x)
-
-txSkelOutTypedDatum :: (Api.FromData a) => TxSkelOutDatum -> Maybe a
-txSkelOutTypedDatum = Api.fromBuiltinData . Api.getDatum <=< txSkelOutUntypedDatum
-
--- ** Smart constructors for transaction outputs
-
--- | Pay a certain value to a public key.
-paysPK :: (ToPubKeyHash a) => a -> Api.Value -> TxSkelOut
-paysPK pkh value =
-  Pays
-    ( ConcreteOutput
-        (toPubKeyHash pkh)
-        Nothing
-        TxSkelOutNoDatum
-        value
-        (Nothing @(Script.Versioned Script.Script))
-    )
-
--- | Pays a script a certain value with a certain datum hash, using the
--- 'TxSkelOutDatum' constructor. The resolved datum is provided in the body of
--- the transaction that issues the payment.
-paysScript ::
-  ( Api.ToData (Script.DatumType a),
-    Show (Script.DatumType a),
-    Typeable (Script.DatumType a),
-    PlutusTx.Eq (Script.DatumType a),
-    PrettyCooked (Script.DatumType a),
-    Typeable a
-  ) =>
-  Script.TypedValidator a ->
-  Script.DatumType a ->
-  Api.Value ->
-  TxSkelOut
-paysScript validator datum value =
-  Pays
-    ( ConcreteOutput
-        validator
-        Nothing
-        (TxSkelOutDatum datum)
-        value
-        (Nothing @(Script.Versioned Script.Script))
-    )
-
--- | Pays a script a certain value with a certain inlined datum.
-paysScriptInlineDatum ::
-  ( Api.ToData (Script.DatumType a),
-    Show (Script.DatumType a),
-    Typeable (Script.DatumType a),
-    PlutusTx.Eq (Script.DatumType a),
-    PrettyCooked (Script.DatumType a),
-    Typeable a
-  ) =>
-  Script.TypedValidator a ->
-  Script.DatumType a ->
-  Api.Value ->
-  TxSkelOut
-paysScriptInlineDatum validator datum value =
-  Pays
-    ( ConcreteOutput
-        validator
-        Nothing
-        (TxSkelOutInlineDatum datum)
-        value
-        (Nothing @(Script.Versioned Script.Script))
-    )
-
--- | Pays a script a certain value with a certain hashed datum, whose resolved
--- datum is not provided in the transaction body that issues the payment (as
--- opposed to "paysScript").
-paysScriptUnresolvedDatumHash ::
-  ( Api.ToData (Script.DatumType a),
-    Show (Script.DatumType a),
-    Typeable (Script.DatumType a),
-    PlutusTx.Eq (Script.DatumType a),
-    PrettyCooked (Script.DatumType a),
-    Typeable a
-  ) =>
-  Script.TypedValidator a ->
-  Script.DatumType a ->
-  Api.Value ->
-  TxSkelOut
-paysScriptUnresolvedDatumHash validator datum value =
-  Pays
-    ( ConcreteOutput
-        validator
-        Nothing
-        (TxSkelOutDatumHash datum)
-        value
-        (Nothing @(Script.Versioned Script.Script))
-    )
-
--- | Pays a script a certain value without any datum. Intended to be used with
--- 'withDatum', 'withUnresolvedDatumHash', or 'withInlineDatum' to try a datum whose type
--- does not match the validator's.
-paysScriptNoDatum :: (Typeable a) => Script.TypedValidator a -> Api.Value -> TxSkelOut
-paysScriptNoDatum validator value =
-  Pays
-    ( ConcreteOutput
-        validator
-        Nothing
-        TxSkelOutNoDatum
-        value
-        (Nothing @(Script.Versioned Script.Script))
-    )
-
--- | Set the datum in a payment to the given datum (whose type may not fit the
--- typed validator in case of a script).
-withDatum :: (Api.ToData a, Show a, Typeable a, PlutusTx.Eq a, PrettyCooked a) => TxSkelOut -> a -> TxSkelOut
-withDatum (Pays output) datum = Pays $ (fromAbstractOutput output) {concreteOutputDatum = TxSkelOutDatum datum}
-
--- | Set the datum in a payment to the given inlined datum (whose type may not
--- fit the typed validator in case of a script).
-withInlineDatum :: (Api.ToData a, Show a, Typeable a, PlutusTx.Eq a, PrettyCooked a) => TxSkelOut -> a -> TxSkelOut
-withInlineDatum (Pays output) datum = Pays $ (fromAbstractOutput output) {concreteOutputDatum = TxSkelOutInlineDatum datum}
-
--- | Set the datum in a payment to the given hashed (not resolved in the
--- transaction) datum (whose type may not fit the typed validator in case of a
--- script).
-withUnresolvedDatumHash :: (Api.ToData a, Show a, Typeable a, PlutusTx.Eq a, PrettyCooked a) => TxSkelOut -> a -> TxSkelOut
-withUnresolvedDatumHash (Pays output) datum = Pays $ (fromAbstractOutput output) {concreteOutputDatum = TxSkelOutDatumHash datum}
-
--- | Add a reference script to a transaction output (or replace it if there is
--- already one)
-withReferenceScript :: (Show script, ToVersionedScript script, Typeable script, Script.ToScriptHash script) => TxSkelOut -> script -> TxSkelOut
-withReferenceScript (Pays output) script = Pays $ (fromAbstractOutput output) {concreteOutputReferenceScript = Just script}
-
--- | Add a staking credential to a transaction output (or replace it if there is
--- already one)
-withStakingCredential :: TxSkelOut -> Api.StakingCredential -> TxSkelOut
-withStakingCredential (Pays output) stakingCredential = Pays $ (fromAbstractOutput output) {concreteOutputStakingCredential = Just stakingCredential}
-=======
->>>>>>> d2df6038
 
 -- * Transaction skeletons
 
