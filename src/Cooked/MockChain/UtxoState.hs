--- conflicted
+++ resolved
@@ -68,16 +68,4 @@
 
 -- | Computes the total value in a set
 utxoPayloadSetTotal :: UtxoPayloadSet -> Api.Value
-<<<<<<< HEAD
-utxoPayloadSetTotal = mconcat . fmap utxoPayloadValue . utxoPayloadSet
-
--- | The missing information on a 'Cooked.Skeleton.TxSkel' that can only be
--- resolved by querying the state of the blockchain.
-data SkelContext = SkelContext
-  { skelContextTxOuts :: Map Api.TxOutRef Api.TxOut,
-    skelContextTxSkelOutDatums :: Map Api.DatumHash TxSkelOutDatum
-  }
-  deriving (Show)
-=======
-utxoPayloadSetTotal = mconcat . fmap utxoPayloadValue . utxoPayloadSet
->>>>>>> 1d067e05
+utxoPayloadSetTotal = mconcat . fmap utxoPayloadValue . utxoPayloadSet