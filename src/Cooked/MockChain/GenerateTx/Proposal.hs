module Cooked.MockChain.GenerateTx.Proposal (toProposalProcedures) where

import Cardano.Api qualified as Cardano
import Cardano.Ledger.BaseTypes qualified as Cardano
import Cardano.Ledger.Conway.Core qualified as Conway
import Cardano.Ledger.Conway.Governance qualified as Conway
import Cardano.Ledger.Core qualified as Cardano (emptyPParamsStrictMaybe)
import Cardano.Ledger.Plutus.ExUnits qualified as Cardano
import Cardano.Node.Emulator.Internal.Node qualified as Emulator
import Control.Lens qualified as Lens
import Control.Monad.Catch
import Cooked.Conversion
import Cooked.MockChain.BlockChain
import Cooked.MockChain.GenerateTx.Common
import Cooked.MockChain.GenerateTx.Witness
import Cooked.Skeleton
import Data.Default
import Data.Map qualified as Map
import Data.Map.Ordered.Strict qualified as OMap
import Data.Map.Strict qualified as SMap
import Data.Maybe
import Data.Maybe.Strict
import Data.Text qualified as Text
import GHC.IO.Unsafe
import Ledger.Tx.CardanoAPI qualified as Ledger
import Lens.Micro qualified as MicroLens
import Network.HTTP.Simple qualified as Network
import Optics.Core
<<<<<<< HEAD
import Plutus.Script.Utils.Scripts qualified as Script
import Plutus.Script.Utils.Value qualified as Script
import PlutusLedgerApi.V3 qualified as Api

type ProposalGen a = TxGen (Emulator.PParams, Map Api.TxOutRef Api.TxOut) a
=======
import PlutusLedgerApi.V1.Value qualified as Api
>>>>>>> dafd5013

-- | Transorms a `TxParameterChange` into an actual change over a Cardano
-- parameter update
toPParamsUpdate :: TxParameterChange -> Conway.PParamsUpdate Emulator.EmulatorEra -> Conway.PParamsUpdate Emulator.EmulatorEra
toPParamsUpdate pChange =
  -- From rational to bounded rational
  let toBR :: (Cardano.BoundedRational r) => Rational -> r
      toBR = fromMaybe minBound . Cardano.boundRational
      -- Helper to set one of the param update with a lens
      setL l = MicroLens.set l . SJust
   in case pChange of
        -- will exist later on: MinFeeRefScriptCostPerByte n -> setL Conway.ppuMinFeeRefScriptCostPerByteL $ fromIntegral n
        FeePerByte n -> setL Conway.ppuMinFeeAL $ fromIntegral n
        FeeFixed n -> setL Conway.ppuMinFeeBL $ fromIntegral n
        MaxBlockBodySize n -> setL Conway.ppuMaxBBSizeL $ fromIntegral n
        MaxTxSize n -> setL Conway.ppuMaxTxSizeL $ fromIntegral n
        MaxBlockHeaderSize n -> setL Conway.ppuMaxBHSizeL $ fromIntegral n
        KeyDeposit n -> setL Conway.ppuKeyDepositL $ fromIntegral n
        PoolDeposit n -> setL Conway.ppuPoolDepositL $ fromIntegral n
        PoolRetirementMaxEpoch n -> setL Conway.ppuEMaxL $ Cardano.EpochInterval $ fromIntegral n
        PoolNumber n -> setL Conway.ppuNOptL $ fromIntegral n
        PoolInfluence q -> setL Conway.ppuA0L $ fromMaybe minBound $ Cardano.boundRational q
        MonetaryExpansion q -> setL Conway.ppuRhoL $ fromMaybe minBound $ Cardano.boundRational q
        TreasuryCut q -> setL Conway.ppuTauL $ toBR q
        MinPoolCost n -> setL Conway.ppuMinPoolCostL $ fromIntegral n
        CoinsPerUTxOByte n -> setL Conway.ppuCoinsPerUTxOByteL $ Conway.CoinPerByte $ fromIntegral n
        CostModels _pv1 _pv2 _pv3 -> id -- TODO unsupported for now
        Prices q r -> setL Conway.ppuPricesL $ Cardano.Prices (toBR q) (toBR r)
        MaxTxExUnits n m -> setL Conway.ppuMaxTxExUnitsL $ Cardano.ExUnits (fromIntegral n) (fromIntegral m)
        MaxBlockExUnits n m -> setL Conway.ppuMaxBlockExUnitsL $ Cardano.ExUnits (fromIntegral n) (fromIntegral m)
        MaxValSize n -> setL Conway.ppuMaxValSizeL $ fromIntegral n
        CollateralPercentage n -> setL Conway.ppuCollateralPercentageL $ fromIntegral n
        MaxCollateralInputs n -> setL Conway.ppuMaxCollateralInputsL $ fromIntegral n
        PoolVotingThresholds a b c d e ->
          setL Conway.ppuPoolVotingThresholdsL $
            Conway.PoolVotingThresholds (toBR a) (toBR b) (toBR c) (toBR d) (toBR e)
        DRepVotingThresholds a b c d e f g h i j ->
          setL Conway.ppuDRepVotingThresholdsL $
            Conway.DRepVotingThresholds (toBR a) (toBR b) (toBR c) (toBR d) (toBR e) (toBR f) (toBR g) (toBR h) (toBR i) (toBR j)
        CommitteeMinSize n -> setL Conway.ppuCommitteeMinSizeL $ fromIntegral n
        CommitteeMaxTermLength n -> setL Conway.ppuCommitteeMaxTermLengthL $ Cardano.EpochInterval $ fromIntegral n
        GovActionLifetime n -> setL Conway.ppuGovActionLifetimeL $ Cardano.EpochInterval $ fromIntegral n
        GovActionDeposit n -> setL Conway.ppuGovActionDepositL $ fromIntegral n
        DRepRegistrationDeposit n -> setL Conway.ppuDRepDepositL $ fromIntegral n
        DRepActivity n -> setL Conway.ppuDRepActivityL $ Cardano.EpochInterval $ fromIntegral n

-- | Translates a given skeleton proposal into a governance action
toGovAction :: (MonadBlockChainBalancing m) => TxSkelProposal -> m (Conway.GovAction Emulator.EmulatorEra)
toGovAction TxSkelProposal {..} = do
  sHash <- case txSkelProposalWitness of
    Nothing -> return SNothing
    Just (script, _) -> do
      Cardano.ScriptHash sHash <-
        throwOnToCardanoError
          "Unable to convert script hash"
          (Ledger.toCardanoScriptHash (Script.toScriptHash script))
      return $ SJust sHash
  case txSkelProposalAction of
    TxGovActionParameterChange changes ->
      return $
        Conway.ParameterChange
          SNothing -- TODO, should not be Nothing later on
          (foldl (flip toPParamsUpdate) (Conway.PParamsUpdate Cardano.emptyPParamsStrictMaybe) changes)
          sHash
    TxGovActionHardForkInitiation _ -> throwOnString "TxGovActionHardForkInitiation unsupported"
    TxGovActionTreasuryWithdrawals mapCredentialLovelace -> do
<<<<<<< HEAD
      cardanoMap <- SMap.fromList <$> mapM (\(cred, Script.Lovelace lv) -> (,Emulator.Coin lv) <$> liftTxGen (toRewardAccount cred)) (Map.toList mapCredentialLovelace)
=======
      cardanoMap <- SMap.fromList <$> mapM (\(cred, Api.Lovelace lv) -> (,Emulator.Coin lv) <$> toRewardAccount cred) (Map.toList mapCredentialLovelace)
>>>>>>> dafd5013
      return $ Conway.TreasuryWithdrawals cardanoMap sHash
    TxGovActionNoConfidence -> return $ Conway.NoConfidence SNothing -- TODO, should not be Nothing later on
    TxGovActionUpdateCommittee {} -> throwOnString "TxGovActionUpdateCommittee unsupported"
    TxGovActionNewConstitution _ -> throwOnString "TxGovActionNewConstitution unsupported"

-- | Translates a skeleton proposal into a proposal procedure alongside a
-- possible witness
toProposalProcedureAndWitness ::
  (MonadBlockChainBalancing m) =>
  TxSkelProposal ->
  AnchorResolution ->
  m (Conway.ProposalProcedure Emulator.EmulatorEra, Maybe (Cardano.ScriptWitness Cardano.WitCtxStake Cardano.ConwayEra))
toProposalProcedureAndWitness txSkelProposal@TxSkelProposal {..} anchorResolution = do
  minDeposit <- Emulator.unCoin . Lens.view Conway.ppGovActionDepositL . Emulator.pEmulatorPParams <$> getParams
  cred <- toRewardAccount $ toCredential txSkelProposalAddress
  govAction <- toGovAction txSkelProposal
  let proposalAnchor = do
        anchor <- txSkelProposalAnchor
        anchorUrl <- Cardano.textToUrl (length anchor) (Text.pack anchor)
        let anchorDataHash =
              case anchorResolution of
                AnchorResolutionHttp ->
                  -- WARNING: very unsafe and unreproducible
                  unsafePerformIO
                    ( handle
                        (return . throwOnString . (("Error when parsing anchor " ++ show anchor ++ " with error: ") ++) . (show @Network.HttpException))
                        ((Network.parseRequest anchor >>= Network.httpBS) <&> return . Network.getResponseBody)
                    )
                AnchorResolutionLocal urls ->
                  throwOnMaybe "Error when attempting to retrieve anchor url in the local anchor resolution map" (Map.lookup anchor urls)
        return $ Cardano.Anchor anchorUrl . Cardano.hashAnchorData . Cardano.AnchorData <$> anchorDataHash
  anchor <- fromMaybe (return def) proposalAnchor
  let conwayProposalProcedure = Conway.ProposalProcedure (Emulator.Coin minDeposit) cred govAction anchor
  (conwayProposalProcedure,) <$> case txSkelProposalWitness of
    Nothing -> return Nothing
<<<<<<< HEAD
    Just (script, redeemer) -> Just <$> liftTxGen (toScriptWitness (Script.toVersioned @Script.Script script) redeemer Cardano.NoScriptDatumForStake)
=======
    Just (script, redeemer) -> Just <$> toScriptWitness script redeemer Cardano.NoScriptDatumForStake
>>>>>>> dafd5013

-- | Translates a list of skeleton proposals into a proposal procedures
toProposalProcedures ::
  (MonadBlockChainBalancing m) =>
  [TxSkelProposal] ->
  AnchorResolution ->
  m (Cardano.TxProposalProcedures Cardano.BuildTx Cardano.ConwayEra)
toProposalProcedures props anchorResolution = do
  proposalList <- mapM (((Cardano.BuildTxWith <$>) <$>) . (`toProposalProcedureAndWitness` anchorResolution)) props
  return $
    if null proposalList
      then Cardano.TxProposalProceduresNone
      else Cardano.TxProposalProcedures $ OMap.fromList proposalList<|MERGE_RESOLUTION|>--- conflicted
+++ resolved
@@ -26,15 +26,8 @@
 import Lens.Micro qualified as MicroLens
 import Network.HTTP.Simple qualified as Network
 import Optics.Core
-<<<<<<< HEAD
 import Plutus.Script.Utils.Scripts qualified as Script
-import Plutus.Script.Utils.Value qualified as Script
-import PlutusLedgerApi.V3 qualified as Api
-
-type ProposalGen a = TxGen (Emulator.PParams, Map Api.TxOutRef Api.TxOut) a
-=======
 import PlutusLedgerApi.V1.Value qualified as Api
->>>>>>> dafd5013
 
 -- | Transorms a `TxParameterChange` into an actual change over a Cardano
 -- parameter update
@@ -101,11 +94,7 @@
           sHash
     TxGovActionHardForkInitiation _ -> throwOnString "TxGovActionHardForkInitiation unsupported"
     TxGovActionTreasuryWithdrawals mapCredentialLovelace -> do
-<<<<<<< HEAD
-      cardanoMap <- SMap.fromList <$> mapM (\(cred, Script.Lovelace lv) -> (,Emulator.Coin lv) <$> liftTxGen (toRewardAccount cred)) (Map.toList mapCredentialLovelace)
-=======
       cardanoMap <- SMap.fromList <$> mapM (\(cred, Api.Lovelace lv) -> (,Emulator.Coin lv) <$> toRewardAccount cred) (Map.toList mapCredentialLovelace)
->>>>>>> dafd5013
       return $ Conway.TreasuryWithdrawals cardanoMap sHash
     TxGovActionNoConfidence -> return $ Conway.NoConfidence SNothing -- TODO, should not be Nothing later on
     TxGovActionUpdateCommittee {} -> throwOnString "TxGovActionUpdateCommittee unsupported"
@@ -141,11 +130,7 @@
   let conwayProposalProcedure = Conway.ProposalProcedure (Emulator.Coin minDeposit) cred govAction anchor
   (conwayProposalProcedure,) <$> case txSkelProposalWitness of
     Nothing -> return Nothing
-<<<<<<< HEAD
-    Just (script, redeemer) -> Just <$> liftTxGen (toScriptWitness (Script.toVersioned @Script.Script script) redeemer Cardano.NoScriptDatumForStake)
-=======
     Just (script, redeemer) -> Just <$> toScriptWitness script redeemer Cardano.NoScriptDatumForStake
->>>>>>> dafd5013
 
 -- | Translates a list of skeleton proposals into a proposal procedures
 toProposalProcedures ::
