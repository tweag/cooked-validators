--- conflicted
+++ resolved
@@ -25,15 +25,9 @@
         Api.NoOutputDatum -> return $ Cardano.ScriptDatumForTxIn Nothing
         Api.OutputDatum _ -> return Cardano.InlineScriptDatum
         Api.OutputDatumHash datumHash -> do
-<<<<<<< HEAD
-          sDatum <- throwOnLookup "toTxInAndWitness: Unknown datum hash" datumHash =<< asks managedData
+          sDatum <- throwOnMaybe "toTxInAndWitness: Unknown datum hash" =<< datumFromHash datumHash
           return $ Cardano.ScriptDatumForTxIn $ Just $ Ledger.toCardanoScriptData $ Api.getDatum sDatum
-      Cardano.ScriptWitness Cardano.ScriptWitnessForSpending <$> liftTxGen (toScriptWitness validator txSkelRedeemer scriptDatum)
-=======
-          sDatum <- throwOnMaybe "toTxInAndWitness: Unknown validator" =<< datumFromHash datumHash
-          return $ Cardano.ScriptDatumForTxIn $ Ledger.toCardanoScriptData $ Api.getDatum sDatum
       Cardano.ScriptWitness Cardano.ScriptWitnessForSpending <$> toScriptWitness validator txSkelRedeemer scriptDatum
->>>>>>> dafd5013
   throwOnToCardanoErrorOrApply
     "toTxInAndWitness: Unable to translate TxOutRef"
     (,Cardano.BuildTxWith witness)
