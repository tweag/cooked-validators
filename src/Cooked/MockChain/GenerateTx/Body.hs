--- conflicted
+++ resolved
@@ -89,14 +89,10 @@
 txBodyContentToTxBody txBodyContent skel = do
   -- We create the associated Shelley TxBody
   txBody@(Cardano.ShelleyTxBody a body c dats e f) <-
-<<<<<<< HEAD
-    lift $ mapLeft (TxBodyError "generateTx :") $ Cardano.createTransactionBody Cardano.ShelleyBasedEraConway txBodyContent
-=======
     either
       (throwError . MCEGenerationError . TxBodyError "generateTx :")
       return
-      (Cardano.createAndValidateTransactionBody Cardano.ShelleyBasedEraConway txBodyContent)
->>>>>>> dafd5013
+      (Cardano.createTransactionBody Cardano.ShelleyBasedEraConway txBodyContent)
 
   -- There is a chance that the body is in need of additional data. This happens
   -- when the set of reference inputs contains hashed datums that will need to
