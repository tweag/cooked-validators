--- conflicted
+++ resolved
@@ -12,11 +12,6 @@
   )
 where
 
-<<<<<<< HEAD
-import Cardano.Api qualified as Cardano
-import Cardano.Ledger.Shelley.API.Types qualified as Shelley
-=======
->>>>>>> 76091a31
 import Cardano.Node.Emulator.Internal.Node qualified as Emulator
 import Cooked.MockChain.UtxoState
 import Cooked.Skeleton
