-- | This module provides a direct (not staged) implementation of the
-- `MonadBlockChain` specification. This rely on the emulator from
-- cardano-node-emulator for transaction validation, although we have our own
-- internal state. This choice might be revised in the future.
module Cooked.MockChain.Direct where

import Cardano.Api qualified as Cardano
import Cardano.Api.Shelley qualified as Cardano
import Cardano.Ledger.Shelley.API qualified as Shelley
import Cardano.Ledger.Shelley.LedgerState qualified as Shelley
import Cardano.Node.Emulator.Internal.Node qualified as Emulator
import Control.Applicative
import Control.Arrow
import Control.Monad
import Control.Monad.Except
import Control.Monad.Identity
import Control.Monad.Reader
import Control.Monad.State.Strict
import Control.Monad.Writer
import Cooked.Conversion.ToScript
import Cooked.Conversion.ToScriptHash
import Cooked.InitialDistribution
import Cooked.MockChain.Balancing
import Cooked.MockChain.BlockChain
import Cooked.MockChain.GenerateTx
import Cooked.MockChain.MinAda
import Cooked.MockChain.UtxoState
import Cooked.Output
import Cooked.Skeleton
import Data.Bifunctor (bimap)
import Data.Default
import Data.Either.Combinators (mapLeft)
import Data.List (foldl')
import Data.Map.Strict (Map)
import Data.Map.Strict qualified as Map
import Data.Maybe (mapMaybe)
import Data.Set qualified as Set
import Ledger.Index qualified as Ledger
import Ledger.Orphans ()
import Ledger.Slot qualified as Ledger
import Ledger.Tx qualified as Ledger
import Ledger.Tx.CardanoAPI qualified as Ledger
import Optics.Core (view)
import Plutus.Script.Utils.Scripts qualified as Script
import PlutusLedgerApi.V3 qualified as Api

-- * Direct Emulation

-- $mockchaindocstr
--
-- The MockChainT monad provides a direct emulator; that is, it gives us a
-- simple way to call validator scripts directly, without the need for all the
-- complexity the 'Contract' monad introduces.
--
-- Running a 'MockChain' produces a 'UtxoState', a simplified view on
-- 'Api.UtxoIndex', which we also keep in our state.

mcstToUtxoState :: MockChainSt -> UtxoState
mcstToUtxoState MockChainSt {mcstIndex, mcstDatums} =
  UtxoState
    . foldr (\(address, utxoValueSet) acc -> Map.insertWith (<>) address utxoValueSet acc) Map.empty
    . mapMaybe
      ( extractPayload
          . bimap
            Ledger.fromCardanoTxIn
            Ledger.fromCardanoTxOutToPV2TxInfoTxOut'
      )
    . Map.toList
    . Cardano.unUTxO
    $ mcstIndex
  where
    extractPayload :: (Api.TxOutRef, Api.TxOut) -> Maybe (Api.Address, UtxoPayloadSet)
    extractPayload (txOutRef, out@Api.TxOut {Api.txOutAddress, Api.txOutValue, Api.txOutDatum}) =
      do
        let mRefScript = outputReferenceScriptHash out
        txSkelOutDatum <-
          case txOutDatum of
            Api.NoOutputDatum -> Just TxSkelOutNoDatum
            Api.OutputDatum datum -> fst <$> Map.lookup (Script.datumHash datum) mcstDatums
            Api.OutputDatumHash hash -> fst <$> Map.lookup hash mcstDatums
        return
          ( txOutAddress,
            UtxoPayloadSet [UtxoPayload txOutRef txOutValue txSkelOutDatum mRefScript]
          )

-- | Slightly more concrete version of 'UtxoState', used to actually run the
-- simulation.
data MockChainSt = MockChainSt
  { mcstParams :: Emulator.Params,
    mcstIndex :: Ledger.UtxoIndex,
    -- map from datum hash to (datum, count), where count is the number of UTxOs
    -- that currently have the datum. This map is used to display the contents
    -- of the state to the user, and to recover datums for transaction
    -- generation.
    mcstDatums :: Map Api.DatumHash (TxSkelOutDatum, Integer),
    mcstValidators :: Map Script.ValidatorHash (Script.Versioned Script.Validator),
    mcstCurrentSlot :: Ledger.Slot
  }
  deriving (Show)

mcstToSkelContext :: MockChainSt -> SkelContext
mcstToSkelContext MockChainSt {..} =
  SkelContext
    (txOutV2FromLedger <$> getIndex mcstIndex)
    (Map.map fst mcstDatums)

-- | Generating an emulated state for the emulator from a mockchain state and
-- some parameters, based on a standard initial state
mcstToEmulatedLedgerState :: MockChainSt -> Emulator.EmulatedLedgerState
mcstToEmulatedLedgerState MockChainSt {..} =
  let els@(Emulator.EmulatedLedgerState le mps) = Emulator.initialState mcstParams
   in els
        { Emulator._ledgerEnv = le {Shelley.ledgerSlotNo = fromIntegral mcstCurrentSlot},
          Emulator._memPoolState =
            mps
              { Shelley.lsUTxOState =
                  Shelley.smartUTxOState
                    (Emulator.emulatorPParams mcstParams)
                    (Ledger.fromPlutusIndex mcstIndex)
                    (Emulator.Coin 0)
                    (Emulator.Coin 0)
                    def
                    (Emulator.Coin 0)
              }
        }

instance Eq MockChainSt where
  (MockChainSt params1 index1 datums1 validators1 currentSlot1)
    == (MockChainSt params2 index2 datums2 validators2 currentSlot2) =
      and
        [ params1 == params2,
          index1 == index2,
          datums1 == datums2,
          validators1 == validators2,
          currentSlot1 == currentSlot2
        ]

newtype MockChainT m a = MockChainT
  {unMockChain :: (StateT MockChainSt (ExceptT MockChainError (WriterT [MockChainLogEntry] m))) a}
  deriving newtype (Functor, Applicative, MonadState MockChainSt, MonadError MockChainError, MonadWriter [MockChainLogEntry])

type MockChain = MockChainT Identity

-- | Custom monad instance made to increase the slot count automatically
instance (Monad m) => Monad (MockChainT m) where
  return = pure
  MockChainT x >>= f = MockChainT $ x >>= unMockChain . f

instance (Monad m) => MonadFail (MockChainT m) where
  fail = throwError . FailWith

instance MonadTrans MockChainT where
  lift = MockChainT . lift . lift . lift

instance (Monad m, Alternative m) => Alternative (MockChainT m) where
  empty = MockChainT $ StateT $ const $ ExceptT $ WriterT empty
  (<|>) = combineMockChainT (<|>)

combineMockChainT ::
  (Monad m) =>
  (forall a. m a -> m a -> m a) ->
  MockChainT m x ->
  MockChainT m x ->
  MockChainT m x
combineMockChainT f ma mb = MockChainT $
  StateT $ \s ->
    let resA = runWriterT $ runExceptT $ runStateT (unMockChain ma) s
        resB = runWriterT $ runExceptT $ runStateT (unMockChain mb) s
     in ExceptT $ WriterT $ f resA resB

type MockChainReturn a b = (Either MockChainError (a, b), [MockChainLogEntry])

mapMockChainT ::
  (m (MockChainReturn a MockChainSt) -> n (MockChainReturn b MockChainSt)) ->
  MockChainT m a ->
  MockChainT n b
mapMockChainT f = MockChainT . mapStateT (mapExceptT (mapWriterT f)) . unMockChain

-- | Executes a 'MockChainT' from some initial state; does /not/ convert the
-- 'MockChainSt' into a 'UtxoState'.
runMockChainTRaw ::
  (Monad m) =>
  MockChainSt ->
  MockChainT m a ->
  m (MockChainReturn a MockChainSt)
runMockChainTRaw i0 = runWriterT . runExceptT . flip runStateT i0 . unMockChain

-- | Executes a 'MockChainT' from an initial state set up with the given initial
-- value distribution. Similar to 'runMockChainT', uses the default
-- environment. Returns a 'UtxoState' instead of a 'MockChainSt'. If you need
-- the later, use 'runMockChainTRaw'
runMockChainTFrom ::
  (Monad m) =>
  InitialDistribution ->
  MockChainT m a ->
  m (MockChainReturn a UtxoState)
runMockChainTFrom i0 s = first (right (second mcstToUtxoState)) <$> runMockChainTRaw (mockChainSt0From i0) s

-- | Executes a 'MockChainT' from the canonical initial state and environment.
-- The canonical environment uses the default 'SlotConfig' and
-- @Cooked.Wallet.wallet 1@ as the sole wallet signing transactions.
runMockChainT :: (Monad m) => MockChainT m a -> m (MockChainReturn a UtxoState)
runMockChainT = runMockChainTFrom def

-- | See 'runMockChainTRaw'
runMockChainRaw :: MockChain a -> MockChainReturn a MockChainSt
runMockChainRaw = runIdentity . runMockChainTRaw def

-- | See 'runMockChainTFrom'
runMockChainFrom :: InitialDistribution -> MockChain a -> MockChainReturn a UtxoState
runMockChainFrom i0 = runIdentity . runMockChainTFrom i0

-- | See 'runMockChainT'
runMockChain :: MockChain a -> MockChainReturn a UtxoState
runMockChain = runIdentity . runMockChainT

-- * Canonical initial values

utxoState0 :: UtxoState
utxoState0 = mcstToUtxoState mockChainSt0

mockChainSt0 :: MockChainSt
mockChainSt0 = MockChainSt def utxoIndex0 Map.empty Map.empty 0

-- * Initial `MockChainSt` from an initial distribution

mockChainSt0From :: InitialDistribution -> MockChainSt
mockChainSt0From i0 = MockChainSt def (utxoIndex0From i0) (datumMap0From i0) (referenceScriptMap0From i0) 0

instance Default MockChainSt where
  def = mockChainSt0

-- | Reference scripts from initial distributions should be accounted for in the
-- `MockChainSt` which is done using this function.
referenceScriptMap0From :: InitialDistribution -> Map Script.ValidatorHash (Script.Versioned Script.Validator)
referenceScriptMap0From (InitialDistribution initDist) =
  -- This builds a map of entries from the reference scripts contained in the
  -- initial distribution
  Map.fromList $ mapMaybe unitMaybeFrom initDist
  where
    -- This takes a single output and returns a possible map entry when it
    -- contains a reference script
    unitMaybeFrom :: TxSkelOut -> Maybe (Script.ValidatorHash, Script.Versioned Script.Validator)
    unitMaybeFrom (Pays output) = do
      refScript <- view outputReferenceScriptL output
      let vScript@(Script.Versioned script version) = toScript refScript
          Api.ScriptHash scriptHash = toScriptHash vScript
      return (Script.ValidatorHash scriptHash, Script.Versioned (Script.Validator script) version)

-- | Datums from initial distributions should be accounted for in the
-- `MockChainSt` which is done using this function.
datumMap0From :: InitialDistribution -> Map Api.DatumHash (TxSkelOutDatum, Integer)
datumMap0From (InitialDistribution initDist) =
  -- This concatenates singleton maps from inputs and accounts for the number of
  -- occurrences of similar datums
  foldl' (\m -> Map.unionWith (\(d, n1) (_, n2) -> (d, n1 + n2)) m . unitMapFrom) Map.empty initDist
  where
    -- This takes a single output and creates an empty map if it contains no
    -- datum, or a singleton map if it contains one
    unitMapFrom :: TxSkelOut -> Map Api.DatumHash (TxSkelOutDatum, Integer)
    unitMapFrom txSkelOut =
      let datum = view txSkelOutDatumL txSkelOut
       in maybe Map.empty (flip Map.singleton (datum, 1) . Script.datumHash) $ txSkelOutUntypedDatum datum

-- | This creates the initial UtxoIndex from an initial distribution by
-- submitting an initial transaction with the appropriate content:
--
-- - inputs consist of a single dummy pseudo input
--
-- - all non-ada assets in outputs are considered minted
--
-- - outputs are translated from the `TxSkelOut` list in the initial
--   distribution
--
-- Two things to note:
--
-- - We don't know what "Magic" means for the network ID (TODO)
--
-- - The genesis key hash has been taken from
--   https://github.com/input-output-hk/cardano-node/blob/543b267d75d3d448e1940f9ec04b42bd01bbb16b/cardano-api/test/Test/Cardano/Api/Genesis.hs#L60
utxoIndex0From :: InitialDistribution -> Ledger.UtxoIndex
utxoIndex0From (InitialDistribution initDist) = case mkBody of
  Left err -> error $ show err
  -- TODO: There may be better ways to generate this initial state, see
  -- createGenesisTransaction for instance
  Right body -> Ledger.initialise [[Emulator.unsafeMakeValid $ Ledger.CardanoEmulatorEraTx $ Cardano.Tx body []]]
  where
    mkBody :: Either GenerateTxError (Cardano.TxBody Cardano.ConwayEra)
    mkBody = do
      value <- mapLeft (ToCardanoError "Value error") $ Ledger.toCardanoValue (foldl' (\v -> (v <>) . view txSkelOutValueL) mempty initDist)
      let mintValue = flip (Cardano.TxMintValue Cardano.MaryEraOnwardsConway) (Cardano.BuildTxWith mempty) . Cardano.filterValue (/= Cardano.AdaAssetId) $ value
          theNetworkId = Cardano.Testnet $ Cardano.NetworkMagic 42
          genesisKeyHash = Cardano.GenesisUTxOKeyHash $ Shelley.KeyHash "23d51e91ae5adc7ae801e9de4cd54175fb7464ec2680b25686bbb194"
          inputs = [(Cardano.genesisUTxOPseudoTxIn theNetworkId genesisKeyHash, Cardano.BuildTxWith $ Cardano.KeyWitness Cardano.KeyWitnessForSpending)]
      outputs <- mapM (generateTxOut theNetworkId) initDist
      left (TxBodyError "Body error") $
        Cardano.createAndValidateTransactionBody Cardano.ShelleyBasedEraConway $
          Ledger.emptyTxBodyContent {Cardano.txMintValue = mintValue, Cardano.txOuts = outputs, Cardano.txIns = inputs}

utxoIndex0 :: Ledger.UtxoIndex
utxoIndex0 = utxoIndex0From def

-- * Direct Interpretation of Operations

getIndex :: Ledger.UtxoIndex -> Map Api.TxOutRef Ledger.TxOut
getIndex =
  Map.fromList
    . map (bimap Ledger.fromCardanoTxIn (Ledger.TxOut . toCtxTxTxOut))
    . Map.toList
    . Cardano.unUTxO
  where
    -- We need to convert a UTxO context TxOut to a Transaction context Tx out.
    -- It's complicated because the datum type is indexed by the context.
    toCtxTxTxOut :: Cardano.TxOut Cardano.CtxUTxO era -> Cardano.TxOut Cardano.CtxTx era
    toCtxTxTxOut (Cardano.TxOut addr val d refS) =
      let dat = case d of
            Cardano.TxOutDatumNone -> Cardano.TxOutDatumNone
            Cardano.TxOutDatumHash s h -> Cardano.TxOutDatumHash s h
            Cardano.TxOutDatumInline s sd -> Cardano.TxOutDatumInline s sd
       in Cardano.TxOut addr val dat refS

instance (Monad m) => MonadBlockChainBalancing (MockChainT m) where
  getParams = gets mcstParams
  validatorFromHash valHash = gets $ Map.lookup valHash . mcstValidators
  txOutByRefLedger outref = gets $ Map.lookup outref . getIndex . mcstIndex
  datumFromHash datumHash = (txSkelOutUntypedDatum <=< Just . fst <=< Map.lookup datumHash) <$> gets mcstDatums
  utxosAtLedger addr = filter ((addr ==) . outputAddress . txOutV2FromLedger . snd) <$> allUtxosLedger
<<<<<<< HEAD
  publish l = tell [l]
=======
  logEvent l = tell [l]
>>>>>>> afcc1265

instance (Monad m) => MonadBlockChainWithoutValidation (MockChainT m) where
  allUtxosLedger = gets $ Map.toList . getIndex . mcstIndex
  setParams newParams = modify (\st -> st {mcstParams = newParams})
  currentSlot = gets mcstCurrentSlot
  awaitSlot s = modify' (\st -> st {mcstCurrentSlot = max s (mcstCurrentSlot st)}) >> currentSlot

instance (Monad m) => MonadBlockChain (MockChainT m) where
  validateTxSkel skelUnbal = do
    -- We log the submitted skeleton
<<<<<<< HEAD
    gets mcstToSkelContext >>= publish . (`MCLogSubmittedTxSkel` skelUnbal)
=======
    gets mcstToSkelContext >>= logEvent . (`MCLogSubmittedTxSkel` skelUnbal)
>>>>>>> afcc1265
    -- We retrieve the current parameters
    oldParams <- getParams
    -- We compute the optionally modified parameters
    let newParams = applyEmulatorParamsModification (txOptEmulatorParamsModification . txSkelOpts $ skelUnbal) oldParams
    -- We change the parameters for the duration of the validation process
    setParams newParams
    -- We ensure that the outputs have the required minimal amount of ada, when
    -- requested in the skeleton options
    minAdaSkelUnbal <- if txOptEnsureMinAda . txSkelOpts $ skelUnbal then toTxSkelWithMinAda skelUnbal else return skelUnbal
    -- We balance the skeleton when requested in the skeleton option, and get
    -- the associated fee, collateral inputs and return collateral wallet
<<<<<<< HEAD
    (skel, fee, mCollaterals) <- balanceTxSkel minAdaSkelUnbal
    -- We log the adjusted skeleton
    gets mcstToSkelContext >>= \ctx -> publish $ MCLogAdjustedTxSkel ctx skel fee mCollaterals
=======
    (skel, fee, collateralIns, returnCollateralWallet) <- balanceTxSkel minAdaSkelUnbal
    -- We log the adjusted skeleton
    gets mcstToSkelContext >>= \ctx -> logEvent $ MCLogAdjustedTxSkel ctx skel fee collateralIns returnCollateralWallet
>>>>>>> afcc1265
    -- We retrieve data that will be used in the transaction generation process:
    -- datums, validators and various kinds of inputs. This idea is to provide a
    -- rich-enough context for the transaction generation to succeed.
    insData <- txSkelInputData skel
    insValidators <- txSkelInputValidators skel
    insMap <- txSkelInputUtxosPl skel
    refInsMap <- txSkelReferenceInputUtxosPl skel
    collateralInsMap <- case mCollaterals of
      Nothing -> return Map.empty
      Just (collateralIns, _) -> lookupUtxosPl $ Set.toList collateralIns
    -- We attempt to generate the transaction associated with the balanced
    -- skeleton and the retrieved data. This is an internal generation, there is
    -- no validation involved yet.
    cardanoTx <- case generateTx fee newParams insData (insMap <> refInsMap <> collateralInsMap) insValidators mCollaterals skel of
      Left err -> throwError . MCEGenerationError $ err
      -- We apply post-generation modification when applicable
      Right tx -> return $ Ledger.CardanoEmulatorEraTx $ applyRawModOnBalancedTx (txOptUnsafeModTx . txSkelOpts $ skelUnbal) tx
    -- To run transaction validation we need a minimal ledger state
    eLedgerState <- gets mcstToEmulatedLedgerState
    -- We finally run the emulated validation, and we only care about the
    -- validation result, as we update our own internal state
    let (_, mValidationResult) = Emulator.validateCardanoTx newParams eLedgerState cardanoTx
    -- We retrieve our current utxo index to perform modifications associated
    -- with the validated transaction.
    utxoIndex <- gets mcstIndex
    -- We create a new utxo index with an error when validation failed
    let (newUtxoIndex, valError) = case mValidationResult of
          -- In case of a phase 1 error, we give back the same index
          Ledger.FailPhase1 _ err -> (utxoIndex, Just (Ledger.Phase1, err))
          -- In case of a phase 2 error, we retrieve the collaterals (and yes,
          -- despite its name, 'insertCollateral' actually takes the collaterals
          -- away from the index)
          Ledger.FailPhase2 _ err _ -> (Ledger.insertCollateral cardanoTx utxoIndex, Just (Ledger.Phase2, err))
          -- In case of success, we update the index with all inputs and outputs
          -- contained in the transaction
          Ledger.Success {} -> (Ledger.insert cardanoTx utxoIndex, Nothing)
    -- Now that we have compute a new index, we can update it
    modify' (\st -> st {mcstIndex = newUtxoIndex})
    case valError of
      -- When validation failed for any reason, we throw an error. TODO: This
      -- behavior could be subject to change in the future.
      Just err -> throwError (uncurry MCEValidationError err)
      -- Otherwise, we update known validators and datums.
      Nothing -> do
        modify' (\st -> st {mcstDatums = (mcstDatums st `removeMcstDatums` insData) `addMcstDatums` txSkelDataInOutputs skel})
        modify' (\st -> st {mcstValidators = mcstValidators st `Map.union` (txSkelValidatorsInOutputs skel <> txSkelReferenceScripts skel)})
    -- We apply a change of slot when requested in the options
    when (txOptAutoSlotIncrease $ txSkelOpts skel) $
      modify' (\st -> st {mcstCurrentSlot = mcstCurrentSlot st + 1})
    -- We return the parameters to their original state
    setParams oldParams
    -- We log the validated transaction
<<<<<<< HEAD
    publish $ MCLogNewTx (Ledger.fromCardanoTxId $ Ledger.getCardanoTxId cardanoTx)
=======
    logEvent $ MCLogNewTx (Ledger.fromCardanoTxId $ Ledger.getCardanoTxId cardanoTx)
>>>>>>> afcc1265
    -- We return the validated transaction
    return cardanoTx
    where
      addMcstDatums stored new = Map.unionWith (\(d, n1) (_, n2) -> (d, n1 + n2)) stored (Map.map (,1) new)
      -- FIXME: is this correct? What happens if we remove several similar
      -- datums?
      removeMcstDatums = Map.differenceWith $ \(d, n) _ -> if n == 1 then Nothing else Just (d, n - 1)<|MERGE_RESOLUTION|>--- conflicted
+++ resolved
@@ -325,11 +325,7 @@
   txOutByRefLedger outref = gets $ Map.lookup outref . getIndex . mcstIndex
   datumFromHash datumHash = (txSkelOutUntypedDatum <=< Just . fst <=< Map.lookup datumHash) <$> gets mcstDatums
   utxosAtLedger addr = filter ((addr ==) . outputAddress . txOutV2FromLedger . snd) <$> allUtxosLedger
-<<<<<<< HEAD
-  publish l = tell [l]
-=======
   logEvent l = tell [l]
->>>>>>> afcc1265
 
 instance (Monad m) => MonadBlockChainWithoutValidation (MockChainT m) where
   allUtxosLedger = gets $ Map.toList . getIndex . mcstIndex
@@ -340,11 +336,7 @@
 instance (Monad m) => MonadBlockChain (MockChainT m) where
   validateTxSkel skelUnbal = do
     -- We log the submitted skeleton
-<<<<<<< HEAD
-    gets mcstToSkelContext >>= publish . (`MCLogSubmittedTxSkel` skelUnbal)
-=======
     gets mcstToSkelContext >>= logEvent . (`MCLogSubmittedTxSkel` skelUnbal)
->>>>>>> afcc1265
     -- We retrieve the current parameters
     oldParams <- getParams
     -- We compute the optionally modified parameters
@@ -356,15 +348,9 @@
     minAdaSkelUnbal <- if txOptEnsureMinAda . txSkelOpts $ skelUnbal then toTxSkelWithMinAda skelUnbal else return skelUnbal
     -- We balance the skeleton when requested in the skeleton option, and get
     -- the associated fee, collateral inputs and return collateral wallet
-<<<<<<< HEAD
     (skel, fee, mCollaterals) <- balanceTxSkel minAdaSkelUnbal
     -- We log the adjusted skeleton
-    gets mcstToSkelContext >>= \ctx -> publish $ MCLogAdjustedTxSkel ctx skel fee mCollaterals
-=======
-    (skel, fee, collateralIns, returnCollateralWallet) <- balanceTxSkel minAdaSkelUnbal
-    -- We log the adjusted skeleton
-    gets mcstToSkelContext >>= \ctx -> logEvent $ MCLogAdjustedTxSkel ctx skel fee collateralIns returnCollateralWallet
->>>>>>> afcc1265
+    gets mcstToSkelContext >>= \ctx -> logEvent $ MCLogAdjustedTxSkel ctx skel fee mCollaterals
     -- We retrieve data that will be used in the transaction generation process:
     -- datums, validators and various kinds of inputs. This idea is to provide a
     -- rich-enough context for the transaction generation to succeed.
@@ -417,11 +403,7 @@
     -- We return the parameters to their original state
     setParams oldParams
     -- We log the validated transaction
-<<<<<<< HEAD
-    publish $ MCLogNewTx (Ledger.fromCardanoTxId $ Ledger.getCardanoTxId cardanoTx)
-=======
     logEvent $ MCLogNewTx (Ledger.fromCardanoTxId $ Ledger.getCardanoTxId cardanoTx)
->>>>>>> afcc1265
     -- We return the validated transaction
     return cardanoTx
     where
