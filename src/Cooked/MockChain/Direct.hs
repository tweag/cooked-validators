-- | This module provides a direct (not staged) implementation of the
-- `MonadBlockChain` specification. This rely on the emulator from
-- cardano-node-emulator for transaction validation, although we have our own
-- internal state. This choice might be revised in the future.
module Cooked.MockChain.Direct where

import Cardano.Api qualified as Cardano
import Cardano.Api.Shelley qualified as Cardano
import Cardano.Ledger.Shelley.API qualified as Shelley
import Cardano.Ledger.Shelley.LedgerState qualified as Shelley
import Cardano.Node.Emulator.Internal.Node qualified as Emulator
import Control.Applicative
import Control.Arrow
import Control.Monad
import Control.Monad.Except
import Control.Monad.Identity
import Control.Monad.Reader
import Control.Monad.State.Strict
import Control.Monad.Writer
import Cooked.Conversion.ToScript
import Cooked.Conversion.ToScriptHash
import Cooked.InitialDistribution
import Cooked.MockChain.Balancing
import Cooked.MockChain.BlockChain
import Cooked.MockChain.GenerateTx
import Cooked.MockChain.MinAda
import Cooked.MockChain.UtxoState
import Cooked.Output
import Cooked.Skeleton
import Data.Bifunctor (bimap)
import Data.Default
import Data.Either.Combinators (mapLeft)
import Data.List (foldl')
import Data.Map.Strict (Map)
import Data.Map.Strict qualified as Map
import Data.Maybe (mapMaybe)
import Data.Set qualified as Set
import Ledger.Index qualified as Ledger
import Ledger.Orphans ()
import Ledger.Slot qualified as Ledger
import Ledger.Tx qualified as Ledger
import Ledger.Tx.CardanoAPI qualified as Ledger
import Optics.Core (view)
import Plutus.Script.Utils.Scripts qualified as Script
import PlutusLedgerApi.V3 qualified as Api

-- * Direct Emulation

-- $mockchaindocstr
--
-- The MockChainT monad provides a direct emulator; that is, it gives us a
-- simple way to call validator scripts directly, without the need for all the
-- complexity the 'Contract' monad introduces.
--
-- Running a 'MockChain' produces a 'UtxoState', a simplified view on
-- 'Ledger.UtxoIndex', which we also keep in our state.

mcstToUtxoState :: MockChainSt -> UtxoState
mcstToUtxoState MockChainSt {mcstIndex, mcstDatums} =
  UtxoState
    . foldr (\(address, utxoValueSet) acc -> Map.insertWith (<>) address utxoValueSet acc) Map.empty
    . mapMaybe
      ( extractPayload
          . bimap
            Ledger.fromCardanoTxIn
            Ledger.fromCardanoTxOutToPV2TxInfoTxOut'
      )
    . Map.toList
    . Cardano.unUTxO
    $ mcstIndex
  where
    extractPayload :: (Api.TxOutRef, Api.TxOut) -> Maybe (Api.Address, UtxoPayloadSet)
    extractPayload (txOutRef, out@Api.TxOut {Api.txOutAddress, Api.txOutValue, Api.txOutDatum}) =
      do
        let mRefScript = outputReferenceScriptHash out
        txSkelOutDatum <-
          case txOutDatum of
            Api.NoOutputDatum -> Just TxSkelOutNoDatum
            Api.OutputDatum datum -> fst <$> Map.lookup (Script.datumHash datum) mcstDatums
            Api.OutputDatumHash hash -> fst <$> Map.lookup hash mcstDatums
        return
          ( txOutAddress,
            UtxoPayloadSet [UtxoPayload txOutRef txOutValue txSkelOutDatum mRefScript]
          )

-- | Slightly more concrete version of 'UtxoState', used to actually run the
-- simulation.
data MockChainSt = MockChainSt
  { mcstParams :: Emulator.Params,
    mcstIndex :: Ledger.UtxoIndex,
    -- map from datum hash to (datum, count), where count is the number of UTxOs
    -- that currently have the datum. This map is used to display the contents
    -- of the state to the user, and to recover datums for transaction
    -- generation.
    mcstDatums :: Map Api.DatumHash (TxSkelOutDatum, Integer),
    mcstValidators :: Map Script.ValidatorHash (Script.Versioned Script.Validator),
    mcstCurrentSlot :: Ledger.Slot
  }
  deriving (Show)

mcstToSkelContext :: MockChainSt -> SkelContext
mcstToSkelContext MockChainSt {..} =
  SkelContext
    (getIndex mcstIndex)
    (Map.map fst mcstDatums)

-- | Generating an emulated state for the emulator from a mockchain state and
-- some parameters, based on a standard initial state
mcstToEmulatedLedgerState :: MockChainSt -> Emulator.EmulatedLedgerState
mcstToEmulatedLedgerState MockChainSt {..} =
  let els@(Emulator.EmulatedLedgerState le mps) = Emulator.initialState mcstParams
   in els
        { Emulator._ledgerEnv = le {Shelley.ledgerSlotNo = fromIntegral mcstCurrentSlot},
          Emulator._memPoolState =
            mps
              { Shelley.lsUTxOState =
                  Shelley.smartUTxOState
                    (Emulator.emulatorPParams mcstParams)
                    (Ledger.fromPlutusIndex mcstIndex)
                    (Emulator.Coin 0)
                    (Emulator.Coin 0)
                    def
                    (Emulator.Coin 0)
              }
        }

instance Eq MockChainSt where
  (MockChainSt params1 index1 datums1 validators1 currentSlot1)
    == (MockChainSt params2 index2 datums2 validators2 currentSlot2) =
      and
        [ params1 == params2,
          index1 == index2,
          datums1 == datums2,
          validators1 == validators2,
          currentSlot1 == currentSlot2
        ]

newtype MockChainT m a = MockChainT
  {unMockChain :: (StateT MockChainSt (ExceptT MockChainError (WriterT [MockChainLogEntry] m))) a}
  deriving newtype (Functor, Applicative, MonadState MockChainSt, MonadError MockChainError, MonadWriter [MockChainLogEntry])

type MockChain = MockChainT Identity

-- | Custom monad instance made to increase the slot count automatically
instance (Monad m) => Monad (MockChainT m) where
  return = pure
  MockChainT x >>= f = MockChainT $ x >>= unMockChain . f

instance (Monad m) => MonadFail (MockChainT m) where
  fail = throwError . FailWith

instance MonadTrans MockChainT where
  lift = MockChainT . lift . lift . lift

instance (Monad m, Alternative m) => Alternative (MockChainT m) where
  empty = MockChainT $ StateT $ const $ ExceptT $ WriterT empty
  (<|>) = combineMockChainT (<|>)

combineMockChainT ::
  (Monad m) =>
  (forall a. m a -> m a -> m a) ->
  MockChainT m x ->
  MockChainT m x ->
  MockChainT m x
combineMockChainT f ma mb = MockChainT $
  StateT $ \s ->
    let resA = runWriterT $ runExceptT $ runStateT (unMockChain ma) s
        resB = runWriterT $ runExceptT $ runStateT (unMockChain mb) s
     in ExceptT $ WriterT $ f resA resB

type MockChainReturn a b = (Either MockChainError (a, b), [MockChainLogEntry])

mapMockChainT ::
  (m (MockChainReturn a MockChainSt) -> n (MockChainReturn b MockChainSt)) ->
  MockChainT m a ->
  MockChainT n b
mapMockChainT f = MockChainT . mapStateT (mapExceptT (mapWriterT f)) . unMockChain

-- | Executes a 'MockChainT' from some initial state; does /not/ convert the
-- 'MockChainSt' into a 'UtxoState'.
runMockChainTRaw ::
  (Monad m) =>
  MockChainSt ->
  MockChainT m a ->
  m (MockChainReturn a MockChainSt)
runMockChainTRaw i0 = runWriterT . runExceptT . flip runStateT i0 . unMockChain

-- | Executes a 'MockChainT' from an initial state set up with the given initial
-- value distribution. Similar to 'runMockChainT', uses the default
-- environment. Returns a 'UtxoState' instead of a 'MockChainSt'. If you need
-- the later, use 'runMockChainTRaw'
runMockChainTFrom ::
  (Monad m) =>
  InitialDistribution ->
  MockChainT m a ->
  m (MockChainReturn a UtxoState)
runMockChainTFrom i0 s = first (right (second mcstToUtxoState)) <$> runMockChainTRaw (mockChainSt0From i0) s

-- | Executes a 'MockChainT' from the canonical initial state and environment.
-- The canonical environment uses the default 'SlotConfig' and
-- @Cooked.Wallet.wallet 1@ as the sole wallet signing transactions.
runMockChainT :: (Monad m) => MockChainT m a -> m (MockChainReturn a UtxoState)
runMockChainT = runMockChainTFrom def

-- | See 'runMockChainTRaw'
runMockChainRaw :: MockChain a -> MockChainReturn a MockChainSt
runMockChainRaw = runIdentity . runMockChainTRaw def

-- | See 'runMockChainTFrom'
runMockChainFrom :: InitialDistribution -> MockChain a -> MockChainReturn a UtxoState
runMockChainFrom i0 = runIdentity . runMockChainTFrom i0

-- | See 'runMockChainT'
runMockChain :: MockChain a -> MockChainReturn a UtxoState
runMockChain = runIdentity . runMockChainT

-- * Canonical initial values

utxoState0 :: UtxoState
utxoState0 = mcstToUtxoState mockChainSt0

mockChainSt0 :: MockChainSt
mockChainSt0 = MockChainSt def utxoIndex0 Map.empty Map.empty 0

-- * Initial `MockChainSt` from an initial distribution

mockChainSt0From :: InitialDistribution -> MockChainSt
mockChainSt0From i0 = MockChainSt def (utxoIndex0From i0) (datumMap0From i0) (referenceScriptMap0From i0) 0

instance Default MockChainSt where
  def = mockChainSt0

-- | Reference scripts from initial distributions should be accounted for in the
-- `MockChainSt` which is done using this function.
referenceScriptMap0From :: InitialDistribution -> Map Script.ValidatorHash (Script.Versioned Script.Validator)
referenceScriptMap0From (InitialDistribution initDist) =
  -- This builds a map of entries from the reference scripts contained in the
  -- initial distribution
  Map.fromList $ mapMaybe unitMaybeFrom initDist
  where
    -- This takes a single output and returns a possible map entry when it
    -- contains a reference script
    unitMaybeFrom :: TxSkelOut -> Maybe (Script.ValidatorHash, Script.Versioned Script.Validator)
    unitMaybeFrom (Pays output) = do
      refScript <- view outputReferenceScriptL output
      let vScript@(Script.Versioned script version) = toScript refScript
          Api.ScriptHash scriptHash = toScriptHash vScript
      return (Script.ValidatorHash scriptHash, Script.Versioned (Script.Validator script) version)

-- | Datums from initial distributions should be accounted for in the
-- `MockChainSt` which is done using this function.
datumMap0From :: InitialDistribution -> Map Api.DatumHash (TxSkelOutDatum, Integer)
datumMap0From (InitialDistribution initDist) =
  -- This concatenates singleton maps from inputs and accounts for the number of
  -- occurrences of similar datums
  foldl' (\m -> Map.unionWith (\(d, n1) (_, n2) -> (d, n1 + n2)) m . unitMapFrom) Map.empty initDist
  where
    -- This takes a single output and creates an empty map if it contains no
    -- datum, or a singleton map if it contains one
    unitMapFrom :: TxSkelOut -> Map Api.DatumHash (TxSkelOutDatum, Integer)
    unitMapFrom txSkelOut =
      let datum = view txSkelOutDatumL txSkelOut
       in maybe Map.empty (flip Map.singleton (datum, 1) . Script.datumHash) $ txSkelOutUntypedDatum datum

-- | This creates the initial UtxoIndex from an initial distribution by
-- submitting an initial transaction with the appropriate content:
--
-- - inputs consist of a single dummy pseudo input
--
-- - all non-ada assets in outputs are considered minted
--
-- - outputs are translated from the `TxSkelOut` list in the initial
--   distribution
--
-- Two things to note:
--
-- - We don't know what "Magic" means for the network ID (TODO)
--
-- - The genesis key hash has been taken from
--   https://github.com/input-output-hk/cardano-node/blob/543b267d75d3d448e1940f9ec04b42bd01bbb16b/cardano-api/test/Test/Cardano/Api/Genesis.hs#L60
utxoIndex0From :: InitialDistribution -> Ledger.UtxoIndex
utxoIndex0From (InitialDistribution initDist) = case mkBody of
  Left err -> error $ show err
  -- TODO: There may be better ways to generate this initial state, see
  -- createGenesisTransaction for instance
  Right body -> Ledger.initialise [[Emulator.unsafeMakeValid $ Ledger.CardanoEmulatorEraTx $ Cardano.Tx body []]]
  where
    mkBody :: Either GenerateTxError (Cardano.TxBody Cardano.ConwayEra)
    mkBody = do
      value <- mapLeft (ToCardanoError "Value error") $ Ledger.toCardanoValue (foldl' (\v -> (v <>) . view txSkelOutValueL) mempty initDist)
      let mintValue = flip (Cardano.TxMintValue Cardano.MaryEraOnwardsConway) (Cardano.BuildTxWith mempty) . Cardano.filterValue (/= Cardano.AdaAssetId) $ value
          theNetworkId = Cardano.Testnet $ Cardano.NetworkMagic 42
          genesisKeyHash = Cardano.GenesisUTxOKeyHash $ Shelley.KeyHash "23d51e91ae5adc7ae801e9de4cd54175fb7464ec2680b25686bbb194"
          inputs = [(Cardano.genesisUTxOPseudoTxIn theNetworkId genesisKeyHash, Cardano.BuildTxWith $ Cardano.KeyWitness Cardano.KeyWitnessForSpending)]
      outputs <- mapM (generateTxOut theNetworkId) initDist
      left (TxBodyError "Body error") $
        Cardano.createAndValidateTransactionBody Cardano.ShelleyBasedEraConway $
          Ledger.emptyTxBodyContent {Cardano.txMintValue = mintValue, Cardano.txOuts = outputs, Cardano.txIns = inputs}

utxoIndex0 :: Ledger.UtxoIndex
utxoIndex0 = utxoIndex0From def

-- * Direct Interpretation of Operations

getIndex :: Ledger.UtxoIndex -> Map Api.TxOutRef Api.TxOut
getIndex =
  Map.fromList
    . map (bimap Ledger.fromCardanoTxIn (Ledger.fromCardanoTxOutToPV2TxInfoTxOut . toCtxTxTxOut))
    . Map.toList
    . Cardano.unUTxO
  where
    -- We need to convert a UTxO context TxOut to a Transaction context Tx out.
    -- It's complicated because the datum type is indexed by the context.
    toCtxTxTxOut :: Cardano.TxOut Cardano.CtxUTxO era -> Cardano.TxOut Cardano.CtxTx era
    toCtxTxTxOut (Cardano.TxOut addr val d refS) =
      let dat = case d of
            Cardano.TxOutDatumNone -> Cardano.TxOutDatumNone
            Cardano.TxOutDatumHash s h -> Cardano.TxOutDatumHash s h
            Cardano.TxOutDatumInline s sd -> Cardano.TxOutDatumInline s sd
       in Cardano.TxOut addr val dat refS

instance (Monad m) => MonadBlockChainBalancing (MockChainT m) where
  getParams = gets mcstParams
  validatorFromHash valHash = gets $ Map.lookup valHash . mcstValidators
  txOutByRef outref = gets $ Map.lookup outref . getIndex . mcstIndex
  datumFromHash datumHash = (txSkelOutUntypedDatum <=< Just . fst <=< Map.lookup datumHash) <$> gets mcstDatums
<<<<<<< HEAD
  utxosAt addr = filter ((addr ==) . outputAddress . snd) <$> allUtxos
  publish l = tell [l]
=======
  utxosAtLedger addr = filter ((addr ==) . outputAddress . txOutV2FromLedger . snd) <$> allUtxosLedger
  logEvent l = tell [l]
>>>>>>> ee333f6c

instance (Monad m) => MonadBlockChainWithoutValidation (MockChainT m) where
  allUtxos = gets $ Map.toList . getIndex . mcstIndex
  setParams newParams = modify (\st -> st {mcstParams = newParams})
  currentSlot = gets mcstCurrentSlot
  awaitSlot s = modify' (\st -> st {mcstCurrentSlot = max s (mcstCurrentSlot st)}) >> currentSlot

instance (Monad m) => MonadBlockChain (MockChainT m) where
  validateTxSkel skelUnbal = do
    -- We log the submitted skeleton
    gets mcstToSkelContext >>= logEvent . (`MCLogSubmittedTxSkel` skelUnbal)
    -- We retrieve the current parameters
    oldParams <- getParams
    -- We compute the optionally modified parameters
    let newParams = applyEmulatorParamsModification (txOptEmulatorParamsModification . txSkelOpts $ skelUnbal) oldParams
    -- We change the parameters for the duration of the validation process
    setParams newParams
    -- We ensure that the outputs have the required minimal amount of ada, when
    -- requested in the skeleton options
    minAdaSkelUnbal <- if txOptEnsureMinAda . txSkelOpts $ skelUnbal then toTxSkelWithMinAda skelUnbal else return skelUnbal
    -- We balance the skeleton when requested in the skeleton option, and get
    -- the associated fee, collateral inputs and return collateral wallet
    (skel, fee, mCollaterals) <- balanceTxSkel minAdaSkelUnbal
    -- We log the adjusted skeleton
    gets mcstToSkelContext >>= \ctx -> logEvent $ MCLogAdjustedTxSkel ctx skel fee mCollaterals
    -- We retrieve data that will be used in the transaction generation process:
    -- datums, validators and various kinds of inputs. This idea is to provide a
    -- rich-enough context for the transaction generation to succeed.
    insData <- txSkelInputData skel
    insValidators <- txSkelInputValidators skel
    insMap <- txSkelInputUtxos skel
    refInsMap <- txSkelReferenceInputUtxos skel
    collateralInsMap <- case mCollaterals of
      Nothing -> return Map.empty
      Just (collateralIns, _) -> lookupUtxos $ Set.toList collateralIns
    -- We attempt to generate the transaction associated with the balanced
    -- skeleton and the retrieved data. This is an internal generation, there is
    -- no validation involved yet.
    cardanoTx <- case generateTx fee newParams insData (insMap <> refInsMap <> collateralInsMap) insValidators mCollaterals skel of
      Left err -> throwError . MCEGenerationError $ err
      -- We apply post-generation modification when applicable
      Right tx -> return $ Ledger.CardanoEmulatorEraTx $ applyRawModOnBalancedTx (txOptUnsafeModTx . txSkelOpts $ skelUnbal) tx
    -- To run transaction validation we need a minimal ledger state
    eLedgerState <- gets mcstToEmulatedLedgerState
    -- We finally run the emulated validation, and we only care about the
    -- validation result, as we update our own internal state
    let (_, mValidationResult) = Emulator.validateCardanoTx newParams eLedgerState cardanoTx
    -- We retrieve our current utxo index to perform modifications associated
    -- with the validated transaction.
    utxoIndex <- gets mcstIndex
    -- We create a new utxo index with an error when validation failed
    let (newUtxoIndex, valError) = case mValidationResult of
          -- In case of a phase 1 error, we give back the same index
          Ledger.FailPhase1 _ err -> (utxoIndex, Just (Ledger.Phase1, err))
          -- In case of a phase 2 error, we retrieve the collaterals (and yes,
          -- despite its name, 'insertCollateral' actually takes the collaterals
          -- away from the index)
          Ledger.FailPhase2 _ err _ -> (Ledger.insertCollateral cardanoTx utxoIndex, Just (Ledger.Phase2, err))
          -- In case of success, we update the index with all inputs and outputs
          -- contained in the transaction
          Ledger.Success {} -> (Ledger.insert cardanoTx utxoIndex, Nothing)
    -- Now that we have compute a new index, we can update it
    modify' (\st -> st {mcstIndex = newUtxoIndex})
    case valError of
      -- When validation failed for any reason, we throw an error. TODO: This
      -- behavior could be subject to change in the future.
      Just err -> throwError (uncurry MCEValidationError err)
      -- Otherwise, we update known validators and datums.
      Nothing -> do
        modify' (\st -> st {mcstDatums = (mcstDatums st `removeMcstDatums` insData) `addMcstDatums` txSkelDataInOutputs skel})
        modify' (\st -> st {mcstValidators = mcstValidators st `Map.union` (txSkelValidatorsInOutputs skel <> txSkelReferenceScripts skel)})
    -- We apply a change of slot when requested in the options
    when (txOptAutoSlotIncrease $ txSkelOpts skel) $
      modify' (\st -> st {mcstCurrentSlot = mcstCurrentSlot st + 1})
    -- We return the parameters to their original state
    setParams oldParams
    -- We log the validated transaction
    logEvent $ MCLogNewTx (Ledger.fromCardanoTxId $ Ledger.getCardanoTxId cardanoTx)
    -- We return the validated transaction
    return cardanoTx
    where
      addMcstDatums stored new = Map.unionWith (\(d, n1) (_, n2) -> (d, n1 + n2)) stored (Map.map (,1) new)
      -- FIXME: is this correct? What happens if we remove several similar
      -- datums?
      removeMcstDatums = Map.differenceWith $ \(d, n) _ -> if n == 1 then Nothing else Just (d, n - 1)<|MERGE_RESOLUTION|>--- conflicted
+++ resolved
@@ -324,13 +324,8 @@
   validatorFromHash valHash = gets $ Map.lookup valHash . mcstValidators
   txOutByRef outref = gets $ Map.lookup outref . getIndex . mcstIndex
   datumFromHash datumHash = (txSkelOutUntypedDatum <=< Just . fst <=< Map.lookup datumHash) <$> gets mcstDatums
-<<<<<<< HEAD
   utxosAt addr = filter ((addr ==) . outputAddress . snd) <$> allUtxos
-  publish l = tell [l]
-=======
-  utxosAtLedger addr = filter ((addr ==) . outputAddress . txOutV2FromLedger . snd) <$> allUtxosLedger
   logEvent l = tell [l]
->>>>>>> ee333f6c
 
 instance (Monad m) => MonadBlockChainWithoutValidation (MockChainT m) where
   allUtxos = gets $ Map.toList . getIndex . mcstIndex
