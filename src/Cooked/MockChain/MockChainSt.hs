--- conflicted
+++ resolved
@@ -177,10 +177,6 @@
     unitMaybeFrom (Pays output) = do
       refScript <- view outputReferenceScriptL output
       let vScript@(Script.Versioned script version) = toVersionedScript refScript
-<<<<<<< HEAD
-          Api.ScriptHash scriptHash = Script.toScriptHash vScript
-      return (Script.ValidatorHash scriptHash, Script.Versioned (Script.Validator script) version)
-=======
       return (Script.ValidatorHash $ Api.getScriptHash $ toScriptHash vScript, Script.Versioned (Script.Validator script) version)
 
 -- | Scripts from initial distributions should be accounted for in the
@@ -197,7 +193,6 @@
     unitMaybeFrom txSkelOut = do
       val <- txSkelOutValidator txSkelOut
       return (Script.ValidatorHash $ Api.getScriptHash $ toScriptHash val, val)
->>>>>>> d2df6038
 
 -- | Datums from initial distributions should be accounted for in the
 -- `MockChainSt` which is done using this function.
@@ -239,22 +234,12 @@
   where
     mkBody :: Either GenerateTxError (Cardano.TxBody Cardano.ConwayEra)
     mkBody = do
-<<<<<<< HEAD
-      -- value <- mapLeft (ToCardanoError "Value error") $ Ledger.toCardanoValue (foldl' (\v -> (v <>) . view txSkelOutValueL) mempty initDist)
-      let -- mintValue = (Cardano.TxMintValue Cardano.MaryEraOnwardsConway) (Cardano.filterValue (/= Cardano.AdaAssetId) $ value) (Cardano.BuildTxWith mempty)
-          theNetworkId = Cardano.Testnet $ Cardano.NetworkMagic 42
-=======
       let theNetworkId = Cardano.Testnet $ Cardano.NetworkMagic 42
->>>>>>> d2df6038
           genesisKeyHash = Cardano.GenesisUTxOKeyHash $ Shelley.KeyHash "23d51e91ae5adc7ae801e9de4cd54175fb7464ec2680b25686bbb194"
           inputs = [(Cardano.genesisUTxOPseudoTxIn theNetworkId genesisKeyHash, Cardano.BuildTxWith $ Cardano.KeyWitness Cardano.KeyWitnessForSpending)]
       outputs <- mapM (generateTxOut theNetworkId) initDist
       left (TxBodyError "Body error") $
-<<<<<<< HEAD
         Cardano.createTransactionBody Cardano.ShelleyBasedEraConway $
-=======
-        Cardano.createAndValidateTransactionBody Cardano.ShelleyBasedEraConway $
->>>>>>> d2df6038
           Ledger.emptyTxBodyContent {Cardano.txOuts = outputs, Cardano.txIns = inputs}
 
 utxoIndex0 :: Ledger.UtxoIndex
