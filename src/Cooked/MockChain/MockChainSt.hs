--- conflicted
+++ resolved
@@ -6,12 +6,7 @@
 import Cardano.Ledger.Shelley.LedgerState qualified as Shelley
 import Cardano.Node.Emulator.Internal.Node qualified as Emulator
 import Control.Monad
-<<<<<<< HEAD
-=======
 import Control.Monad.Except
-import Cooked.Conversion.ToScriptHash
-import Cooked.Conversion.ToVersionedScript
->>>>>>> dafd5013
 import Cooked.InitialDistribution
 import Cooked.MockChain.BlockChain
 import Cooked.MockChain.GenerateTx
@@ -222,26 +217,6 @@
 --
 -- - The genesis key hash has been taken from
 --   https://github.com/input-output-hk/cardano-node/blob/543b267d75d3d448e1940f9ec04b42bd01bbb16b/cardano-api/test/Test/Cardano/Api/Genesis.hs#L60
-<<<<<<< HEAD
-utxoIndex0From :: InitialDistribution -> Ledger.UtxoIndex
-utxoIndex0From (InitialDistribution initDist) = case mkBody of
-  Left err -> error $ show err
-  -- TODO: There may be better ways to generate this initial state, see
-  -- createGenesisTransaction for instance
-  Right body -> Ledger.initialise [[Emulator.unsafeMakeValid $ Ledger.CardanoEmulatorEraTx $ Cardano.Tx body []]]
-  where
-    mkBody :: Either GenerateTxError (Cardano.TxBody Cardano.ConwayEra)
-    mkBody = do
-      let theNetworkId = Cardano.Testnet $ Cardano.NetworkMagic 42
-          genesisKeyHash = Cardano.GenesisUTxOKeyHash $ Shelley.KeyHash "23d51e91ae5adc7ae801e9de4cd54175fb7464ec2680b25686bbb194"
-          inputs = [(Cardano.genesisUTxOPseudoTxIn theNetworkId genesisKeyHash, Cardano.BuildTxWith $ Cardano.KeyWitness Cardano.KeyWitnessForSpending)]
-      outputs <- mapM ((\txSkelOut -> maybe txSkelOut fst <$> toTxSkelOutWithMinAda def txSkelOut) >=> generateTxOut theNetworkId) initDist
-      left (TxBodyError "Body error") $
-        Cardano.createTransactionBody Cardano.ShelleyBasedEraConway $
-          Ledger.emptyTxBodyContent {Cardano.txOuts = outputs, Cardano.txIns = inputs}
-
-utxoIndex0 :: Ledger.UtxoIndex
-=======
 utxoIndex0From :: (MonadBlockChainBalancing m) => InitialDistribution -> m Ledger.UtxoIndex
 utxoIndex0From (InitialDistribution initDist) = do
   networkId <- Emulator.pNetworkId <$> getParams
@@ -252,11 +227,10 @@
     <$> either
       (throwError . MCEGenerationError . TxBodyError "generateTx :")
       return
-      ( Cardano.createAndValidateTransactionBody
+      ( Cardano.createTransactionBody
           Cardano.ShelleyBasedEraConway
           (Ledger.emptyTxBodyContent {Cardano.txOuts = outputs, Cardano.txIns = inputs})
       )
 
 utxoIndex0 :: (MonadBlockChainBalancing m) => m Ledger.UtxoIndex
->>>>>>> dafd5013
 utxoIndex0 = utxoIndex0From def