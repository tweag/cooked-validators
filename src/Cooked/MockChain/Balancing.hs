--- conflicted
+++ resolved
@@ -44,8 +44,6 @@
 
 type Collaterals = Set Api.TxOutRef
 
-type MCollaterals = Maybe (Collaterals, Wallet)
-
 type BalancingOutputs = [(Api.TxOutRef, Api.TxOut)]
 
 -- | This is the main entry point of our balancing mechanism. This function
@@ -54,11 +52,7 @@
 -- be empty when no script is involved in the transaction. The options from the
 -- skeleton control whether it should be balanced, and how to compute its
 -- associated elements.
-<<<<<<< HEAD
-balanceTxSkel :: (MonadBlockChainBalancing m) => TxSkel -> m (TxSkel, Fee, MCollaterals)
-=======
 balanceTxSkel :: (MonadBlockChainBalancing m) => TxSkel -> m (TxSkel, Fee, Maybe (Collaterals, Wallet))
->>>>>>> 1d7560d1
 balanceTxSkel skelUnbal@TxSkel {..} = do
   -- We retrieve the possible balancing wallet. Any extra payment will be
   -- redirected to them, and utxos will be taken from their wallet if associated
@@ -84,15 +78,11 @@
     -- We retrieve the various kinds of scripts
     spendingScripts <- txSkelInputValidators skelUnbal
     -- The transaction will only require collaterals when involving scripts
-<<<<<<< HEAD
     let noScriptInvolved =
           Map.null txSkelMints
             && null (mapMaybe txSkelProposalWitness txSkelProposals)
             && Map.null spendingScripts
             && null (txSkelWithdrawalsScripts skelUnbal)
-=======
-    let noScriptInvolved = Map.null txSkelMints && null (mapMaybe txSkelProposalWitness txSkelProposals) && Map.null spendingScripts
->>>>>>> 1d7560d1
     case (noScriptInvolved, txOptCollateralUtxos txSkelOpts) of
       (True, CollateralUtxosFromSet utxos _) -> logEvent (MCLogUnusedCollaterals $ Right utxos) >> return Nothing
       (True, CollateralUtxosFromWallet cWallet) -> logEvent (MCLogUnusedCollaterals $ Left cWallet) >> return Nothing
@@ -105,11 +95,7 @@
 
   -- At this point, the presence (or absence) of balancing wallet dictates
   -- whether the transaction should be automatically balanced or not.
-<<<<<<< HEAD
-  (txSkelBal, fee, adjustedMCollaterals) <- case balancingWallet of
-=======
   (txSkelBal, fee, adjustedColsAndWallet) <- case balancingWallet of
->>>>>>> 1d7560d1
     Nothing ->
       -- The balancing should not be performed. We still adjust the collaterals
       -- though around a provided fee, or the maximum fee.
@@ -141,19 +127,11 @@
         -- If fee are provided manually, we adjust the collaterals and the
         -- skeleton around them directly.
         ManualFee fee -> do
-<<<<<<< HEAD
-          adjustedMCollaterals <- collateralsFromFees fee mCollaterals
-          attemptedSkel <- computeBalancedTxSkel bWallet balancingUtxos skelUnbal fee
-          return (attemptedSkel, fee, adjustedMCollaterals)
-
-  return (txSkelBal, fee, adjustedMCollaterals)
-=======
           adjustedColsAndWallet <- collateralsFromFees fee mCollaterals
           attemptedSkel <- computeBalancedTxSkel bWallet balancingUtxos skelUnbal fee
           return (attemptedSkel, fee, adjustedColsAndWallet)
 
   return (txSkelBal, fee, adjustedColsAndWallet)
->>>>>>> 1d7560d1
   where
     filterAndWarn f s l
       | (ok, toInteger . length -> koLength) <- partition f l =
@@ -186,24 +164,15 @@
 
 -- | Computes optimal fee for a given skeleton and balances it around those fees.
 -- This uses a dichotomic search for an optimal "balanceable around" fee.
-<<<<<<< HEAD
-computeFeeAndBalance :: (MonadBlockChainBalancing m) => Wallet -> Fee -> Fee -> BalancingOutputs -> MCollaterals -> TxSkel -> m (TxSkel, Fee, MCollaterals)
-=======
 computeFeeAndBalance :: (MonadBlockChainBalancing m) => Wallet -> Fee -> Fee -> BalancingOutputs -> Maybe (Collaterals, Wallet) -> TxSkel -> m (TxSkel, Fee, Maybe (Collaterals, Wallet))
->>>>>>> 1d7560d1
 computeFeeAndBalance _ minFee maxFee _ _ _
   | minFee > maxFee =
       throwError $ FailWith "Unreachable case, please report a bug at https://github.com/tweag/cooked-validators/issues"
 computeFeeAndBalance balancingWallet minFee maxFee balancingUtxos mCollaterals skel
   | minFee == maxFee = do
       -- The fee interval is reduced to a single element, we balance around it
-<<<<<<< HEAD
-      (adjustedMCollaterals, attemptedSkel) <- attemptBalancingAndCollaterals balancingWallet balancingUtxos minFee mCollaterals skel
-      return (attemptedSkel, minFee, adjustedMCollaterals)
-=======
       (adjustedColsAndWallet, attemptedSkel) <- attemptBalancingAndCollaterals balancingWallet balancingUtxos minFee mCollaterals skel
       return (attemptedSkel, minFee, adjustedColsAndWallet)
->>>>>>> 1d7560d1
 computeFeeAndBalance balancingWallet minFee maxFee balancingUtxos mCollaterals skel
   | fee <- (minFee + maxFee) `div` 2 = do
       -- The fee interval is larger than a single element. We attempt to balance
@@ -225,13 +194,8 @@
         Nothing -> return (minFee, fee - 1)
         -- The skeleton was balanceable, we compute and analyse the resulting
         -- fee to seach upwards or downwards for an optimal solution
-<<<<<<< HEAD
-        Just (adjustedMCollaterals, attemptedSkel) -> do
-          newFee <- estimateTxSkelFee attemptedSkel fee adjustedMCollaterals
-=======
         Just (adjustedColsAndWallet, attemptedSkel) -> do
           newFee <- estimateTxSkelFee attemptedSkel fee adjustedColsAndWallet
->>>>>>> 1d7560d1
           return $ case fee - newFee of
             -- Current fee is insufficient, we look on the right (strictly)
             n | n < 0 -> (fee + 1, maxFee)
@@ -254,11 +218,7 @@
 
 -- | Helper function to group the two real steps of the balancing: balance a
 -- skeleton around a given fee, and compute the associated collateral inputs
-<<<<<<< HEAD
-attemptBalancingAndCollaterals :: (MonadBlockChainBalancing m) => Wallet -> BalancingOutputs -> Fee -> MCollaterals -> TxSkel -> m (MCollaterals, TxSkel)
-=======
 attemptBalancingAndCollaterals :: (MonadBlockChainBalancing m) => Wallet -> BalancingOutputs -> Fee -> Maybe (Collaterals, Wallet) -> TxSkel -> m (Maybe (Collaterals, Wallet), TxSkel)
->>>>>>> 1d7560d1
 attemptBalancingAndCollaterals balancingWallet balancingUtxos fee mCollaterals skel = do
   adjustedCollateralIns <- collateralsFromFees fee mCollaterals
   attemptedSkel <- computeBalancedTxSkel balancingWallet balancingUtxos skel fee
@@ -289,11 +249,7 @@
   Set.fromList . fst <$> getOptimalCandidate candidatesRaw returnCollateralWallet noSuitableCollateralError
 
 -- | This adjusts collateral inputs when necessary
-<<<<<<< HEAD
-collateralsFromFees :: (MonadBlockChainBalancing m) => Fee -> MCollaterals -> m MCollaterals
-=======
 collateralsFromFees :: (MonadBlockChainBalancing m) => Fee -> Maybe (Collaterals, Wallet) -> m (Maybe (Collaterals, Wallet))
->>>>>>> 1d7560d1
 collateralsFromFees _ Nothing = return Nothing
 collateralsFromFees fee (Just (collateralIns, returnCollateralWallet)) =
   Just . (,returnCollateralWallet) <$> collateralInsFromFees fee collateralIns returnCollateralWallet
@@ -342,23 +298,14 @@
 
 -- | This function is essentially a copy of
 -- https://github.com/input-output-hk/plutus-apps/blob/d4255f05477fd8477ee9673e850ebb9ebb8c9657/plutus-ledger/src/Ledger/Fee.hs#L19
-<<<<<<< HEAD
-estimateTxSkelFee :: (MonadBlockChainBalancing m) => TxSkel -> Fee -> MCollaterals -> m Fee
+estimateTxSkelFee :: (MonadBlockChainBalancing m) => TxSkel -> Fee -> Maybe (Collaterals, Wallet) -> m Fee
 estimateTxSkelFee skel fee mCollaterals = do
   -- We retrieve the necessary data to generate the transaction body
   params <- getParams
   managedData <- txSkelHashedData skel
-  let collateralIns = maybe [] (Set.toList . fst) mCollaterals
-=======
-estimateTxSkelFee :: (MonadBlockChainBalancing m) => TxSkel -> Fee -> Maybe (Collaterals, Wallet) -> m Fee
-estimateTxSkelFee skel fee mCollaterals = do
-  -- We retrieve the necessary data to generate the transaction body
-  params <- getParams
-  managedData <- txSkelInputData skel
   let collateralIns = case mCollaterals of
         Nothing -> []
         Just (s, _) -> Set.toList s
->>>>>>> 1d7560d1
   managedTxOuts <- lookupUtxos $ txSkelKnownTxOutRefs skel <> collateralIns
   managedValidators <- txSkelInputValidators skel
   -- We generate the transaction body content, handling errors in the meantime
