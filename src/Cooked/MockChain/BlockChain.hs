--- conflicted
+++ resolved
@@ -112,11 +112,7 @@
   = -- | Logging a Skeleton as it is submitted by the user.
     MCLogSubmittedTxSkel SkelContext TxSkel
   | -- | Logging a Skeleton as it has been adjusted by the balancing mechanism,
-<<<<<<< HEAD
-    -- alongside fee, and posisble collateral utxos and return collateral wallet.
-=======
     -- alongside fee, and possible collateral utxos and return collateral wallet.
->>>>>>> 51857a3e
     MCLogAdjustedTxSkel SkelContext TxSkel Integer (Maybe (Set Api.TxOutRef, Wallet))
   | -- | Logging the appearance of a new transaction, after a skeleton has been
     -- successfully sent for validation.
@@ -125,13 +121,9 @@
     -- discarded for a specific reason.
     MCLogDiscardedUtxos Integer String
   | -- | Logging the fact that utxos provided as collaterals will not be used
-<<<<<<< HEAD
-    -- because the transaction does not need involve scripts.
-=======
     -- because the transaction does not involve scripts. There are 2 cases,
     -- depending on whether the user has provided an explicit wallet or a set of
     -- utxos to be used as collaterals.
->>>>>>> 51857a3e
     MCLogUnusedCollaterals (Either Wallet (Set Api.TxOutRef))
 
 -- | Contains methods needed for balancing.
