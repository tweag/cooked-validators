{-# LANGUAGE UndecidableInstances #-}

-- | This modules provides a specification for our blockchain monads, in three
-- layers:
--
-- 1. MonadBlockChainBalancing provides what's needing for balancing purposes
--
-- 2. MonadBlockChainWithoutValidation adds up remaining primitives without
-- transaction validation
--
-- 3. MonadBlockChain concludes with the addition of transaction validation,
-- thus modifying the internal index of outputs
--
-- In addition, you will find here many helpers functions which can be derived
-- from the core definition of our blockchain.
module Cooked.MockChain.BlockChain
  ( MockChainError (..),
    MockChainLogEntry (..),
    MonadBlockChainBalancing (..),
    MonadBlockChainWithoutValidation (..),
    MonadBlockChain (..),
    AsTrans (..),
    allUtxos,
    currentTime,
    waitNSlots,
    utxosAt,
    txOutByRef,
    utxosFromCardanoTx,
    txOutV2FromLedger,
    typedDatumFromTxOutRef,
    valueFromTxOutRef,
    outputDatumFromTxOutRef,
    datumFromTxOutRef,
    resolveDatum,
    resolveTypedDatum,
    resolveValidator,
    resolveReferenceScript,
    getEnclosingSlot,
    awaitEnclosingSlot,
    slotRangeBefore,
    slotRangeAfter,
    slotToTimeInterval,
    txSkelInputUtxosPl,
    txSkelInputUtxos,
    txSkelReferenceInputUtxosPl,
    txSkelReferenceInputUtxos,
    txSkelInputValidators,
    txSkelInputValue,
    txSkelInputData,
    lookupUtxos,
    lookupUtxosPl,
    validateTxSkel',
    txSkelProposalsDeposit,
    govActionDeposit,
  )
where

import Cardano.Api.Ledger qualified as Cardano
import Cardano.Ledger.Conway.PParams qualified as Conway
import Cardano.Node.Emulator qualified as Emulator
import Cardano.Node.Emulator.Internal.Node qualified as Emulator
import Control.Arrow
import Control.Lens qualified as Lens
import Control.Monad
import Control.Monad.Except
import Control.Monad.Reader
import Control.Monad.State
import Control.Monad.Trans.Control
import Control.Monad.Writer
import Cooked.Conversion.ToCredential
import Cooked.Conversion.ToOutputDatum
import Cooked.Conversion.ToScriptHash
import Cooked.MockChain.GenerateTx
import Cooked.Output
import Cooked.Skeleton
import Cooked.Wallet
import Data.Kind
import Data.Map (Map)
import Data.Map qualified as Map
import Data.Maybe
import Data.Set (Set)
import Ledger.Index qualified as Ledger
import Ledger.Slot qualified as Ledger
import Ledger.Tx qualified as Ledger
import Ledger.Tx.CardanoAPI qualified as Ledger
import ListT
import Optics.Core
import Plutus.Script.Utils.Scripts qualified as Script
import PlutusLedgerApi.V3 qualified as Api

-- * MockChain errors

-- | The errors that can be produced by the 'MockChainT' monad
<<<<<<< HEAD
data MockChainError where
  -- | Validation errors, either in Phase 1 or Phase 2
  MCEValidationError :: Ledger.ValidationPhase -> Ledger.ValidationError -> MockChainError
  -- | Thrown when the balancing wallet does not have enough funds
  MCEUnbalanceable :: Wallet -> Api.Value -> TxSkel -> MockChainError
  -- | Thrown when not enough collateral are provided. Built upon the fee, the
  -- percentage and the expected minimal collateral value.
  MCENoSuitableCollateral :: Integer -> Integer -> Api.Value -> MockChainError
  -- | Thrown when an error occured during transaction generation
  MCEGenerationError :: GenerateTxError -> MockChainError
  -- | Thrown when an output reference is missing from the mockchain state
  MCEUnknownOutRefError :: String -> Api.TxOutRef -> MockChainError
  -- | Same as 'MCEUnknownOutRefError' for validators.
  MCEUnknownValidator :: String -> Script.ValidatorHash -> MockChainError
  -- | Same as 'MCEUnknownOutRefError' for datums.
  MCEUnknownDatum :: String -> Api.DatumHash -> MockChainError
  -- | Used to provide 'MonadFail' instances.
  FailWith :: String -> MockChainError
=======
data MockChainError
  = -- | Validation errors, either in Phase 1 or Phase 2
    MCEValidationError Ledger.ValidationPhase Ledger.ValidationError
  | -- | Thrown when the balancing wallet does not have enough funds
    MCEUnbalanceable Wallet Api.Value TxSkel
  | -- | Thrown when not enough collateral are provided. Built upon the fee, the
    -- percentage and the expected minimal collateral value.
    MCENoSuitableCollateral Integer Integer Api.Value
  | -- | Thrown when an error occured during transaction generation
    MCEGenerationError GenerateTxError
  | -- | Thrown when an output reference is missing from the mockchain state
    MCEUnknownOutRefError String Api.TxOutRef
  | -- | Same as 'MCEUnknownOutRefError' for validators.
    MCEUnknownValidator String Script.ValidatorHash
  | -- | Same as 'MCEUnknownOutRefError' for datums.
    MCEUnknownDatum String Api.DatumHash
  | -- | Used to provide 'MonadFail' instances.
    FailWith String
>>>>>>> afcc1265
  deriving (Show, Eq)

-- * MockChain logs

-- | This represents the specific events that should be logged when processing
-- transactions. If a new kind of event arises, then a new constructor should be
-- provided here.
<<<<<<< HEAD
data MockChainLogEntry where
  -- | Logging a Skeleton as it is submitted by the user.
  MCLogSubmittedTxSkel :: SkelContext -> TxSkel -> MockChainLogEntry
  -- | Logging a Skeleton as it has been adjusted by the balancing mechanism,
  -- alongside fee, collateral utxos and return collateral wallet.
  MCLogAdjustedTxSkel :: SkelContext -> TxSkel -> Integer -> Maybe (Set Api.TxOutRef, Wallet) -> MockChainLogEntry
  -- | Logging the appearance of a new transaction, after a skeleton has been
  -- successfully sent for validation.
  MCLogNewTx :: Api.TxId -> MockChainLogEntry
  -- | Logging the fact that utxos provided by the user for balancing have to be
  -- discarded for a given reason.
  MCLogDiscardedUtxos :: Integer -> String -> MockChainLogEntry
  -- | Logging the fact that utxos provided as collaterals will not be used
  -- because the transaction does not need involve scripts.
  MCLogUnusedCollaterals :: Either Wallet (Set Api.TxOutRef) -> MockChainLogEntry
=======
data MockChainLogEntry
  = -- | Logging a Skeleton as it is submitted by the user.
    MCLogSubmittedTxSkel SkelContext TxSkel
  | -- | Logging a Skeleton as it has been adjusted by the balancing mechanism,
    -- alongside fee, collateral utxos and return collateral wallet.
    MCLogAdjustedTxSkel SkelContext TxSkel Integer (Set Api.TxOutRef) Wallet
  | -- | Logging the appearance of a new transaction, after a skeleton has been
    -- successfully sent for validation.
    MCLogNewTx Api.TxId
  | -- | Logging the fact that utxos provided by the user for balancing have to be
    -- discarded for a specific reason.
    MCLogDiscardedUtxos Integer String
>>>>>>> afcc1265

-- | Contains methods needed for balancing.
class (MonadFail m, MonadError MockChainError m) => MonadBlockChainBalancing m where
  -- | Returns the emulator parameters, including protocol parameters
  getParams :: m Emulator.Params

  -- | Returns a list of all UTxOs at a certain address.
  utxosAtLedger :: Api.Address -> m [(Api.TxOutRef, Ledger.TxOut)]

  -- | Returns the datum with the given hash if present.
  datumFromHash :: Api.DatumHash -> m (Maybe Api.Datum)

  -- | Returns the full validator corresponding to hash, if that validator owns
  -- something or if it is stored in the reference script field of some UTxO.
  validatorFromHash :: Script.ValidatorHash -> m (Maybe (Script.Versioned Script.Validator))

  -- | Returns an output given a reference to it
  txOutByRefLedger :: Api.TxOutRef -> m (Maybe Ledger.TxOut)

  -- | Logs an event that occured during a BlockChain run
<<<<<<< HEAD
  publish :: MockChainLogEntry -> m ()
=======
  logEvent :: MockChainLogEntry -> m ()
>>>>>>> afcc1265

class (MonadBlockChainBalancing m) => MonadBlockChainWithoutValidation m where
  -- | Returns a list of all currently known outputs.
  allUtxosLedger :: m [(Api.TxOutRef, Ledger.TxOut)]

  -- | Updates parameters
  setParams :: Emulator.Params -> m ()

  -- | Returns the current slot number
  currentSlot :: m Ledger.Slot

  -- | Waits until the current slot becomes greater or equal to the given slot,
  -- and returns the current slot after waiting.
  --
  -- Note that it might not wait for anything if the current slot is large
  -- enough.
  awaitSlot :: Ledger.Slot -> m Ledger.Slot

-- | The main abstraction of the blockchain.
class (MonadBlockChainWithoutValidation m) => MonadBlockChain m where
  -- | Generates, balances and validates a transaction from a skeleton. It
  -- returns the validated transaction and updates the state of the
  -- blockchain. In 'MockChainT', this means:
  --
  -- - deletes the consumed outputs from 'mcstIndex'
  -- - adds the produced outputs to 'msctIndex'
  -- - deletes the consumed datums from 'mcstDatums'
  -- - adds the produced datums to 'mcstDatums'
  -- - adds the validators on outputs to the 'mcstValidators'.
  validateTxSkel :: TxSkel -> m Ledger.CardanoTx

-- | Validates a skeleton, and retuns the ordered list of produced output
-- references
validateTxSkel' :: (MonadBlockChain m) => TxSkel -> m [Api.TxOutRef]
validateTxSkel' = (map fst . utxosFromCardanoTx <$>) . validateTxSkel

allUtxos :: (MonadBlockChainWithoutValidation m) => m [(Api.TxOutRef, Api.TxOut)]
allUtxos = fmap (second txOutV2FromLedger) <$> allUtxosLedger

utxosAt :: (MonadBlockChainBalancing m) => Api.Address -> m [(Api.TxOutRef, Api.TxOut)]
utxosAt address = fmap (second txOutV2FromLedger) <$> utxosAtLedger address

txOutByRef :: (MonadBlockChainBalancing m) => Api.TxOutRef -> m (Maybe Api.TxOut)
txOutByRef oref = fmap txOutV2FromLedger <$> txOutByRefLedger oref

-- | Retrieve the ordered list of outputs of the given "CardanoTx".
--
-- This is useful when writing endpoints and/or traces to fetch utxos of
-- interest right from the start and avoid querying the chain for them
-- afterwards using 'allUtxos' or similar functions.
utxosFromCardanoTx :: Ledger.CardanoTx -> [(Api.TxOutRef, Api.TxOut)]
utxosFromCardanoTx =
  map (\(txOut, txOutRef) -> (Ledger.fromCardanoTxIn txOutRef, txOutV2FromLedger txOut)) . Ledger.getCardanoTxOutRefs

txOutV2FromLedger :: Ledger.TxOut -> Api.TxOut
txOutV2FromLedger = Ledger.fromCardanoTxOutToPV2TxInfoTxOut . Ledger.getTxOut

-- | Try to resolve the datum on the output: If there's an inline datum, take
-- that; if there's a datum hash, look the corresponding datum up (with
-- 'datumFromHash'), returning @Nothing@ if it can't be found; if there's no
-- datum or hash at all, return @Nothing@.
resolveDatum ::
  ( IsAbstractOutput out,
    ToOutputDatum (DatumType out),
    MonadBlockChainBalancing m
  ) =>
  out ->
  m (Maybe (ConcreteOutput (OwnerType out) Api.Datum (ValueType out) (ReferenceScriptType out)))
resolveDatum out = do
  mDatum <- case outputOutputDatum out of
    Api.OutputDatumHash datumHash -> datumFromHash datumHash
    Api.OutputDatum datum -> return $ Just datum
    Api.NoOutputDatum -> return Nothing
  return $
    ( \mDat ->
        ConcreteOutput
          (out ^. outputOwnerL)
          (out ^. outputStakingCredentialL)
          mDat
          (out ^. outputValueL)
          (out ^. outputReferenceScriptL)
    )
      <$> mDatum

-- | Like 'resolveDatum', but also tries to use 'fromBuiltinData' to extract a
-- datum of the suitable type.
resolveTypedDatum ::
  ( IsAbstractOutput out,
    ToOutputDatum (DatumType out),
    MonadBlockChainBalancing m,
    Api.FromData a
  ) =>
  out ->
  m (Maybe (ConcreteOutput (OwnerType out) a (ValueType out) (ReferenceScriptType out)))
resolveTypedDatum out = do
  mOut <- resolveDatum out
  return $
    ( \out' -> do
        let Api.Datum datum = out' ^. outputDatumL
        dat <- Api.fromBuiltinData datum
        return $
          ConcreteOutput
            (out' ^. outputOwnerL)
            (out' ^. outputStakingCredentialL)
            dat
            (out' ^. outputValueL)
            (out' ^. outputReferenceScriptL)
    )
      =<< mOut

-- | Try to resolve the validator that owns an output: If the output is owned by
-- a public key, or if the validator's hash is not known (i.e. if
-- 'validatorFromHash' returns @Nothing@) return @Nothing@.
resolveValidator ::
  ( IsAbstractOutput out,
    ToCredential (OwnerType out),
    MonadBlockChainBalancing m
  ) =>
  out ->
  m (Maybe (ConcreteOutput (Script.Versioned Script.Validator) (DatumType out) (ValueType out) (ReferenceScriptType out)))
resolveValidator out =
  case toCredential (out ^. outputOwnerL) of
    Api.PubKeyCredential _ -> return Nothing
    Api.ScriptCredential (Api.ScriptHash hash) -> do
      mVal <- validatorFromHash (Script.ValidatorHash hash)
      return $
        ( \val ->
            ConcreteOutput
              val
              (out ^. outputStakingCredentialL)
              (out ^. outputDatumL)
              (out ^. outputValueL)
              (out ^. outputReferenceScriptL)
        )
          <$> mVal

-- | Try to resolve the reference script on an output: If the output has no
-- reference script, or if the reference script's hash is not known (i.e. if
-- 'validatorFromHash' returns @Nothing@), this function will return @Nothing@.
resolveReferenceScript ::
  ( IsAbstractOutput out,
    ToScriptHash (ReferenceScriptType out),
    MonadBlockChainBalancing m
  ) =>
  out ->
  m (Maybe (ConcreteOutput (OwnerType out) (DatumType out) (ValueType out) (Script.Versioned Script.Validator)))
resolveReferenceScript out =
  maybe
    (return Nothing)
    ( \(Api.ScriptHash hash) ->
        ( \mVal ->
            ConcreteOutput
              (out ^. outputOwnerL)
              (out ^. outputStakingCredentialL)
              (out ^. outputDatumL)
              (out ^. outputValueL)
              . Just
              <$> mVal
        )
          <$> validatorFromHash (Script.ValidatorHash hash)
    )
    $ outputReferenceScriptHash out

outputDatumFromTxOutRef :: (MonadBlockChainWithoutValidation m) => Api.TxOutRef -> m (Maybe Api.OutputDatum)
outputDatumFromTxOutRef = ((outputOutputDatum <$>) <$>) . txOutByRef

datumFromTxOutRef :: (MonadBlockChainWithoutValidation m) => Api.TxOutRef -> m (Maybe Api.Datum)
datumFromTxOutRef oref = do
  mOutputDatum <- outputDatumFromTxOutRef oref
  case mOutputDatum of
    Nothing -> return Nothing
    Just Api.NoOutputDatum -> return Nothing
    Just (Api.OutputDatum datum) -> return $ Just datum
    Just (Api.OutputDatumHash datumHash) -> datumFromHash datumHash

typedDatumFromTxOutRef :: (Api.FromData a, MonadBlockChainWithoutValidation m) => Api.TxOutRef -> m (Maybe a)
typedDatumFromTxOutRef = ((>>= (\(Api.Datum datum) -> Api.fromBuiltinData datum)) <$>) . datumFromTxOutRef

valueFromTxOutRef :: (MonadBlockChainWithoutValidation m) => Api.TxOutRef -> m (Maybe Api.Value)
valueFromTxOutRef = ((outputValue <$>) <$>) . txOutByRef

txSkelInputUtxosPl :: (MonadBlockChainBalancing m) => TxSkel -> m (Map Api.TxOutRef Api.TxOut)
txSkelInputUtxosPl = lookupUtxosPl . Map.keys . txSkelIns

txSkelInputUtxos :: (MonadBlockChainBalancing m) => TxSkel -> m (Map Api.TxOutRef Ledger.TxOut)
txSkelInputUtxos = lookupUtxos . Map.keys . txSkelIns

txSkelReferenceInputUtxosPl :: (MonadBlockChainBalancing m) => TxSkel -> m (Map Api.TxOutRef Api.TxOut)
txSkelReferenceInputUtxosPl = (Map.map txOutV2FromLedger <$>) . txSkelReferenceInputUtxos

txSkelReferenceInputUtxos :: (MonadBlockChainBalancing m) => TxSkel -> m (Map Api.TxOutRef Ledger.TxOut)
txSkelReferenceInputUtxos = lookupUtxos . txSkelReferenceTxOutRefs

-- | Retrieves the required deposit amount for issuing governance actions.
govActionDeposit :: (MonadBlockChainBalancing m) => m Api.Lovelace
govActionDeposit = Api.Lovelace . Cardano.unCoin . Lens.view Conway.ppGovActionDepositL . Emulator.emulatorPParams <$> getParams

-- | Retrieves the total amount of lovelace deposited in proposals in this
-- skeleton (equal to `govActionDeposit` times the number of proposals).
txSkelProposalsDeposit :: (MonadBlockChainBalancing m) => TxSkel -> m Api.Lovelace
txSkelProposalsDeposit TxSkel {..} = Api.Lovelace . (toInteger (length txSkelProposals) *) . Api.getLovelace <$> govActionDeposit

-- | Helper to convert Nothing to an error
maybeErrM :: (MonadBlockChainBalancing m) => MockChainError -> (a -> b) -> m (Maybe a) -> m b
maybeErrM err f = (maybe (throwError err) (return . f) =<<)

-- | All validators which protect transaction inputs
txSkelInputValidators :: (MonadBlockChainBalancing m) => TxSkel -> m (Map Script.ValidatorHash (Script.Versioned Script.Validator))
txSkelInputValidators skel = do
  utxos <- Map.toList <$> lookupUtxosPl (Map.keys . txSkelIns $ skel)
  Map.fromList . catMaybes
    <$> mapM
      ( \(_oref, out) -> case outputAddress out of
          Api.Address (Api.ScriptCredential (Api.ScriptHash hash)) _ -> do
            let valHash = Script.ValidatorHash hash
            maybeErrM
              ( MCEUnknownValidator
                  "txSkelInputValidators: unknown validator hash on transaction input"
                  valHash
              )
              (Just . (valHash,))
              (validatorFromHash valHash)
          _ -> return Nothing
      )
      utxos

-- | Go through all of the 'Api.TxOutRef's in the list and look them up in the
-- state of the blockchain, throwing an error if one of them cannot be resolved.
lookupUtxosPl :: (MonadBlockChainBalancing m) => [Api.TxOutRef] -> m (Map Api.TxOutRef Api.TxOut)
lookupUtxosPl outRefs = Map.map txOutV2FromLedger <$> lookupUtxos outRefs

lookupUtxos :: (MonadBlockChainBalancing m) => [Api.TxOutRef] -> m (Map Api.TxOutRef Ledger.TxOut)
lookupUtxos =
  (Map.fromList <$>)
    . mapM (\oRef -> (oRef,) <$> maybeErrM (MCEUnknownOutRefError "lookupUtxos: unknown TxOutRef" oRef) id (txOutByRefLedger oRef))

-- | look up the UTxOs the transaction consumes, and sum their values.
txSkelInputValue :: (MonadBlockChainBalancing m) => TxSkel -> m Api.Value
txSkelInputValue = (foldMap (Api.txOutValue . txOutV2FromLedger) <$>) . txSkelInputUtxos

-- | Look up the data on UTxOs the transaction consumes.
txSkelInputData :: (MonadBlockChainBalancing m) => TxSkel -> m (Map Api.DatumHash Api.Datum)
txSkelInputData skel = do
  mDatumHashes <-
    mapMaybe
      ( \output ->
          case output ^. outputDatumL of
            Api.NoOutputDatum -> Nothing
            Api.OutputDatum datum -> Just $ Script.datumHash datum
            Api.OutputDatumHash dHash -> Just dHash
      )
      . Map.elems
      <$> txSkelInputUtxosPl skel
  Map.fromList
    <$> mapM
      ( \dHash ->
          maybeErrM
            (MCEUnknownDatum "txSkelInputData: Transaction input with un-resolvable datum hash" dHash)
            (dHash,)
            (datumFromHash dHash)
      )
      mDatumHashes

-- ** Slot and Time Management

-- $slotandtime
-- #slotandtime#
--
-- Slots are integers that monotonically increase and model the passage of
-- time. By looking at the current slot, a validator gets to know that it is
-- being executed within a certain window of wall-clock time. Things can get
-- annoying pretty fast when trying to mock traces and trying to exercise
-- certain branches of certain validators; make sure you also read the docs on
-- 'autoSlotIncrease' to be able to simulate sending transactions in parallel.

-- | Moves n slots fowards
waitNSlots :: (MonadBlockChainWithoutValidation m) => Integer -> m Ledger.Slot
waitNSlots n =
  if n < 0
    then fail "waitNSlots: negative argument"
    else currentSlot >>= awaitSlot . (+ fromIntegral n)

-- | Returns the closed ms interval corresponding to the current slot
currentTime :: (MonadBlockChainWithoutValidation m) => m (Api.POSIXTime, Api.POSIXTime)
currentTime = slotToTimeInterval =<< currentSlot

-- | Returns the closed ms interval corresponding to the slot with the given
-- number. It holds that
--
-- > slotToTimeInterval (getEnclosingSlot t) == (a, b)    ==>   a <= t <= b
--
-- and
--
-- > slotToTimeInterval n == (a, b)   ==>   getEnclosingSlot a == n && getEnclosingSlot b == n
--
-- and
--
-- > slotToTimeInterval n == (a, b)   ==>   getEnclosingSlot (a-1) == n-1 && getEnclosingSlot (b+1) == n+1
slotToTimeInterval :: (MonadBlockChainWithoutValidation m) => Ledger.Slot -> m (Api.POSIXTime, Api.POSIXTime)
slotToTimeInterval slot = do
  slotConfig <- Emulator.pSlotConfig <$> getParams
  case Emulator.slotToPOSIXTimeRange slotConfig slot of
    Api.Interval
      (Api.LowerBound (Api.Finite l) leftclosed)
      (Api.UpperBound (Api.Finite r) rightclosed) ->
        return
          ( if leftclosed then l else l + 1,
            if rightclosed then r else r - 1
          )
    _ -> error "The time interval corresponding to a slot should be finite on both ends."

-- | Return the slot that contains the given time. See 'slotToTimeInterval' for
-- some satisfied equational properties.
getEnclosingSlot :: (MonadBlockChainWithoutValidation m) => Api.POSIXTime -> m Ledger.Slot
getEnclosingSlot t = (`Emulator.posixTimeToEnclosingSlot` t) . Emulator.pSlotConfig <$> getParams

-- | Waits until the current slot becomes greater or equal to the slot
--  containing the given POSIX time.  Note that that it might not wait for
--  anything if the current slot is large enough.
awaitEnclosingSlot :: (MonadBlockChainWithoutValidation m) => Api.POSIXTime -> m Ledger.Slot
awaitEnclosingSlot = awaitSlot <=< getEnclosingSlot

-- | The infinite range of slots ending before or at the given time
slotRangeBefore :: (MonadBlockChainWithoutValidation m) => Api.POSIXTime -> m Ledger.SlotRange
slotRangeBefore t = do
  n <- getEnclosingSlot t
  (_, b) <- slotToTimeInterval n
  -- If the given time @t@ happens to be the last ms of its slot, we can include
  -- the whole slot. Otherwise, the only way to be sure that the returned slot
  -- range contains no time after @t@ is to go to the preceding slot.
  return $ Api.to $ if t == b then n else n - 1

-- | The infinite range of slots starting after or at the given time
slotRangeAfter :: (MonadBlockChainWithoutValidation m) => Api.POSIXTime -> m Ledger.SlotRange
slotRangeAfter t = do
  n <- getEnclosingSlot t
  (a, _) <- slotToTimeInterval n
  return $ Api.from $ if t == a then n else n + 1

-- ** Deriving further 'MonadBlockChain' instances

-- | A newtype wrapper to be used with '-XDerivingVia' to derive instances of
-- 'MonadBlockChain' for any 'MonadTransControl'.
--
-- For example, to derive 'MonadBlockChain m => MonadBlockChain (ReaderT r m)',
-- you'd write
--
-- > deriving via (AsTrans (ReaderT r) m) instance MonadBlockChain m => MonadBlockChain (ReaderT r m)
--
-- and avoid the trouble of defining all the class methods yourself.
newtype AsTrans t (m :: Type -> Type) a = AsTrans {getTrans :: t m a}
  deriving newtype (Functor, Applicative, Monad, MonadTrans, MonadTransControl)

instance (MonadTrans t, MonadFail m, Monad (t m)) => MonadFail (AsTrans t m) where
  fail = lift . fail

instance (MonadTransControl t, MonadError MockChainError m, Monad (t m)) => MonadError MockChainError (AsTrans t m) where
  throwError = lift . throwError
  catchError act f = liftWith (\run -> catchError (run act) (run . f)) >>= restoreT . return

instance (MonadTrans t, MonadBlockChainBalancing m, Monad (t m), MonadError MockChainError (AsTrans t m)) => MonadBlockChainBalancing (AsTrans t m) where
  getParams = lift getParams
  validatorFromHash = lift . validatorFromHash
  utxosAtLedger = lift . utxosAtLedger
  txOutByRefLedger = lift . txOutByRefLedger
  datumFromHash = lift . datumFromHash
<<<<<<< HEAD
  publish = lift . publish
=======
  logEvent = lift . logEvent
>>>>>>> afcc1265

instance (MonadTrans t, MonadBlockChainWithoutValidation m, Monad (t m), MonadError MockChainError (AsTrans t m)) => MonadBlockChainWithoutValidation (AsTrans t m) where
  allUtxosLedger = lift allUtxosLedger
  setParams = lift . setParams
  currentSlot = lift currentSlot
  awaitSlot = lift . awaitSlot

instance (MonadTrans t, MonadBlockChain m, MonadBlockChainWithoutValidation (AsTrans t m)) => MonadBlockChain (AsTrans t m) where
  validateTxSkel = lift . validateTxSkel

deriving via (AsTrans (WriterT w) m) instance (Monoid w, MonadBlockChainBalancing m) => MonadBlockChainBalancing (WriterT w m)

deriving via (AsTrans (WriterT w) m) instance (Monoid w, MonadBlockChainWithoutValidation m) => MonadBlockChainWithoutValidation (WriterT w m)

deriving via (AsTrans (WriterT w) m) instance (Monoid w, MonadBlockChain m) => MonadBlockChain (WriterT w m)

deriving via (AsTrans (ReaderT r) m) instance (MonadBlockChainBalancing m) => MonadBlockChainBalancing (ReaderT r m)

deriving via (AsTrans (ReaderT r) m) instance (MonadBlockChainWithoutValidation m) => MonadBlockChainWithoutValidation (ReaderT r m)

deriving via (AsTrans (ReaderT r) m) instance (MonadBlockChain m) => MonadBlockChain (ReaderT r m)

deriving via (AsTrans (StateT s) m) instance (MonadBlockChainBalancing m) => MonadBlockChainBalancing (StateT s m)

deriving via (AsTrans (StateT s) m) instance (MonadBlockChainWithoutValidation m) => MonadBlockChainWithoutValidation (StateT s m)

deriving via (AsTrans (StateT s) m) instance (MonadBlockChain m) => MonadBlockChain (StateT s m)

-- 'ListT' has no 'MonadTransControl' instance, so the @deriving via ...@
-- machinery is unusable here. However, there is
--
-- > MonadError e m => MonadError e (ListT m)
--
-- so I decided to go with a bit of code duplication to implement the
-- 'MonadBlockChainWithoutValidation' and 'MonadBlockChain' instances for
-- 'ListT', instead of more black magic...

instance (MonadBlockChainBalancing m) => MonadBlockChainBalancing (ListT m) where
  getParams = lift getParams
  validatorFromHash = lift . validatorFromHash
  utxosAtLedger = lift . utxosAtLedger
  txOutByRefLedger = lift . txOutByRefLedger
  datumFromHash = lift . datumFromHash
<<<<<<< HEAD
  publish = lift . publish
=======
  logEvent = lift . logEvent
>>>>>>> afcc1265

instance (MonadBlockChainWithoutValidation m) => MonadBlockChainWithoutValidation (ListT m) where
  allUtxosLedger = lift allUtxosLedger
  setParams = lift . setParams
  currentSlot = lift currentSlot
  awaitSlot = lift . awaitSlot

instance (MonadBlockChain m) => MonadBlockChain (ListT m) where
  validateTxSkel = lift . validateTxSkel<|MERGE_RESOLUTION|>--- conflicted
+++ resolved
@@ -91,26 +91,6 @@
 -- * MockChain errors
 
 -- | The errors that can be produced by the 'MockChainT' monad
-<<<<<<< HEAD
-data MockChainError where
-  -- | Validation errors, either in Phase 1 or Phase 2
-  MCEValidationError :: Ledger.ValidationPhase -> Ledger.ValidationError -> MockChainError
-  -- | Thrown when the balancing wallet does not have enough funds
-  MCEUnbalanceable :: Wallet -> Api.Value -> TxSkel -> MockChainError
-  -- | Thrown when not enough collateral are provided. Built upon the fee, the
-  -- percentage and the expected minimal collateral value.
-  MCENoSuitableCollateral :: Integer -> Integer -> Api.Value -> MockChainError
-  -- | Thrown when an error occured during transaction generation
-  MCEGenerationError :: GenerateTxError -> MockChainError
-  -- | Thrown when an output reference is missing from the mockchain state
-  MCEUnknownOutRefError :: String -> Api.TxOutRef -> MockChainError
-  -- | Same as 'MCEUnknownOutRefError' for validators.
-  MCEUnknownValidator :: String -> Script.ValidatorHash -> MockChainError
-  -- | Same as 'MCEUnknownOutRefError' for datums.
-  MCEUnknownDatum :: String -> Api.DatumHash -> MockChainError
-  -- | Used to provide 'MonadFail' instances.
-  FailWith :: String -> MockChainError
-=======
 data MockChainError
   = -- | Validation errors, either in Phase 1 or Phase 2
     MCEValidationError Ledger.ValidationPhase Ledger.ValidationError
@@ -129,7 +109,6 @@
     MCEUnknownDatum String Api.DatumHash
   | -- | Used to provide 'MonadFail' instances.
     FailWith String
->>>>>>> afcc1265
   deriving (Show, Eq)
 
 -- * MockChain logs
@@ -137,36 +116,21 @@
 -- | This represents the specific events that should be logged when processing
 -- transactions. If a new kind of event arises, then a new constructor should be
 -- provided here.
-<<<<<<< HEAD
-data MockChainLogEntry where
-  -- | Logging a Skeleton as it is submitted by the user.
-  MCLogSubmittedTxSkel :: SkelContext -> TxSkel -> MockChainLogEntry
-  -- | Logging a Skeleton as it has been adjusted by the balancing mechanism,
-  -- alongside fee, collateral utxos and return collateral wallet.
-  MCLogAdjustedTxSkel :: SkelContext -> TxSkel -> Integer -> Maybe (Set Api.TxOutRef, Wallet) -> MockChainLogEntry
-  -- | Logging the appearance of a new transaction, after a skeleton has been
-  -- successfully sent for validation.
-  MCLogNewTx :: Api.TxId -> MockChainLogEntry
-  -- | Logging the fact that utxos provided by the user for balancing have to be
-  -- discarded for a given reason.
-  MCLogDiscardedUtxos :: Integer -> String -> MockChainLogEntry
-  -- | Logging the fact that utxos provided as collaterals will not be used
-  -- because the transaction does not need involve scripts.
-  MCLogUnusedCollaterals :: Either Wallet (Set Api.TxOutRef) -> MockChainLogEntry
-=======
 data MockChainLogEntry
   = -- | Logging a Skeleton as it is submitted by the user.
     MCLogSubmittedTxSkel SkelContext TxSkel
   | -- | Logging a Skeleton as it has been adjusted by the balancing mechanism,
-    -- alongside fee, collateral utxos and return collateral wallet.
-    MCLogAdjustedTxSkel SkelContext TxSkel Integer (Set Api.TxOutRef) Wallet
+    -- alongside fee, and posisble collateral utxos and return collateral wallet.
+    MCLogAdjustedTxSkel SkelContext TxSkel Integer (Maybe (Set Api.TxOutRef, Wallet))
   | -- | Logging the appearance of a new transaction, after a skeleton has been
     -- successfully sent for validation.
     MCLogNewTx Api.TxId
   | -- | Logging the fact that utxos provided by the user for balancing have to be
     -- discarded for a specific reason.
     MCLogDiscardedUtxos Integer String
->>>>>>> afcc1265
+  | -- | Logging the fact that utxos provided as collaterals will not be used
+    -- because the transaction does not need involve scripts.
+    MCLogUnusedCollaterals (Either Wallet (Set Api.TxOutRef))
 
 -- | Contains methods needed for balancing.
 class (MonadFail m, MonadError MockChainError m) => MonadBlockChainBalancing m where
@@ -187,11 +151,7 @@
   txOutByRefLedger :: Api.TxOutRef -> m (Maybe Ledger.TxOut)
 
   -- | Logs an event that occured during a BlockChain run
-<<<<<<< HEAD
-  publish :: MockChainLogEntry -> m ()
-=======
   logEvent :: MockChainLogEntry -> m ()
->>>>>>> afcc1265
 
 class (MonadBlockChainBalancing m) => MonadBlockChainWithoutValidation m where
   -- | Returns a list of all currently known outputs.
@@ -558,11 +518,7 @@
   utxosAtLedger = lift . utxosAtLedger
   txOutByRefLedger = lift . txOutByRefLedger
   datumFromHash = lift . datumFromHash
-<<<<<<< HEAD
-  publish = lift . publish
-=======
   logEvent = lift . logEvent
->>>>>>> afcc1265
 
 instance (MonadTrans t, MonadBlockChainWithoutValidation m, Monad (t m), MonadError MockChainError (AsTrans t m)) => MonadBlockChainWithoutValidation (AsTrans t m) where
   allUtxosLedger = lift allUtxosLedger
@@ -606,11 +562,7 @@
   utxosAtLedger = lift . utxosAtLedger
   txOutByRefLedger = lift . txOutByRefLedger
   datumFromHash = lift . datumFromHash
-<<<<<<< HEAD
-  publish = lift . publish
-=======
   logEvent = lift . logEvent
->>>>>>> afcc1265
 
 instance (MonadBlockChainWithoutValidation m) => MonadBlockChainWithoutValidation (ListT m) where
   allUtxosLedger = lift allUtxosLedger
