--- conflicted
+++ resolved
@@ -39,19 +39,11 @@
   -- | Hashed datums hidden from the transaction are payable
   HiddenHashedDatum :: (TxSkelOutDatumConstrs a) => a -> Payable '["Datum"]
   -- | Reference scripts are payable
-<<<<<<< HEAD
   ReferenceScript :: (Script.ToVersioned Script.Script s) => s -> Payable '["Reference Script"]
-  -- | Values are payable. These values are NOT subject to min ada adjustment
+  -- | Values are payable and are subject to min ada adjustment
   Value :: (Script.ToValue a) => a -> Payable '["Value"]
-  -- | Adjustable values are payable and are subject to min ada adjustment
-  AdjustableValue :: (Script.ToValue a) => a -> Payable '["Value"]
-=======
-  ReferenceScript :: (ToVersionedScript s) => s -> Payable '["Reference Script"]
-  -- | Values are payable and are subject to min ada adjustment
-  Value :: (ToValue a) => a -> Payable '["Value"]
   -- | Fixed Values are payable but are NOT subject to min ada adjustment
-  FixedValue :: (ToValue a) => a -> Payable '["Value"]
->>>>>>> dafd5013
+  FixedValue :: (Script.ToValue a) => a -> Payable '["Value"]
   -- | Staking credentials are payable
   StakingCredential :: (ToMaybeStakingCredential cred) => cred -> Payable '["Staking Credential"]
   -- | Payables can be combined as long as their list of tags are disjoint
