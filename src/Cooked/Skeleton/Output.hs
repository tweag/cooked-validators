--- conflicted
+++ resolved
@@ -55,13 +55,8 @@
       ToCredential (OwnerType o),
       Typeable (OwnerType o),
       DatumType o ~ TxSkelOutDatum,
-<<<<<<< HEAD
-      ValueType o ~ Api.Value, -- needed for the 'txSkelOutValueL'
+      ValueType o ~ TxSkelOutValue,
       Script.ToVersioned Script.Script (ReferenceScriptType o),
-=======
-      ValueType o ~ TxSkelOutValue,
-      ToVersionedScript (ReferenceScriptType o),
->>>>>>> b825d73f
       Show (OwnerType o),
       Show (ReferenceScriptType o),
       Typeable (ReferenceScriptType o)
@@ -93,14 +88,9 @@
     go (Pays output) (VisibleHashedDatum dat) = Pays $ setDatum output $ TxSkelOutDatum dat
     go (Pays output) (InlineDatum dat) = Pays $ setDatum output $ TxSkelOutInlineDatum dat
     go (Pays output) (HiddenHashedDatum dat) = Pays $ setDatum output $ TxSkelOutDatumHash dat
-<<<<<<< HEAD
-    go (Pays output) (Value v) = Pays $ setValue output $ Script.toValue v
-    go (Pays output) (ReferenceScript script) = Pays $ setReferenceScript output $ Script.toVersioned @Script.Script script
-=======
     go (Pays output) (Value v) = Pays $ setValue output $ TxSkelOutValue (toValue v) False
     go (Pays output) (AdjustableValue v) = Pays $ setValue output $ TxSkelOutValue (toValue v) True
-    go (Pays output) (ReferenceScript script) = Pays $ setReferenceScript output $ toVersionedScript script
->>>>>>> b825d73f
+    go (Pays output) (ReferenceScript script) = Pays $ setReferenceScript output $ Script.toVersioned @Script.Script script
     go (Pays output) (StakingCredential (toMaybeStakingCredential -> Just stCred)) = Pays $ setStakingCredential output stCred
     go pays (StakingCredential _) = pays
     go pays (PayableAnd p1 p2) = go (go pays p1) p2
