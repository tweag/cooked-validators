-- | This module exposes the outputs constructs used in a
-- 'Cooked.Skeleton.TxSkel' and their associated utilities. To build payments in
-- a skeleton, the usual way is to invoke @txSkelIns = [pk `receives` Value v,
-- script `receives` (InlineDatum dat <&&> ReferenceScript script)]@
module Cooked.Skeleton.Output
  ( -- * Type constraints
    IsTxSkelOutAllowedOwner (..),

    -- * Data types
    PayableKind (..),
    Payable (..),
    TxSkelOut (..),

    -- * Optics
    txSkelOutValueL,
    txSkelOutValueAutoAdjustL,
    txSkelOutDatumL,
    txSkelOutMReferenceScriptL,
    txSkelOutReferenceScriptAT,
    txSkelOutMStakingCredentialL,
    txSkelOutStakingCredentialAT,
    txSkelOutCredentialG,
    txSkelOutAddressG,
    txSkelOutReferenceScriptHashAF,
    txSkelOutOwnerL,

    -- * Smart constructors
    (<&&>),
    receives,
  )
where

import Cooked.Skeleton.Datum
import Cooked.Skeleton.Families
import Cooked.Skeleton.User
import Cooked.Skeleton.Value ()
import Cooked.Wallet
import Data.Kind
import Data.Typeable
import Optics.Core
import Optics.TH (makeLensesFor)
import Plutus.Script.Utils.Address qualified as Script
import Plutus.Script.Utils.Scripts qualified as Script
import Plutus.Script.Utils.V1.Typed qualified as Script (TypedValidator (..))
import Plutus.Script.Utils.V3.Typed qualified as Script
import Plutus.Script.Utils.Value qualified as Script
import PlutusLedgerApi.V1.Value qualified as Api
import PlutusLedgerApi.V3 qualified as Api

-- * Definition of 'Cooked.Skeleton.TxSkel' outputs

-- | An output to be put into a 'Cooked.Skeleton.TxSkel'
data TxSkelOut where
  TxSkelOut ::
    { -- The owner of this payment
      txSkelOutOwner :: User IsEither Allocation,
      -- What staking credential should be attached to this payment
      txSkelOutStakingCredential :: Maybe Api.StakingCredential,
      -- What datum should be placed in this payment
      txSkelOutDatum :: TxSkelOutDatum,
      -- What value should be paid
      txSkelOutValue :: Api.Value,
      -- Whether the paid value can be auto-adjusted for min ADA
      txSkelOutValueAutoAdjust :: Bool,
      -- What reference script should be attached to this payment
      txSkelOutReferenceScript :: Maybe VScript
    } ->
    TxSkelOut
  deriving (Eq, Ord, Show)

-- * Optics focusing on the reference script of a 'TxSkelOut'

-- | Focuses on the @Maybe VScript@ corresponding to the possible reference
-- script contained in this 'TxSkelOut'
makeLensesFor [("txSkelOutReferenceScript", "txSkelOutMReferenceScriptL")] ''TxSkelOut

-- | Focuses on the reference script of this 'TxSkelOut'
txSkelOutReferenceScriptAT :: AffineTraversal' TxSkelOut VScript
txSkelOutReferenceScriptAT = txSkelOutMReferenceScriptL % _Just

-- | Returns the possible reference script has of this 'TxSkelOut'
txSkelOutReferenceScriptHashAF :: AffineFold TxSkelOut Api.ScriptHash
txSkelOutReferenceScriptHashAF = txSkelOutReferenceScriptAT % to Script.toScriptHash

-- * Optics focusing on the staking credential of a 'TxSkelOut'

-- | Focuses on the @Maybe StakingCredential@ of this 'TxSkelOut'
makeLensesFor [("txSkelOutStakingCredential", "txSkelOutMStakingCredentialL")] ''TxSkelOut

-- | Focuses on the staking credential of this 'TxSkelOut'
txSkelOutStakingCredentialAT :: AffineTraversal' TxSkelOut Api.StakingCredential
txSkelOutStakingCredentialAT = txSkelOutMStakingCredentialL % _Just

-- | Optics focusing on the datum of a 'TxSkelOut'

-- | Focuses on the 'TxSkelOutDatum' of this 'TxSkelOut'
makeLensesFor [("txSkelOutDatum", "txSkelOutDatumL")] ''TxSkelOut

-- * Optics focusing on the value of this 'TxSkelOut'

-- | Focuses on the 'Api.Value' of this 'TxSkelOut'
makeLensesFor [("txSkelOutValue", "txSkelOutValueL")] ''TxSkelOut

-- | Focuses on whether the 'Api.Value' contained in this 'TxSkelOut' can be
-- adjusted to min ADA during transaction generation
makeLensesFor [("txSkelOutValueAutoAdjust", "txSkelOutValueAutoAdjustL")] ''TxSkelOut

-- * Optics focusing on the owner of this 'TxSkelOut'

-- | Focuses on the user of this 'TxSkelOut'
makeLensesFor [("txSkelOutOwner", "txSkelOutOwnerL")] ''TxSkelOut

-- * Additional optics around a 'TxSkelOut'

-- | Returns the credential of this 'TxSkelOut'
txSkelOutCredentialG :: Getter TxSkelOut Api.Credential
txSkelOutCredentialG = to $ \(TxSkelOut {txSkelOutOwner}) -> Script.toCredential txSkelOutOwner

-- | Returns the address of this 'TxSkelOut'
txSkelOutAddressG :: Getter TxSkelOut Api.Address
txSkelOutAddressG = to $ \txSkelOut ->
  Api.Address
    (view txSkelOutCredentialG txSkelOut)
    (view txSkelOutMStakingCredentialL txSkelOut)

-- * Instances for 'TxSkelOut'

instance Script.ToCredential TxSkelOut where
  toCredential = view txSkelOutCredentialG

instance Script.ToAddress TxSkelOut where
  toAddress = view txSkelOutAddressG

-- * Smart constructing the owner of a 'TxSkelOut'

-- | A conveniency typeclass to automated the creation of 'TxSkelOut' owners, to
-- be used alongside 'Payable' with the smart constructor 'receives'.
class IsTxSkelOutAllowedOwner a where
  toPKHOrVScript :: a -> User IsEither Allocation

instance IsTxSkelOutAllowedOwner Api.PubKeyHash where
  toPKHOrVScript = UserPubKey

instance IsTxSkelOutAllowedOwner Wallet where
  toPKHOrVScript = UserPubKey

instance IsTxSkelOutAllowedOwner VScript where
  toPKHOrVScript = UserScript

instance (Typeable a) => IsTxSkelOutAllowedOwner (Script.TypedValidator a) where
  toPKHOrVScript = UserScript

instance IsTxSkelOutAllowedOwner (Script.Versioned Script.Validator) where
  toPKHOrVScript = UserScript

instance (Typeable a) => IsTxSkelOutAllowedOwner (Script.MultiPurposeScript a) where
  toPKHOrVScript = UserScript

instance IsTxSkelOutAllowedOwner (User IsEither Allocation) where
  toPKHOrVScript = id

-- * Smart constructing the payload of a 'TxSkelOut'

-- | The kind of possible components of a 'TxSkelOut', other than the owner
data PayableKind where
  IsDatum :: PayableKind
  IsReferenceScript :: PayableKind
  IsValue :: PayableKind
  IsStakingCredential :: PayableKind

-- | Payable elements. Created from concrete elements or composed. Notice that
-- there is no way of building an element of Type @Payable '[]@ so when using an
-- element of Type @Payable els@ we are sure that something was in fact
-- paid. Also, there is no way of building an element of type @Payable '[a,a]@
-- so we also know at most one occurrence of each type of payment is performed.
data Payable :: [PayableKind] -> Type where
  -- | Hashed datums visible in the transaction are payable
  VisibleHashedDatum :: (DatumConstrs a) => a -> Payable '[IsDatum]
  -- | Inline datums are payable
  InlineDatum :: (DatumConstrs a) => a -> Payable '[IsDatum]
  -- | Hashed datums hidden from the transaction are payable
  HiddenHashedDatum :: (DatumConstrs a) => a -> Payable '[IsDatum]
  -- | Reference scripts are payable
  ReferenceScript :: (ToVScript s) => s -> Payable '[IsReferenceScript]
  -- | Values are payable and are subject to min ada adjustment
  Value :: (Script.ToValue a) => a -> Payable '[IsValue]
  -- | Fixed Values are payable but are NOT subject to min ada adjustment
  FixedValue :: (Script.ToValue a) => a -> Payable '[IsValue]
  -- | Staking credentials are payable
  StakingCredential :: (Script.ToMaybeStakingCredential cred) => cred -> Payable '[IsStakingCredential]
  -- | Payables can be combined as long as their list of tags are disjoint
  PayableAnd :: (els ⩀ els') => Payable els -> Payable els' -> Payable (els ∪ els')

-- | An infix-usable alias for 'PayableAnd'
(<&&>) :: (els ⩀ els') => Payable els -> Payable els' -> Payable (els ∪ els')
(<&&>) = PayableAnd

-- * Smart constructor to build 'TxSkelOut's

-- | Smart constructor to build a 'TxSkelOut' from an @owner@ and 'Payable'. This
-- should be the main way of building outputs.
<<<<<<< HEAD
receives :: (IsTxSkelOutAllowedOwner owner) => owner -> Payable els -> TxSkelOut
receives (toPKHOrVScript -> owner) =
=======
infix 1 `receives`

receives :: (OwnerConstrs owner) => owner -> Payable els -> TxSkelOut
receives owner =
>>>>>>> 6b600030
  ( `go`
      TxSkelOut
        owner
        Nothing -- No staking credential by default
        defaultTxSkelDatum -- Default datum defined below
        mempty -- Empty value by default
        True -- the value is adjustable to min ADA by default
        Nothing -- No reference script by default)
  )
  where
    go :: Payable els -> TxSkelOut -> TxSkelOut
    go (VisibleHashedDatum dat) = set txSkelOutDatumL (SomeTxSkelOutDatum dat (Hashed Resolved))
    go (InlineDatum dat) = set txSkelOutDatumL (SomeTxSkelOutDatum dat Inline)
    go (HiddenHashedDatum dat) = set txSkelOutDatumL (SomeTxSkelOutDatum dat (Hashed NotResolved))
    go (FixedValue (Script.toValue -> v)) = set txSkelOutValueL v . set txSkelOutValueAutoAdjustL False
    go (Value (Script.toValue -> v)) = set txSkelOutValueL v . set txSkelOutValueAutoAdjustL True
    go (ReferenceScript (toVScript -> vScript)) = set txSkelOutMReferenceScriptL (Just vScript)
    go (StakingCredential (Script.toMaybeStakingCredential -> mStCred)) = set txSkelOutMStakingCredentialL mStCred
    go (PayableAnd p1 p2) = go p2 . go p1

    defaultTxSkelDatum = case owner of
      -- V1 and V2 script always need a datum, even if empty
      UserScript (toVScript -> Script.Versioned _ v) | v <= Script.PlutusV2 -> SomeTxSkelOutDatum () (Hashed NotResolved)
      -- V3 script and PKH do not necessarily need a datum
      _ -> NoTxSkelOutDatum<|MERGE_RESOLUTION|>--- conflicted
+++ resolved
@@ -197,17 +197,12 @@
 
 -- * Smart constructor to build 'TxSkelOut's
 
+infix 1 `receives`
+
 -- | Smart constructor to build a 'TxSkelOut' from an @owner@ and 'Payable'. This
 -- should be the main way of building outputs.
-<<<<<<< HEAD
 receives :: (IsTxSkelOutAllowedOwner owner) => owner -> Payable els -> TxSkelOut
 receives (toPKHOrVScript -> owner) =
-=======
-infix 1 `receives`
-
-receives :: (OwnerConstrs owner) => owner -> Payable els -> TxSkelOut
-receives owner =
->>>>>>> 6b600030
   ( `go`
       TxSkelOut
         owner
