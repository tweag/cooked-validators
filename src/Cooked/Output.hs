--- conflicted
+++ resolved
@@ -210,13 +210,8 @@
 isScriptOutputFrom :: (IsTxInfoOutput out, Script.ToScriptHash s) => s -> out -> Maybe (ConcreteOutput s (DatumType out) (ValueType out) (ReferenceScriptType out))
 isScriptOutputFrom validator out = do
   x <- isScriptOutput out
-<<<<<<< HEAD
   if Script.toScriptHash validator == x ^. outputOwnerL
-    then Just (x {concreteOutputOwner = validator})
-=======
-  if toScriptHash validator == x ^. outputOwnerL
     then Just $ setOwner x validator
->>>>>>> d2df6038
     else Nothing
 
 -- Test if the owner of an output is a public key
