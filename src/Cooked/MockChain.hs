--- conflicted
+++ resolved
@@ -3,11 +3,7 @@
 module Cooked.MockChain (module X) where
 
 import Cooked.MockChain.Balancing as X
-<<<<<<< HEAD
-import Cooked.MockChain.BlockChain as X hiding (MockChainLogEntry, publish)
-=======
 import Cooked.MockChain.BlockChain as X hiding (MockChainLogEntry, logEvent)
->>>>>>> afcc1265
 import Cooked.MockChain.Direct as X hiding (MockChainReturn)
 import Cooked.MockChain.MinAda as X
 import Cooked.MockChain.Staged as X hiding (StagedMockChain)
