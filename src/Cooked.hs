--- conflicted
+++ resolved
@@ -1,21 +1,11 @@
 -- | Re-exports the entirety of the library, which is always eventually necessary
 --  when writing large test-suites.
-module Cooked
-  ( module X,
-    Ltl (..),
-    MonadModal (..),
-    ltlDelay,
-  )
-where
+module Cooked (module X) where
 
 import Cooked.Attack as X
 import Cooked.InitialDistribution as X
-<<<<<<< HEAD
-import Cooked.Ltl (Ltl (..), MonadModal (..), ltlDelay)
-=======
 import Cooked.Ltl as X (Ltl (..), MonadModal (..))
 import Cooked.Ltl.Combinators as X
->>>>>>> 6b600030
 import Cooked.MockChain as X
 import Cooked.Pretty as X
 import Cooked.ShowBS as X
