#! /usr/bin/env bash
set -uo pipefail

show_help() {
  cat <<EOF
usage: ./ci/run-tests.sh [--ci]
  Note the script is ran from the repo root; Running without --ci
  will run "ormolu --mode inplace" and fix offending files.
  Options:
    --ci      Informs the script it is running in CI; this means
              we will save the test results as a file (named <project>-cabal-test.{res,out})
              The script WILL SUCCEED IFF THE BUILD SUCCEEDED; 
              This behavior ensures that the build gets cached. 
              Another job should check the artifact/cache to decide whether
              the workflow passes or fails as a whole
EOF
}

ci=false
while [[ $# -ne "0" ]]; do
  case $1 in
    --ci) ci=true; shift;;
    *) show_help; exit 1;;
  esac
done

if $ci; then
  pushd ..
  cabal update
  popd
fi

## Each step below runs a certain program and, when running in CI, creates
## two files: ${proj}-${step}.res and ${proj}-${step}.out
## The former contains a string encoding the return code of the tool whereas
## the later contains a human-readable description of what happened
##
## The point of this is that when running in CI, we will execute all these steps
## but we "succeed" iff the build is ok. Another job will then check the resulting
## files for their exit codes. This is ugly but it ensures that the cabal build
## gets cached even if tests or ormolu fails, which means we save a lot of time 
## (and CI runner money) in the long run.

run_hpack() {
  local proj=$1
  echo "Running hpack on $proj"
  local hpack_res=0

  pushd "$proj"
  hpack | grep -v "generated"
  hpack_res=$?
  popd
  
  if $ci; then
    if [[ "$hpack_res" -ne "0" ]]; then
      echo "hpack regenerated the cabal file; please push it!" >> "./${proj}-hpack.out"
    else
      echo "hpack didn't need to regenarate; all good" >> "./${proj}-hpack.out"
    fi
    echo "run_hpack:$hpack_res" >> "./${proj}-hpack.res"
  fi 

  return $hpack_res
}

## Runs ormolu on all .hs files in a given project; sets the ormolu_ok
## variable to `false` in case ormolu fails. It also creates an artifact
## explaining the failure inside the tests folder.
run_ormolu() {
  local proj=$1
  echo "Running ormolu on $proj"
  local ormolu_res=0
  if $ci; then
    ormolu --mode check $(find ./$proj -name '*.hs') 2> >(tee "./${proj}-ormolu.out")
    ormolu_res=$?
    echo "run_ormolu:$ormolu_res" >> "./${proj}-ormolu.res"
  else 
    ormolu --mode inplace $(find ./$proj -name '*.hs') 
    ormolu_res=$?
  fi 

  return $ormolu_res
}

## Runs the cabal build for a project
run_cabal_build() {
  local proj=$1
  echo "Running 'cabal build' on $proj"

  pushd "$proj"
  local cabal_res=0
  if $ci; then
    cabal build | tee "../${proj}-cabal-build.out"
    cabal_res=$?
    echo "cabal_build:$cabal_res" >> "../${proj}-cabal-build.res"
  else
    cabal build
    cabal_res=$?
  fi
  popd

  return $cabal_res
}

## Runs the cabal tests of a project; creates artifacts with potential failures.
run_cabal_test() {
  local proj=$1
  echo "Running 'cabal run tests' on $proj"

  pushd "$proj"
  local cabal_res=0
  if $ci; then
    cabal run tests | tee "../${proj}-cabal-test.out"
    cabal_res=$?
    echo "run_cabal_test:$cabal_res" >> "../${proj}-cabal-test.res"
  else
    cabal run tests
    cabal_res=$?
  fi
  popd

  return $cabal_res
}

<<<<<<< HEAD
## Runs hlint on a project; creates artifacts with potential failures
run_hlint() {
  local proj=$1
  echo "Running 'hlint' on $proj"

  ## Since SimpleSMT is an external library, we want to minimize the difference.
  ## Hence, we do not run `hlint` on it.
  local hlint_res=0
  if $ci; then
    hlint --hint="ci/hlint.yaml" "$proj" | tee "./${proj}-hlint.out"
    hlint_res=$?
    echo "run_hlint:$hlint_res" >> "./${proj}-hlint.res"
  else
    hlint --hint="ci/hlint.yaml" "$proj"
    hlint_res=$?
  fi

  return $hlint_res
}


projects=("cooked-validators" "examples" "pirouette-plutusir")
=======
projects=("cooked-validators" "examples")
>>>>>>> 820844cc
overall_ok=true

for p in ${projects[*]}; do
  hpack_ok=true
  ormolu_ok=true
  cabal_build_ok=true
  cabal_test_ok=true

  run_hpack "$p"
  if [[ "$?" -ne "0" ]]; then
    echo "[FAILURE] 'hpack' failed for $p; check the respective artifact."
    hack_ok=false
  fi

  run_cabal_build "$p"
  if [[ "$?" -ne "0" ]]; then
    echo "[FAILURE] 'cabal build' failed for $p; check the respective artifact."
    cabal_build_ok=false
  fi

  if $cabal_build_ok; then
    run_cabal_test "$p"
    if [[ "$?" -ne "0" ]]; then
      echo "[FAILURE] 'cabal run tests' failed for $p; check the respective artifact."
      cabal_test_ok=false
    fi
  fi

  run_ormolu "$p"
  if [[ "$?" -ne "0" ]]; then
    echo "[FAILURE] 'ormolu' failed for $p; check the respective artifact."
    ormolu_ok=false
  fi

  if $ci; then
    if ! $cabal_build_ok; then
      overall_ok=false
    fi
  else
    if ! ($hpack_ok && $cabal_build_ok && $cabal_test_ok && $ormolu_ok && $hpack_ok); then
      overall_ok=false
    fi
  fi    
done

if $overall_ok; then
  exit 0
else
  exit 1
fi<|MERGE_RESOLUTION|>--- conflicted
+++ resolved
@@ -122,32 +122,7 @@
   return $cabal_res
 }
 
-<<<<<<< HEAD
-## Runs hlint on a project; creates artifacts with potential failures
-run_hlint() {
-  local proj=$1
-  echo "Running 'hlint' on $proj"
-
-  ## Since SimpleSMT is an external library, we want to minimize the difference.
-  ## Hence, we do not run `hlint` on it.
-  local hlint_res=0
-  if $ci; then
-    hlint --hint="ci/hlint.yaml" "$proj" | tee "./${proj}-hlint.out"
-    hlint_res=$?
-    echo "run_hlint:$hlint_res" >> "./${proj}-hlint.res"
-  else
-    hlint --hint="ci/hlint.yaml" "$proj"
-    hlint_res=$?
-  fi
-
-  return $hlint_res
-}
-
-
 projects=("cooked-validators" "examples" "pirouette-plutusir")
-=======
-projects=("cooked-validators" "examples")
->>>>>>> 820844cc
 overall_ok=true
 
 for p in ${projects[*]}; do
