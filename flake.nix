--- conflicted
+++ resolved
@@ -15,21 +15,6 @@
 
         pre-commit = pre-commit-hooks.lib.${system}.run {
           src = ./.;
-<<<<<<< HEAD
-          buildInputs = with pkgs; [ coreutils findutils hpack ormolu ];
-          buildPhase = ''
-            set -o xtrace # See when it fails
-            hpack cooked-validators/package.yaml | grep -q 'is up-to-date' || exit 1
-            hpack examples/package.yaml | grep -q 'is up-to-date' || exit 1
-            ## NOTE: in case of formatting error, check the versions of
-            ## ormolu and try replacing by ${pkgs.ormolu}/bin/ormolu
-            ## https://discourse.nixos.org/t/nix-shell-buildinputs-ordering-issue/12885/8
-            ormolu --version
-            ormolu --mode check $(find . -name '*.hs') || exit 1
-          '';
-          ## The derivation succeeds if the output is created.
-          installPhase = "mkdir -p $out";
-=======
           hooks = {
             nixfmt.enable = true;
             ormolu.enable = true;
@@ -59,7 +44,6 @@
               pass_filenames = false;
             };
           };
->>>>>>> bfc557ce
         };
       in {
         formatter = pkgs.nixfmt;
