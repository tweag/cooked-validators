--- conflicted
+++ resolved
@@ -33,17 +33,10 @@
   ```haskell
   initDist :: InitialDistribution
   initDist = InitialDistribution
-<<<<<<< HEAD
-	[ paysPK (wallet 3) (ada 6)
-    , paysScript fooTypedValidator FooTypedDatum (ada 6)
-	, paysPK (wallet 2) (ada 2) `withDatum` fooDatum
-	, paysPK (wallet 1) (ada 2) `withReferenceScript` fooValidator
-=======
 	[ wallet 3 `receives` (Value $ ada 6)
     , fooTypedValidator `receives` (Value (myToken 6) <&&> InlineDatum fooTypedDatum)
 	, wallet 2 `receives` (Value (ada 2) <&&> VisibleHashedDatum fooDatum)
 	, wallet 1 `receives` (Value (ada 10) <&&> ReferenceScript fooValidator <&&> StakingCredential cred)
->>>>>>> 9cb80810
 	]
   ```
 #### Usage
@@ -248,17 +241,10 @@
 * Mint tokens: positive amount
 * Burn tokens: negative amount
 
-<<<<<<< HEAD
 * No redeemer: `(Script.Versioned fooPolicy Script.PlutusV3, emptyTxSkelRedeemer, "fooName", 3)`
 * With redeemer: `(Script.Versioned barPolicy Script.PlutusV3, someTxSkelRedeemer typedRedeemer, "barName", -3)`
 * With a redeemer and explicit reference script: ``(Script.Versioned barPolicy Script.PlutusV3, someTxSkelRedeemer typedRedeemer `withReferenceInput` oRef, "barName", 12)``
 * With a redeemer and implicit reference script: `(Script.Versioned barPolicy Script.PlutusV3, someTxSkelRedeemer typedRedeemer, "fooName", -6)`, and turn on option `txOptAutoReferenceScript`
-=======
-* No redeemer: `(Script.Versioned fooPolicy Script.PlutusV3, txSkelEmptyRedeemer, "fooName", 3)`
-* With redeemer: `(Script.Versioned barPolicy Script.PlutusV3, txSkelSomeRedeemer typedRedeemer, "barName", -3)`
-* With a redeemer and reference script: `(Script.Versioned barPolicy Script.PlutusV3, txSkelSomeRedeemerAndReferenceScript txOutRef typedRedeemer, "barName", 12)`
-* With no redeemer but a reference script: `(Script.Versioned barPolicy Script.PlutusV3, txSkelEmptyRedeemerAndReferenceScript txOutRef, "fooName", -6)`
->>>>>>> 9cb80810
 
 ```haskell
 txSkelTemplate
@@ -292,17 +278,6 @@
     }
 ```
 
-<<<<<<< HEAD
-### Include a reference script in a transaction output
-
-* ``paysPK ... `withReferenceScript` fooTypedValidator``
-* ``paysScript... ... `withReferenceScript` fooTypedValidator``
-
-### Include a staking credential in a transaction output
-
-* ``paysPK ... `withStakingCredential` ...``
-* ``paysScript... ... `withStakingCredential` ...``
-=======
 ### Spend a referenced script output
 
 ```haskell
@@ -312,7 +287,6 @@
     ...
   }
 ```
->>>>>>> 9cb80810
 
 ## Balancing
 
