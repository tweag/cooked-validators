--- conflicted
+++ resolved
@@ -1,7 +1,13 @@
 packages:
   cooked-validators
   examples
-
+  pirouette-plutusir
+
+source-repository-package
+  type: git
+  location: https://github.com/tweag/pirouette.git
+  tag: b06ac5e56c4e5640bdf4d8060abd391c341ef819
+  
 package cardano-crypto-praos
   flags: -external-libsodium-vrf
 
@@ -27,19 +33,6 @@
 
 -- Bump this if you need newer packages.
 index-state: 2022-02-22T20:47:03Z
-<<<<<<< HEAD
-
-packages:
-  cooked-validators
-  examples
-  pirouette-plutusir
-
-source-repository-package
-  type: git
-  location: https://github.com/tweag/pirouette.git
-  tag: b06ac5e56c4e5640bdf4d8060abd391c341ef819
-=======
->>>>>>> f66b02f5
 
 -- We never, ever, want this.
 write-ghc-environment-files: never
