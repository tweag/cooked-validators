packages:
  .

package cooked-validators
  coverage: True
  library-coverage: True
  
package cardano-crypto-praos
  flags: -external-libsodium-vrf

source-repository-package
  type: git
  location: https://github.com/IntersectMBO/cardano-node-emulator
<<<<<<< HEAD
  tag: 645c1d04ba1c90aa76ad720e66215e754568b81e
=======
  tag: 6b57e0ce51992d9d3113715e1c3036482dbd747e
>>>>>>> 3603c99c
  subdir:
    cardano-node-emulator
    plutus-ledger
    plutus-script-utils
    freer-extras
  
-- Everything below this point has been copied from cardano-node-emulator cabal.project

-- Custom repository for cardano haskell packages
-- See https://github.com/input-output-hk/cardano-haskell-packages on how to use CHaP in a Haskell project.
repository cardano-haskell-packages
  url: https://chap.intersectmbo.org/
  secure: True
  root-keys:
    3e0cce471cf09815f930210f7827266fd09045445d65923e6d0238a6cd15126f
    443abb7fb497a134c343faf52f0b659bd7999bc06b7f63fa76dc99d631f9bea1
    a86a1f6ce86c449c46666bda44268677abf29b5b2d2eb5ec7af903ec2f117a82
    bcec67e8e99cabfa7764d75ad9b158d72bfacf70ca1d0ec8bc6b4406d1bf8413
    c00aae8461a256275598500ea0e187588c35a5d5d7454fb57eac18d9edb86a56
    d4a35cd3121aa00d18544bb0ac01c3e1691d618f462c46129271bccf39f7e8ee

-- See CONTRIBUTING.adoc for how to update index-state
index-state:
  , hackage.haskell.org 2024-06-12T10:10:17Z
  , cardano-haskell-packages 2024-06-12T10:10:17Z

-- We never, ever, want this.
write-ghc-environment-files: never

-- Always build tests and benchmarks.
tests: true
benchmarks: true

-- The only sensible test display option, since it allows us to have colourized
-- 'tasty' output.
test-show-details: direct

-- These packages appear in our dependency tree and are very slow to build.
-- Empirically, turning off optimization shaves off ~50% build time.
-- It also mildly improves recompilation avoidance.
-- For dev work we don't care about performance so much, so this is okay.
package cardano-ledger-alonzo
  optimization: False
package ouroboros-consensus-cardano
  optimization: False
package cardano-api
  optimization: False
package cardano-crypto-praos
  flags: -external-libsodium-vrf

-- Haddock needs this to be able to build the documentation
package plutus-script-utils
  haddock-options: "--optghc=-fplugin-opt PlutusTx.Plugin:defer-errors"
package plutus-ledger
  haddock-options: "--optghc=-fplugin-opt PlutusTx.Plugin:defer-errors"        
  
constraints:
  cardano-api ^>= 8.42

source-repository-package
    type: git
    location: https://github.com/input-output-hk/quickcheck-contractmodel
    tag: fdfbbfed09b48dada31bcb4e5b0e0e6d2cffba7f
    --sha256: sha256-25BrEBetu35rAlNM+rZijjgS4cIG/Q4gcd5YYNqn2Vk=
    subdir:
      quickcheck-contractmodel
      quickcheck-threatmodel<|MERGE_RESOLUTION|>--- conflicted
+++ resolved
@@ -11,11 +11,7 @@
 source-repository-package
   type: git
   location: https://github.com/IntersectMBO/cardano-node-emulator
-<<<<<<< HEAD
   tag: 645c1d04ba1c90aa76ad720e66215e754568b81e
-=======
-  tag: 6b57e0ce51992d9d3113715e1c3036482dbd747e
->>>>>>> 3603c99c
   subdir:
     cardano-node-emulator
     plutus-ledger
