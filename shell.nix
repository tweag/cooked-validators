{ pkgs ? import (import ./nix/sources.nix {}).nixpkgs {} }:
let
  ourpkgs = import ./nix/packages.nix {};
in pkgs.mkShell {
    LANG="C.UTF-8";
    buildInputs = ourpkgs.build-deps ++ ourpkgs.dev-deps;
<<<<<<< HEAD

    # This shell hook was taken from: https://github.com/input-output-hk/ouroboros-network/pull/3649/files
    # and is necessary to set the right locale so tools such as ormolu and graphmod can work
    # with files contaning non-ascii characters.
    shellHook =
      if (pkgs.glibcLocales != null && pkgs.stdenv.hostPlatform.libc == "glibc")
      then ''
        export LANG="en_US.UTF-8"
        export LOCALE_ARCHIVE="${pkgs.glibcLocales}/lib/locale/locale-archive"
        ''
      else ''
        export LANG="en_US.UTF-8"
        '';

    # Ensure that libz.so and liblzma.so are available to TH splices, cabal repl, etc.
    LD_LIBRARY_PATH = ourpkgs.LD_LIBRARY_PATH;
=======
>>>>>>> 820844cc
}<|MERGE_RESOLUTION|>--- conflicted
+++ resolved
@@ -2,9 +2,7 @@
 let
   ourpkgs = import ./nix/packages.nix {};
 in pkgs.mkShell {
-    LANG="C.UTF-8";
     buildInputs = ourpkgs.build-deps ++ ourpkgs.dev-deps;
-<<<<<<< HEAD
 
     # This shell hook was taken from: https://github.com/input-output-hk/ouroboros-network/pull/3649/files
     # and is necessary to set the right locale so tools such as ormolu and graphmod can work
@@ -18,9 +16,4 @@
       else ''
         export LANG="en_US.UTF-8"
         '';
-
-    # Ensure that libz.so and liblzma.so are available to TH splices, cabal repl, etc.
-    LD_LIBRARY_PATH = ourpkgs.LD_LIBRARY_PATH;
-=======
->>>>>>> 820844cc
 }